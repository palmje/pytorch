# Owner(s): ["module: dynamo"]
from torch._dynamo import config
from torch._dynamo.testing import make_test_cls_with_patches

try:
    from . import (
        test_aot_autograd,
        test_ctx_manager,
        test_export,
        test_functions,
        test_misc,
        test_modules,
        test_repros,
        test_subgraphs,
    )
except ImportError:
    import test_aot_autograd
    import test_ctx_manager
    import test_export
    import test_functions
    import test_misc
    import test_modules
    import test_repros
    import test_subgraphs

import unittest


test_classes = {}

ALL_DYNAMIC_XFAILS = {
    "MiscTests": [],
    "ReproTests": [
        # Could not infer dtype of torch._C.SymIntNode
        "test_convert_boxes_to_pooler_format",
    ],
    "SubGraphTests": [
        "test_enumerate_not_break_graph",
    ],
}

XFAIL_HITS = 0


def make_dynamic_cls(cls, *, static_default=False):
    suffix = "_dynamic_shapes"
    if static_default:
        suffix += "_static_default"

    cls_prefix = "DynamicShapes"
    if static_default:
        cls_prefix = f"StaticDefault{cls_prefix}"

    test_class = make_test_cls_with_patches(
        cls,
        cls_prefix,
        suffix,
        (config, "dynamic_shapes", True),
        (config, "assume_static_by_default", static_default),
        (config, "specialize_int", static_default),
    )

    xfail_tests = ALL_DYNAMIC_XFAILS.get(cls.__name__)
    if xfail_tests is not None:
        global XFAIL_HITS
        XFAIL_HITS += 1
        for t in xfail_tests:
            unittest.expectedFailure(getattr(test_class, f"{t}{suffix}"))

    test_classes[test_class.__name__] = test_class
    # REMOVING THIS LINE WILL STOP TESTS FROM RUNNING
    globals()[test_class.__name__] = test_class
    return test_class


tests = [
    test_ctx_manager.CtxManagerTests,
    test_functions.FunctionTests,
    test_misc.MiscTests,
    test_repros.ReproTests,
    test_modules.NNModuleTests,
    test_export.ExportTests,
    test_subgraphs.SubGraphTests,
<<<<<<< HEAD
=======
    test_higher_order_ops.HigherOrderOpTests,
    test_aot_autograd.AotAutogradFallbackTests,
>>>>>>> 23a095ca
]
for test in tests:
    make_dynamic_cls(test)
    make_dynamic_cls(test, static_default=True)

assert XFAIL_HITS == len(ALL_DYNAMIC_XFAILS) * 2

# Single config failures

unittest.expectedFailure(
    DynamicShapesMiscTests.test_change_backends_dynamic_shapes
    # '__torch__.torch.SymInt (of Python compilation unit at: 0x4c9c0e0)'
    # object has no attribute or method '__ne__'
    # NB: I don't think this ever can actually work, cuz TorchScript
    # can't deal with SymInt inputs
)


unittest.expectedFailure(
    DynamicShapesMiscTests.test_slice_input_dynamic_shapes
    # NotImplementedError: SymNodeVariable() is not a constant
)

unittest.expectedFailure(
    DynamicShapesNNModuleTests.test_lazy_module1_dynamic_shapes
    # RuntimeError: SymIntArrayRef expected to contain only concrete integers
)

unittest.expectedFailure(
    DynamicShapesNNModuleTests.test_lazy_module2_dynamic_shapes
    # RuntimeError: SymIntArrayRef expected to contain only concrete integers
)

unittest.expectedFailure(
    DynamicShapesNNModuleTests.test_lazy_module3_dynamic_shapes
    # RuntimeError: SymIntArrayRef expected to contain only concrete integers
)

unittest.expectedFailure(
    DynamicShapesNNModuleTests.test_lazy_module4_dynamic_shapes
    # RuntimeError: SymIntArrayRef expected to contain only concrete integers
)

unittest.expectedFailure(
    DynamicShapesNNModuleTests.test_lazy_module5_dynamic_shapes
    # RuntimeError: SymIntArrayRef expected to contain only concrete integers
)

unittest.expectedFailure(
    DynamicShapesNNModuleTests.test_lazy_module6_dynamic_shapes
    # RuntimeError: SymIntArrayRef expected to contain only concrete integers
)

if __name__ == "__main__":
    from torch._dynamo.test_case import run_tests

    run_tests()<|MERGE_RESOLUTION|>--- conflicted
+++ resolved
@@ -8,6 +8,7 @@
         test_ctx_manager,
         test_export,
         test_functions,
+        test_higher_order_ops,
         test_misc,
         test_modules,
         test_repros,
@@ -18,6 +19,7 @@
     import test_ctx_manager
     import test_export
     import test_functions
+    import test_higher_order_ops
     import test_misc
     import test_modules
     import test_repros
@@ -81,11 +83,8 @@
     test_modules.NNModuleTests,
     test_export.ExportTests,
     test_subgraphs.SubGraphTests,
-<<<<<<< HEAD
-=======
     test_higher_order_ops.HigherOrderOpTests,
     test_aot_autograd.AotAutogradFallbackTests,
->>>>>>> 23a095ca
 ]
 for test in tests:
     make_dynamic_cls(test)
