--- conflicted
+++ resolved
@@ -100,13 +100,8 @@
                 if res_python != res_script:
                     if isinstance(res_python, Exception):
                         continue
-<<<<<<< HEAD
-                    msg = ("Failed on {func_name} with input {a}. Python: {res_python}, Script: {res_script}"
-                           .format(func_name=func_name, a=a, res_python=res_python, res_script=res_script))
-=======
 
                     msg = f"Failed on {func_name} with input {a}. Python: {res_python}, Script: {res_script}"
->>>>>>> 8d4d5bdd
                     self.assertEqual(res_python, res_script, msg=msg)
 
         unary_ops = ['log', 'log10', 'sqrt', 'exp', 'sin', 'cos', 'asin', 'acos', 'atan', 'sinh', 'cosh',
