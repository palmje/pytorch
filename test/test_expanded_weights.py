--- conflicted
+++ resolved
@@ -273,11 +273,7 @@
 
         expected = [torch.stack(grad) for grad in zip(*expected)]
         for (res, exp) in zip(result, expected):
-<<<<<<< HEAD
-            self.assertEqual(res, exp, atol=4e-4, rtol=5e-5)
-=======
             self.assertEqual(res, exp, atol=atol, rtol=rtol)
->>>>>>> b7273252
 
 
     def test_cnn_model_sum(self, device):
