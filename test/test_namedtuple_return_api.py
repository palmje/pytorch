import os
import re
import yaml
import textwrap
import torch

from torch.testing._internal.common_utils import TestCase, run_tests
from collections import namedtuple


path = os.path.dirname(os.path.realpath(__file__))
aten_native_yaml = os.path.join(path, '../aten/src/ATen/native/native_functions.yaml')
all_operators_with_namedtuple_return = {
    'max', 'min', 'median', 'nanmedian', 'mode', 'kthvalue', 'svd', 'symeig', 'eig',
    'qr', 'geqrf', 'solve', 'slogdet', 'sort', 'topk', 'lstsq', 'linalg_inv_ex',
    'triangular_solve', 'cummax', 'cummin', 'linalg_eigh', "_unpack_dual", 'linalg_qr',
    '_svd_helper', 'linalg_svd', 'linalg_slogdet', 'fake_quantize_per_tensor_affine_cachemask',
    'fake_quantize_per_channel_affine_cachemask', 'linalg_lstsq', 'linalg_eig', 'linalg_cholesky_ex',
    'frexp', 'lu_unpack', 'histogram', '_fake_quantize_per_tensor_affine_cachemask_tensor_qparams',
    '_fused_moving_avg_obs_fq_helper',
<<<<<<< HEAD
    '_lu_with_info',
=======
    '_det_lu_based_helper',
>>>>>>> 80a662e7
}


class TestNamedTupleAPI(TestCase):

    def test_native_functions_yaml(self):
        operators_found = set()
        regex = re.compile(r"^(\w*)(\(|\.)")
        file = open(aten_native_yaml, 'r')
        for f in yaml.safe_load(file.read()):
            f = f['func']
            ret = f.split('->')[1].strip()
            name = regex.findall(f)[0][0]
            if name in all_operators_with_namedtuple_return:
                operators_found.add(name)
                continue
            if '_backward' in name or name.endswith('_forward'):
                continue
            if not ret.startswith('('):
                continue
            if ret == '()':
                continue
            ret = ret[1:-1].split(',')
            for r in ret:
                r = r.strip()
                self.assertEqual(len(r.split()), 1,
                                 'only allowlisted operators are allowed to have named return type, got ' + name)
        file.close()
        self.assertEqual(all_operators_with_namedtuple_return, operators_found, textwrap.dedent("""
        Some elements in the `all_operators_with_namedtuple_return` of test_namedtuple_return_api.py
        could not be found. Do you forget to update test_namedtuple_return_api.py after renaming some
        operator?
        """))

    def test_namedtuple_return(self):
        a = torch.randn(5, 5)
        per_channel_scale = torch.randn(5)
        per_channel_zp = torch.zeros(5, dtype=torch.int64)

        op = namedtuple('op', ['operators', 'input', 'names', 'hasout'])
        operators = [
            op(operators=['max', 'min', 'median', 'nanmedian', 'mode', 'sort', 'topk', 'cummax', 'cummin'], input=(0,),
               names=('values', 'indices'), hasout=True),
            op(operators=['kthvalue'], input=(1, 0),
               names=('values', 'indices'), hasout=True),
            op(operators=['svd', '_svd_helper'], input=(), names=('U', 'S', 'V'), hasout=True),
            op(operators=['linalg_svd'], input=(), names=('U', 'S', 'Vh'), hasout=True),
            op(operators=['slogdet'], input=(), names=('sign', 'logabsdet'), hasout=False),
            op(operators=['qr', 'linalg_qr'], input=(), names=('Q', 'R'), hasout=True),
            op(operators=['solve'], input=(a,), names=('solution', 'LU'), hasout=True),
            op(operators=['geqrf'], input=(), names=('a', 'tau'), hasout=True),
            op(operators=['symeig', 'eig'], input=(True,), names=('eigenvalues', 'eigenvectors'), hasout=True),
            op(operators=['triangular_solve'], input=(a,), names=('solution', 'cloned_coefficient'), hasout=True),
            op(operators=['lstsq'], input=(a,), names=('solution', 'QR'), hasout=True),
            op(operators=['linalg_eig'], input=(), names=('eigenvalues', 'eigenvectors'), hasout=True),
            op(operators=['linalg_eigh'], input=("L",), names=('eigenvalues', 'eigenvectors'), hasout=True),
            op(operators=['linalg_slogdet'], input=(), names=('sign', 'logabsdet'), hasout=True),
            op(operators=['linalg_cholesky_ex'], input=(), names=('L', 'info'), hasout=True),
            op(operators=['linalg_inv_ex'], input=(), names=('inverse', 'info'), hasout=True),
            op(operators=['fake_quantize_per_tensor_affine_cachemask'],
               input=(0.1, 0, 0, 255), names=('output', 'mask',), hasout=False),
            op(operators=['fake_quantize_per_channel_affine_cachemask'],
               input=(per_channel_scale, per_channel_zp, 1, 0, 255),
               names=('output', 'mask',), hasout=False),
            op(operators=['_unpack_dual'], input=(0,), names=('primal', 'tangent'), hasout=False),
            op(operators=['linalg_lstsq'], input=(a,), names=('solution', 'residuals', 'rank', 'singular_values'), hasout=False),
            op(operators=['frexp'], input=(), names=('mantissa', 'exponent'), hasout=True),
            op(operators=['lu_unpack'],
               input=(torch.tensor([3, 2, 1, 4, 5], dtype=torch.int32), True, True),
               names=('P', 'L', 'U'), hasout=True),
            op(operators=['histogram'], input=(1,), names=('hist', 'bin_edges'), hasout=True),
            op(operators=['_fake_quantize_per_tensor_affine_cachemask_tensor_qparams'],
               input=(torch.tensor([1.0]), torch.tensor([0], dtype=torch.int), torch.tensor([1]), 0, 255),
               names=('output', 'mask',), hasout=False),
            op(operators=['_fused_moving_avg_obs_fq_helper'],
               input=(torch.tensor([1]), torch.tensor([1]), torch.tensor([0.1]), torch.tensor([0.1]),
               torch.tensor([0.1]), torch.tensor([1]), 0.01, 0, 255, 0), names=('output', 'mask',), hasout=False),
<<<<<<< HEAD
            op(operators=['_lu_with_info'],
               input=(), names=('LU', 'pivots', 'info'), hasout=False),
=======
            op(operators=['_det_lu_based_helper'],
               input=(), names=('det', 'lu', 'pivs'), hasout=False),
>>>>>>> 80a662e7
        ]

        def get_func(f):
            "Return either torch.f or torch.linalg.f, where 'f' is a string"
            mod = torch
            if f.startswith('linalg_'):
                mod = torch.linalg
                f = f[7:]
            if f.startswith('_'):
                mod = torch._VF
            return getattr(mod, f, None)

        def check_namedtuple(tup, names):
            "Check that the namedtuple 'tup' has the given names"
            for i, name in enumerate(names):
                self.assertIs(getattr(tup, name), tup[i])

        for op in operators:
            for f in op.operators:
                # 1. check the namedtuple returned by calling torch.f
                func = get_func(f)
                if func:
                    ret1 = func(a, *op.input)
                    check_namedtuple(ret1, op.names)
                #
                # 2. check the out= variant, if it exists
                if func and op.hasout:
                    ret2 = func(a, *op.input, out=tuple(ret1))
                    check_namedtuple(ret2, op.names)
                #
                # 3. check the Tensor.f method, if it exists
                meth = getattr(a, f, None)
                if meth:
                    ret3 = meth(*op.input)
                    check_namedtuple(ret3, op.names)

        all_covered_operators = set([x for y in operators for x in y.operators])

        self.assertEqual(all_operators_with_namedtuple_return, all_covered_operators, textwrap.dedent('''
        The set of covered operators does not match the `all_operators_with_namedtuple_return` of
        test_namedtuple_return_api.py. Do you forget to add test for that operator?
        '''))


if __name__ == '__main__':
    run_tests()<|MERGE_RESOLUTION|>--- conflicted
+++ resolved
@@ -18,11 +18,8 @@
     'fake_quantize_per_channel_affine_cachemask', 'linalg_lstsq', 'linalg_eig', 'linalg_cholesky_ex',
     'frexp', 'lu_unpack', 'histogram', '_fake_quantize_per_tensor_affine_cachemask_tensor_qparams',
     '_fused_moving_avg_obs_fq_helper',
-<<<<<<< HEAD
+    '_det_lu_based_helper',
     '_lu_with_info',
-=======
-    '_det_lu_based_helper',
->>>>>>> 80a662e7
 }
 
 
@@ -100,13 +97,10 @@
             op(operators=['_fused_moving_avg_obs_fq_helper'],
                input=(torch.tensor([1]), torch.tensor([1]), torch.tensor([0.1]), torch.tensor([0.1]),
                torch.tensor([0.1]), torch.tensor([1]), 0.01, 0, 255, 0), names=('output', 'mask',), hasout=False),
-<<<<<<< HEAD
+            op(operators=['_det_lu_based_helper'],
+               input=(), names=('det', 'lu', 'pivs'), hasout=False),
             op(operators=['_lu_with_info'],
                input=(), names=('LU', 'pivots', 'info'), hasout=False),
-=======
-            op(operators=['_det_lu_based_helper'],
-               input=(), names=('det', 'lu', 'pivs'), hasout=False),
->>>>>>> 80a662e7
         ]
 
         def get_func(f):
