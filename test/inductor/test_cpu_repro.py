# Owner(s): ["module: inductor"]
import contextlib
import itertools
import sys
import unittest
from typing import Callable
from unittest.mock import patch

import numpy as np
import sympy
import torch
import torch._dynamo
from torch._C import FileCheck
from torch._dynamo.utils import same
from torch._inductor import codecache, config, metrics
from torch._inductor.codegen.cpp import (
    CppOverrides,
    CppVecKernelChecker,
    CppVecOverrides,
)
from torch._inductor.compile_fx import compile_fx_inner, complex_memory_overlap
from torch._inductor.graph import GraphLowering
from torch._inductor.ir import InterpreterShim
from torch._inductor.utils import timed
from torch._inductor.virtualized import V
from torch.fx.experimental.proxy_tensor import make_fx
from torch.nn import functional as F
from torch.testing._internal.common_utils import IS_MACOS, slowTest
from torch.utils._python_dispatch import TorchDispatchMode

try:
    try:
        from . import test_torchinductor
    except ImportError:
        import test_torchinductor
except unittest.SkipTest:
    if __name__ == "__main__":
        sys.exit(0)
    raise


vec_dtypes = test_torchinductor.vec_dtypes
run_and_get_cpp_code = test_torchinductor.run_and_get_cpp_code
TestCase = test_torchinductor.TestCase
aten = torch.ops.aten
check_model = test_torchinductor.check_model


class CPUReproTests(TestCase):
    common = check_model

    def test_conv_stride_constraints(self):
        for fmt in [torch.channels_last, torch.contiguous_format]:
            # TorchDispatch doesn't work in our cuda invocation for some reason
            m = torch.nn.Conv2d(5, 6, [3, 3])

            def fn(inp, weight):
                return (
                    F.conv2d(
                        inp, weight, None, m.stride, m.padding, m.dilation, m.groups
                    ),
                )

            inp = torch.randn([2, 5, 16, 16])
            inps = [inp, m.weight.to(memory_format=fmt)]
            fn_fx = make_fx(fn)(*inps)
            fn_compiled = compile_fx_inner(fn_fx, inps)
            test_self = self
            conv_seen = False

            class RecordFunctions(TorchDispatchMode):
                def __torch_dispatch__(self, func, types, args=(), kwargs=None):
                    kwargs = kwargs if kwargs else {}
                    if func == torch.ops.aten.convolution.default:
                        test_self.assertTrue(args[0].is_contiguous(memory_format=fmt))
                        test_self.assertTrue(args[1].is_contiguous(memory_format=fmt))
                        nonlocal conv_seen
                        conv_seen = True

                    return func(*args, **kwargs)

            with RecordFunctions():
                out = fn_compiled(inps)

            self.assertTrue(conv_seen)

    @patch("torch.cuda.is_available", lambda: False)
    def test_conv2d_bn_mixed_dtype(self):
        class Model(torch.nn.Module):
            def __init__(self):
                super(Model, self).__init__()
                self.conv = torch.nn.Conv2d(
                    3,
                    16,
                    kernel_size=3,
                    stride=1,
                    padding=1,
                    bias=False,
                    dtype=torch.bfloat16,
                )
                self.bn = torch.nn.BatchNorm2d(
                    16, eps=0.001, momentum=0.1, affine=True, track_running_stats=True
                )

            def forward(self, x):
                x = self.conv(x)
                x = self.bn(x)
                return x

        v = torch.randn(1, 3, 64, 64, dtype=torch.bfloat16)
        mod = Model().eval()
        with torch.no_grad():
            self.common(
                mod,
                (v,),
            )

    @unittest.skipIf(not torch._C.has_mkldnn, "MKLDNN is not enabled")
    @patch("torch.cuda.is_available", lambda: False)
    def test_conv2d_packed(self):
        options = itertools.product([[3, 56, 56]], [True, False])
        for x_shape, mode_train in options:
            mod = torch.nn.Sequential(torch.nn.Conv2d(3, 64, 3, 3)).train(
                mode=mode_train
            )
            v = torch.randn(x_shape, dtype=torch.float32)

            with torch.no_grad():
                self.common(
                    mod,
                    (v,),
                )

    @patch("torch.cuda.is_available", lambda: False)
    def test_conv2d_autocast(self):
        v = torch.randn(1, 3, 28, 18, dtype=torch.float32)
        mod = torch.nn.Sequential(torch.nn.Conv2d(3, 64, 3, 3)).eval()
        with torch.no_grad(), torch.cpu.amp.autocast():
            self.common(
                mod,
                (v,),
            )

    @unittest.skipIf(not torch._C.has_mkldnn, "MKLDNN is not enabled")
    @patch("torch.cuda.is_available", lambda: False)
    def test_unsupported_conv_transpose(self):
        class Model(torch.nn.Module):
            def __init__(self):
                super().__init__()
                self.conv_transpose = torch.nn.ConvTranspose2d(
                    3, 6, 3, stride=1, padding=1, output_padding=1
                )

            def forward(self, input_tensor):
                x = self.conv_transpose(input_tensor)
                output = torch.tanh(x)
                return output

        input = torch.randn(1, 3, 28, 28)
        m = Model().eval()

        with torch.no_grad():
            compiled_m = torch.compile(m)
            with self.assertRaisesRegex(
                RuntimeError,
                "output padding must be smaller than either stride or dilation",
            ):
                compiled_m(input)

    @unittest.skipIf(not torch._C.has_mkldnn, "MKLDNN is not enabled")
    @patch("torch.cuda.is_available", lambda: False)
    def test_conv_used_from_multiple_places(self):
        class M(torch.nn.Module):
            def __init__(self, conv_in_channel, conv_out_channel) -> None:
                super().__init__()
                self.conv = torch.nn.Conv2d(conv_in_channel, conv_out_channel, (3, 3))

            def forward(self, x):
                res = self.conv(x)
                res = F.relu(res)
                res = self.conv(res)
                return res

        with torch.no_grad():
            mod = M(3, 3).eval()
            x = torch.randn(1, 3, 224, 224)
            self.common(
                mod,
                (x,),
            )

    @unittest.skipIf(not torch._C.has_mkldnn, "MKLDNN is not enabled")
    @patch("torch.cuda.is_available", lambda: False)
    def test_linear_used_from_multiple_places(self):
        class M(torch.nn.Module):
            def __init__(self, in_channel, out_channel) -> None:
                super().__init__()
                self.linear = torch.nn.Linear(in_channel, out_channel)

            def forward(self, x):
                res = self.linear(x)
                res = F.relu(res)
                res = self.linear(res)
                return res

        if torch.ops.mkldnn._is_mkldnn_bf16_supported():
            with torch.no_grad():
                m = M(224, 224).bfloat16().eval()
                m_opt = torch.compile(m)
                x = torch.randn(224, 224, dtype=torch.bfloat16)
                m_opt(x)
                self.assertEqual(m(x), m_opt(x))

    @unittest.skipIf(not torch._C.has_mkldnn, "MKLDNN is not enabled")
    @patch("torch.cuda.is_available", lambda: False)
    def test_linear_packed(self):
        options = itertools.product([[2, 3, 10], [2, 10], [10]], [True, False])
        for input_shape, bias in options:
            mod = torch.nn.Sequential(
                torch.nn.Linear(input_shape[-1], 30, bias=bias)
            ).eval()

            v = torch.randn(input_shape)
            with torch.no_grad():
                self.common(
                    mod,
                    (v,),
                )
            if torch.ops.mkldnn._is_mkldnn_bf16_supported() and len(input_shape) > 1:
                mod = mod.to(torch.bfloat16)
                v = v.to(torch.bfloat16)
                with torch.no_grad():
                    self.common(
                        mod,
                        (v,),
                    )

    @unittest.skipIf(not torch._C.has_mkldnn, "MKLDNN is not enabled")
    @patch("torch.cuda.is_available", lambda: False)
    def test_conv_transpose2d_packed(self):
        mod = torch.nn.Sequential(torch.nn.ConvTranspose2d(3, 64, 3, 3)).eval()
        for x_shape in [[1, 3, 28, 28], [3, 28, 28]]:
            v = torch.randn(x_shape, dtype=torch.float32)
            with torch.no_grad():
                self.common(
                    mod,
                    (v,),
                )

    @patch("torch.cuda.is_available", lambda: False)
    def test_conv_transpose2d_has_output_size_input(self):
        # https://github.com/pytorch/pytorch/issues/100344.
        class M(torch.nn.Module):
            def __init__(self) -> None:
                super().__init__()
                self.conv_transpose = torch.nn.ConvTranspose2d(
                    in_channels=3, out_channels=1, kernel_size=3, stride=1, padding=1
                )

            def forward(self, x):
                return self.conv_transpose(x, output_size=(10, 10))

        mod = M().eval()
        v = torch.randn(1, 3, 10, 10, dtype=torch.float32)
        with torch.no_grad():
            self.common(
                mod,
                (v,),
            )

<<<<<<< HEAD
    @config.patch(implicit_fallbacks=True)
    def test_repeat_interleave(self):
        def fn(y):
            return torch.repeat_interleave(y, 2, output_size=8)

        a = torch.tensor([[1, 2], [3, 4]])
        self.common(
            fn,
            (a,),
        )
=======
    def test_pad_with_nan_value(self):
        # https://github.com/pytorch/pytorch/issues/100988.
        class Model(torch.nn.Module):
            def forward(self, x):
                x = F.pad(x, (1, 1, 1, 1), value=float("nan"))
                return x

        mod = Model().eval()
        v = torch.randn(1, 3, 10, 10, dtype=torch.float32)
        with torch.no_grad():
            self.common(
                mod,
                (v,),
            )

    def test_masked_fill_with_inf_or_nan_value(self):
        def fn(value, mask):
            y1 = torch.masked_fill(value, mask, float("inf"))
            y2 = torch.masked_fill(value, mask, float("-inf"))
            y3 = torch.masked_fill(value, mask, float("nan"))
            return y1, y2, y3

        value = torch.randn((2, 17))
        mask = torch.randint(0, 1, size=(2, 17), dtype=torch.uint8).to(torch.bool)
        with torch.no_grad():
            self.common(
                fn,
                (value, mask),
            )
>>>>>>> e47bb688

    def test_inplace_squeeze_needed(self):
        mod = torch.nn.Sequential(
            torch.nn.Linear(10, 10),
            torch.nn.LayerNorm(10),
            torch.nn.ReLU(),
        ).eval()

        def fn(x):
            return mod(x)

        v = torch.randn(10)
        # TODO: OMP parallel reduction order is not deterministic.
        # Hence, the accurarcy might vary up and down. For short term,
        # we increase the tolerance and will fix it later by using
        # aten parallel.
        self.common(fn, (v,), atol=5e-1, rtol=5e-1)

    def test_cat_mul(self):
        # https://github.com/pytorch/pytorch/issues/93365
        def fn(p0, p1):
            y1 = torch.cat([p0, p1], dim=0)
            y2 = torch.mul(y1, y1)
            return y1, y2

        p0 = torch.randn(3, 4)
        p1 = torch.randn(3, 4)
        self.common(fn, (p0, p1))

    def test_pow_cos(self):
        # https://github.com/pytorch/pytorch/issues/98149
        def fn(x):
            t = x.pow(5)
            return torch.cos(t)

        x = torch.tensor([4], dtype=torch.uint8)
        self.common(fn, (x,))

    def test_reduce_with_masked(self):
        # https://github.com/pytorch/pytorch/issues/96484
        def fn(a, b):
            a = torch.nn.functional.pad(a, (0, -1))
            c = a + b
            return c.min(0).values

        a = torch.randn([2])
        b = torch.randn([2])
        self.common(fn, (a, b))

    @unittest.skipIf(
        not codecache.valid_vec_isa_list(), "Does not support vectorization"
    )
    @patch("torch.cuda.is_available", lambda: False)
    def test_sigmoid_with_reduction(self):
        def fn(x):
            x = torch.ops.aten.sigmoid.default(x)
            return torch.ops.aten.mean.dim(x, [-1, -2], True)

        x = torch.randn((1, 8, 8, 8))
        with config.patch({"cpp.simdlen": None}):
            torch._dynamo.reset()
            metrics.reset()
            self.common(fn, (x,))

    @unittest.skipIf(
        not codecache.valid_vec_isa_list(), "Does not support vectorization"
    )
    @patch("torch.cuda.is_available", lambda: False)
    def test_decomposed_dequant_relu_quant(self):
        def fn(x, scale, zero_point, use_dequant, use_quant):
            # For quantized_decomposed.dequantize_per_tensor
            # Refer to torch/ao/quantization/fx/_decomposed.py
            if use_dequant:
                x = (x.to(torch.float32) - zero_point) * scale

            x = torch.relu(x)

            # For quantized_decomposed.quantize_per_tensor
            # Refer to torch/ao/quantization/fx/_decomposed.py
            if use_quant:
                inv_scale = 1.0 / scale
                x = torch.clamp(torch.round(x * inv_scale) + zero_point, 0, 255).to(
                    torch.uint8
                )
            return x

        use_dequant_list = [False, True]
        use_quant_list = [False, True]
        for use_dequant, use_quant in itertools.product(
            use_dequant_list, use_quant_list
        ):
            x = torch.clamp(
                torch.randn((1, 7, 7, 9), dtype=torch.float32) * 100, 0, 255
            )
            if use_dequant:
                x = x.to(torch.uint8)
            zero_point = 100
            scale = 0.01
            with config.patch({"cpp.simdlen": None}):
                torch._dynamo.reset()
                metrics.reset()
                self.common(fn, (x, scale, zero_point, use_dequant, use_quant))
                assert metrics.generated_cpp_vec_kernel_count == 1

    @unittest.skipIf(
        not codecache.valid_vec_isa_list(), "Does not support vectorization"
    )
    @patch("torch.cuda.is_available", lambda: False)
    def test_dequant_quant_lowering(self):
        def fn(x, scale, zero_point, use_dequant, use_quant):
            if use_dequant:
                x = torch.ops.quantized_decomposed.dequantize_per_tensor(
                    x, scale, zero_point, 0, 255, torch.uint8
                )

            x = torch.relu(x)

            if use_quant:
                x = torch.ops.quantized_decomposed.quantize_per_tensor(
                    x, scale, zero_point, 0, 255, torch.uint8
                )
            return x

        use_dequant_list = [False, True]
        use_quant_list = [False, True]
        use_tensor_overload_list = [False, True]
        for use_dequant, use_quant, use_tensor_overload in itertools.product(
            use_dequant_list, use_quant_list, use_tensor_overload_list
        ):
            x = torch.clamp(
                torch.randn((1, 7, 7, 9), dtype=torch.float32) * 100, 0, 255
            )
            if use_dequant:
                x = x.to(torch.uint8)
            zero_point = 100
            scale = 0.01
            if use_tensor_overload:
                zero_point = torch.tensor(zero_point, dtype=torch.int64)
                scale = torch.tensor(scale)
            with config.patch({"cpp.simdlen": None}):
                torch._dynamo.reset()
                metrics.reset()
                self.common(fn, (x, scale, zero_point, use_dequant, use_quant))
                assert metrics.generated_cpp_vec_kernel_count == 1

    @unittest.skipIf(
        not codecache.valid_vec_isa_list(), "Does not support vectorization"
    )
    @patch("torch.cuda.is_available", lambda: False)
    def test_dequant_maxpool2d_lowering(self):
        def fn(x, scale, zero_point):
            x = torch.ops.quantized_decomposed.dequantize_per_tensor(
                x, scale, zero_point, 0, 255, torch.uint8
            )
            max_pool2d_with_indices_default = (
                torch.ops.aten.max_pool2d_with_indices.default(
                    x, [2, 2], [2, 2], [1, 1]
                )[0]
            )
            return max_pool2d_with_indices_default

        use_tensor_overload_list = [False, True]
        for use_tensor_overload in use_tensor_overload_list:
            x = (
                torch.clamp(
                    torch.randn((3, 16, 8, 8), dtype=torch.float32) * 100, 0, 255
                )
                .to(torch.uint8)
                .contiguous(memory_format=torch.channels_last)
            )
            zero_point = 100
            scale = 0.01
            if use_tensor_overload:
                zero_point = torch.tensor(zero_point, dtype=torch.int64)
                scale = torch.tensor(scale)
            with config.patch({"cpp.simdlen": None}):
                torch._dynamo.reset()
                metrics.reset()
                self.common(fn, (x, scale, zero_point))
                assert metrics.generated_cpp_vec_kernel_count == 1

    def test_inplace_add_alpha(self):
        def fn(x, y):
            aten.add_.Tensor(x, y, alpha=0.55)
            return (x,)

        x1 = torch.zeros(10)
        x2 = torch.zeros(10)
        x3 = torch.zeros(10)
        y = torch.randn(10)
        fn_fx = make_fx(fn)(x1, y)
        fn_compiled = compile_fx_inner(fn_fx, [x1, y])
        fn(x2, y)
        fn_compiled([x3, y])
        assert same(x2, x3)

    def test_int_div(self):
        def fn(x, y):
            s3 = x.size(1)
            a = torch.zeros((1 + s3) // 2)
            a += y
            return a, s3

        p0 = torch.randint(5, (1, 8))
        p1 = torch.randn(1)
        self.common(fn, (p0, p1))

    def test_no_op_squeeze(self):
        @torch._dynamo.optimize("inductor")
        def forward(arg0_1):
            return torch.ops.aten.squeeze.dim(arg0_1, 1)

        x = torch.randn((10, 20))
        self.common(forward, (x,))

    def test_parallel_num_threads(self):
        @torch._dynamo.optimize("inductor")
        def fn(x1, x2):
            return x1 + x2

        @contextlib.contextmanager
        def set_num_threads(num_threads):
            orig_num_threads = torch.get_num_threads()
            torch.set_num_threads(num_threads)
            yield
            torch.set_num_threads(orig_num_threads)

        x1 = torch.randn((10, 20))
        x2 = torch.randn((10, 20))
        with set_num_threads(1):
            assert same(x1 + x2, fn(x1, x2))
        with set_num_threads(4):
            assert same(x1 + x2, fn(x1, x2))

    @patch("torch.cuda.is_available", lambda: False)
    def test_timed_cpu_only(self):
        timed(lambda: torch.randn(10), ())

    def test_complex_memory_overlap(self):
        dense = torch.zeros(64, 32)
        self.assertFalse(complex_memory_overlap(dense))
        self.assertFalse(complex_memory_overlap(dense.t()))

        strided = dense.split(4, dim=1)
        self.assertFalse(complex_memory_overlap(strided[0]))
        self.assertFalse(complex_memory_overlap(strided[0].t()))

        unsqueezed = dense.unsqueeze(1)
        self.assertFalse(complex_memory_overlap(unsqueezed))
        self.assertFalse(complex_memory_overlap(unsqueezed.permute(1, 2, 0)))

        gathered = dense.index_select(0, torch.IntTensor([1, 0, 1]))
        self.assertFalse(complex_memory_overlap(gathered))
        self.assertFalse(complex_memory_overlap(gathered.t()))

    @unittest.skipIf(
        not codecache.valid_vec_isa_list(), "Does not support vectorization"
    )
    @torch._dynamo.config.patch(dynamic_shapes=True)
    def test_vec_dynamic_shapes(self):
        def fn(x):
            return torch.softmax(x, -1)

        value = torch.randn((2, 10))
        with config.patch({"cpp.simdlen": None}):
            torch._dynamo.reset()
            metrics.reset()
            self.common(fn, (value,))

    @unittest.skipIf(
        not codecache.valid_vec_isa_list(), "Does not support vectorization"
    )
    @patch("torch.cuda.is_available", lambda: False)
    def test_auto_simd(self):
        vec_avx512 = codecache.supported_vec_isa_list[0]
        vec_avx2 = codecache.supported_vec_isa_list[1]
        self.assertTrue(vec_avx512.bit_width() == 512)
        self.assertTrue(vec_avx2.bit_width() == 256)
        self.assertTrue(vec_avx512.nelements() == 16)
        self.assertTrue(vec_avx2.nelements() == 8)
        self.assertTrue(vec_avx512.nelements(torch.bfloat16) == 32)
        self.assertTrue(vec_avx2.nelements(torch.bfloat16) == 16)

        with config.patch({"cpp.simdlen": None}):
            isa = codecache.pick_vec_isa()
            if vec_avx512 in codecache.valid_vec_isa_list():
                self.assertTrue(isa == vec_avx512)
            else:
                self.assertTrue(isa == vec_avx2)

        with config.patch({"cpp.simdlen": 0}):
            isa = codecache.pick_vec_isa()
            self.assertFalse(isa)

        with config.patch({"cpp.simdlen": 1}):
            isa = codecache.pick_vec_isa()
            self.assertFalse(isa)

        with config.patch({"cpp.simdlen": 257}):
            isa = codecache.pick_vec_isa()
            self.assertFalse(isa)

        with config.patch({"cpp.simdlen": 513}):
            isa_list = codecache.valid_vec_isa_list()
            if vec_avx512 in isa_list:
                self.assertFalse(isa)

        with config.patch({"cpp.simdlen": 512}):
            isa_list = codecache.valid_vec_isa_list()
            if vec_avx512 in isa_list:
                isa = codecache.pick_vec_isa()
                self.assertTrue(isa == vec_avx512)

        with config.patch({"cpp.simdlen": 256}):
            isa_list = codecache.valid_vec_isa_list()
            if vec_avx2 in isa_list:
                isa = codecache.pick_vec_isa()
                self.assertTrue(isa == vec_avx2)

    @unittest.skipIf(
        not codecache.valid_vec_isa_list(), "Does not support vectorization"
    )
    @patch("torch.cuda.is_available", lambda: False)
    def test_masked_fill_softmax(self):
        def fn(value, mask):
            mask = mask.to(torch.bool)
            x = torch.masked_fill(value, mask, -33.0)
            return torch.softmax(x, -1)

        for dtype in vec_dtypes:
            value = torch.randn((2, 17), dtype=dtype)
            mask = torch.randint(0, 1, size=(2, 17), dtype=torch.uint8)
            with config.patch({"cpp.simdlen": None}):
                for cpp_wrapper_flag in [True, False]:
                    with config.patch({"cpp_wrapper": cpp_wrapper_flag}):
                        torch._dynamo.reset()
                        metrics.reset()
                        self.common(fn, (value, mask))
                        assert metrics.generated_cpp_vec_kernel_count >= 1

    def test_load_same_bool_tensor_twice(self):
        @torch._dynamo.optimize("inductor")
        def fn(a, b):
            x = torch.masked_fill(a, b, -33.0)
            y = torch.masked_fill(a, b, -33.0)
            return x, y

        value = torch.randn((2, 17))
        mask = torch.randint(0, 1, size=(2, 17), dtype=torch.uint8).to(torch.bool)
        fn(value, mask)

    def test_cpu_vec_cosim(self):
        cpp_vec_op_list = []
        cpp_op_list = []

        for k, v in CppVecOverrides.__dict__.items():
            if isinstance(v, staticmethod):
                cpp_vec_op_list.append(k)
        for k, v in CppOverrides.__dict__.items():
            if isinstance(v, staticmethod):
                cpp_op_list.append(k)

        diff = [
            "index_expr",
            "signbit",
            "isinf",
            "mod",
            "masked",
            "randn",
            "isnan",
            "rand",
            "randint",
            "bitwise_and",
            "bitwise_or",
            "bitwise_xor",
        ]
        union = {*cpp_vec_op_list, *diff}
        self.assertTrue(
            set(cpp_op_list).issubset(union), f"unexpected: {set(cpp_op_list) - union}"
        )

    def test_atomic_add_bf16(self):
        def fn(test_args):
            res = torch.gather(**test_args)
            return res

        input_tensor_for_ref = torch.tensor(
            [[3.0, -5.0]], dtype=torch.bfloat16, requires_grad=True
        )
        input_tensor_for_opt = torch.tensor(
            [[3.0, -5.0]], dtype=torch.bfloat16, requires_grad=True
        )

        test_args_for_ref = {
            "input": input_tensor_for_ref,
            "dim": 1,
            "index": torch.tensor([[1]]),
        }
        test_args_for_opt = {
            "input": input_tensor_for_opt,
            "dim": 1,
            "index": torch.tensor([[1]]),
        }

        opt_fn = torch.compile(fn)

        ref_fwd = fn(test_args_for_ref)
        res_fwd = opt_fn(test_args_for_opt)
        self.assertEqual(res_fwd, ref_fwd)

        torch.manual_seed(1)
        bwd_tensor_for_ref = torch.randn(ref_fwd.shape, dtype=torch.bfloat16)
        torch.manual_seed(1)
        bwd_tensor_for_opt = torch.randn(res_fwd.shape, dtype=torch.bfloat16)
        self.assertEqual(bwd_tensor_for_ref, bwd_tensor_for_opt)

        ref_fwd.backward(bwd_tensor_for_ref)
        res_fwd.backward(bwd_tensor_for_opt)

        ref_grad = test_args_for_ref["input"].grad
        res_grad = test_args_for_opt["input"].grad
        self.assertEqual(ref_grad, res_grad)

    @unittest.skipIf(
        not codecache.valid_vec_isa_list(), "Does not support vectorization"
    )
    @patch("torch.cuda.is_available", lambda: False)
    def test_new_vec_op_cpu_only(self):
        def fn(x):
            return torch.log1p(torch.expm1(torch.erf(x)))

        for dtype in vec_dtypes:
            torch.manual_seed(0)
            x = torch.randn((2, 9), dtype=dtype)
            x[0, 0] = torch.nan
            x[1, -1] = torch.nan

            tol = 1e-2 if dtype == torch.bfloat16 else 1e-4

            with config.patch({"cpp.simdlen": None}):
                for cpp_wrapper_flag in [True, False]:
                    with config.patch({"cpp_wrapper": cpp_wrapper_flag}):
                        torch._dynamo.reset()
                        metrics.reset()
                        self.common(fn, (x,))
                        assert metrics.generated_cpp_vec_kernel_count == 1

    @unittest.skipIf(
        not codecache.valid_vec_isa_list(), "Does not support vectorization"
    )
    @patch("torch.cuda.is_available", lambda: False)
    def test_vec_cpu_only_for_all_available_isa(self):
        def fn(x):
            return torch.sin(torch.cos(torch.erf(x)))

        x = torch.randn((2, 9))
        x[0, 0] = torch.nan
        x[1, -1] = torch.nan

        bit_widths = [isa._bit_width for isa in codecache.valid_vec_isa_list()] + [None]
        for item in bit_widths:
            with config.patch({"cpp.simdlen": item}):
                torch._dynamo.reset()
                metrics.reset()
                self.common(fn, (x,))
                assert metrics.generated_cpp_vec_kernel_count == 1

    @slowTest
    @unittest.skipIf(
        not codecache.valid_vec_isa_list(), "Does not support vectorization"
    )
    @patch("torch.cuda.is_available", lambda: False)
    def test__adaptive_avg_pool2d(self):
        def wrap_fn(oh, ow):
            def fn(x):
                return torch._adaptive_avg_pool2d(x, (oh, ow))

            return fn

        bit_widths = [isa._bit_width for isa in codecache.valid_vec_isa_list()]
        ih = [16, 65]
        iw = ih
        oh = ih
        ow = ih
        for _ih, _iw, _oh, _ow, _simd_len, dtype in itertools.product(
            ih, iw, oh, ow, bit_widths, vec_dtypes
        ):
            x = torch.randn(2, 3, _ih, _iw, dtype=dtype).to(
                memory_format=torch.channels_last
            )
            _fn = wrap_fn(_oh, _ow)
            with config.patch({"cpp.simdlen": _simd_len}):
                torch._dynamo.reset()
                metrics.reset()
                self.common(_fn, (x,))
                assert metrics.generated_cpp_vec_kernel_count == 1

    @unittest.skipIf(
        not codecache.valid_vec_isa_list(), "Does not support vectorization"
    )
    @patch("torch.cuda.is_available", lambda: False)
    def test_vec_logical_and_or(self):
        def wrap_fn(op: Callable):
            def fn(x: torch.Tensor, y: torch.Tensor):
                return torch.where(op(x, y), 1.0, 0.0)

            return fn

        for dtype in vec_dtypes:
            x = torch.randn(64, dtype=dtype)
            y = torch.randn(64, dtype=dtype)
            logical_fns = [torch.logical_and, torch.logical_or]
            for logical_fn in logical_fns:
                _fn = wrap_fn(logical_fn)
                torch._dynamo.reset()
                metrics.reset()
                self.common(_fn, (x, y))
                assert metrics.generated_cpp_vec_kernel_count == 1

    @unittest.skipIf(
        not codecache.valid_vec_isa_list(), "Does not support vectorization"
    )
    @patch("torch.cuda.is_available", lambda: False)
    def test_vec_compare_op_cpu_only(self):
        def fn(x):
            y1 = torch.eq(x, 1.0)
            x = torch.where(y1, x, -x)
            y2 = torch.ne(x, 0.0)
            x = torch.where(y2, x, -x)
            y3 = torch.lt(x, 5.0)
            x = torch.where(y3, x, x - 1.0)
            y4 = torch.gt(x, -2.0)
            x = torch.where(y4, x, x + 1.0)
            y5 = torch.le(x, 8.0)
            x = torch.where(y5, x, x - 1.0)
            y6 = torch.ge(x, -3.0)
            x = torch.where(y6, x, x + 1.0)
            y7 = x == 1.0
            x = torch.where(y7, x, -x)
            y8 = x != 0.0
            x = torch.where(y8, x, -x)
            y9 = x < 5.0
            x = torch.where(y9, x, x - 1.0)
            y10 = x > -2.0
            x = torch.where(y10, x, x + 1.0)
            y11 = x <= 8.0
            x = torch.where(y11, x, x - 1.0)
            y12 = x >= -3.0
            x = torch.where(y12, x, x + 1.0)
            return x

        for dtype in vec_dtypes:
            x = torch.randn((2, 9), dtype=dtype)

            with config.patch({"cpp.simdlen": None}):
                torch._dynamo.reset()
                metrics.reset()
                self.common(fn, (x,))
                assert metrics.generated_cpp_vec_kernel_count == 1
                assert (
                    metrics.generated_kernel_count
                    - metrics.generated_cpp_vec_kernel_count
                ) == 0

    def test_skip_cpp_codegen(self):
        with config.patch({"disable_cpp_codegen": True}):
            inps = torch.ones([20]), torch.rand([20])

            def f(x, y):
                return x + y + torch.tensor(1)

            f_opt = torch.compile()(f)

            code = run_and_get_cpp_code(f_opt, inps[0], inps[1])
            FileCheck().check_not("void kernel").run(code)

            self.assertEqual(
                f(*inps),
                f_opt(*inps),
            )

            # constant needs to be propagated on fallback
            def f(x):
                return x[torch.tensor(1) :] * 2

            f_opt = torch.compile()(f)
            code = run_and_get_cpp_code(f_opt, inps[0])
            FileCheck().check_not("void kernel").run(code)
            self.assertEqual(f_opt(inps[0]), f(inps[0]))

            class Model(torch.nn.Module):
                def __init__(
                    self,
                ):
                    super().__init__()

                def forward(self, v1: torch.Tensor):
                    vx = v1.min(dim=1).values
                    v2 = torch.randn_like(vx)
                    return v2

            model = Model()
            x = torch.rand(10, 3, 0)
            model_f = torch.compile()(model)

            self.assertEqual(model(x), model_f(x))

    def test_redundant_to_node_elimination_bf16(self):
        def fn(x, y):
            res = x + y
            res = torch.mean(res)
            return res

        x = torch.randn((2, 9), dtype=torch.bfloat16)
        y = torch.randn((2, 9), dtype=torch.bfloat16)

        for torch_compile_debug in [True, False]:
            with config.patch(
                {"trace.enabled": torch_compile_debug, "cpp.simdlen": None}
            ):
                torch._dynamo.reset()
                metrics.reset()
                self.common(fn, (x, y))
                if codecache.valid_vec_isa_list():
                    assert metrics.generated_cpp_vec_kernel_count == 1

    def test_do_not_insert_to_dtype_for_memory_copy_only_kernel(self):
        def fn(x):
            res = x.clone()
            return res

        x = torch.randn((100, 100), dtype=torch.bfloat16)

        torch._dynamo.reset()
        metrics.reset()
        self.common(fn, (x,))
        assert metrics.cpp_to_dtype_count == 0
        if codecache.valid_vec_isa_list():
            assert metrics.generated_cpp_vec_kernel_count == 1

    def test_insert_to_dtype_count(self):
        def fn(x):
            res = x.relu()
            return res

        x = torch.randn((100, 100), dtype=torch.bfloat16)

        torch._dynamo.reset()
        metrics.reset()
        self.common(fn, (x,))
        assert metrics.cpp_to_dtype_count == 2
        if codecache.valid_vec_isa_list():
            assert metrics.generated_cpp_vec_kernel_count == 1

    @unittest.skipIf(
        not codecache.valid_vec_isa_list(), "Does not support vectorization"
    )
    @patch("torch.cuda.is_available", lambda: False)
    def test_cpp_vec_constant_checker(self):
        _graph: torch.fx.Graph = torch.fx.Graph()
        a: torch.fx.Node = _graph.create_node("placeholder", "ops")
        iv: torch.fx.Node = _graph.create_node("placeholder", "iv")
        fv: torch.fx.Node = _graph.create_node("placeholder", "fv")
        b: torch.fx.Node = _graph.create_node(
            "call_method",
            "constant",
            args=(
                a,
                iv,
                torch.int64,
            ),
        )
        c: torch.fx.Node = _graph.create_node(
            "call_method",
            "constant",
            args=(
                a,
                fv,
                torch.double,
            ),
        )
        d: torch.fx.Node = _graph.create_node(
            "call_method",
            "ge",
            args=(
                a,
                b,
                b,
            ),
        )
        _graph.output((d, c))

        def get_index():
            return ""

        submodules = {"get_index": get_index}

        graph_lowering = GraphLowering(
            torch.fx.GraphModule(submodules, _graph),
            shape_env=None,
            num_static_inputs=0,
        )
        with patch.object(graph_lowering, "wrapper_code", ""), V.set_graph_handler(
            graph_lowering
        ):
            # The moset inner loop variable is used in the index_expr
            tiling_factor = codecache.pick_vec_isa().nelements(dtype=torch.float)
            with CppVecKernelChecker(
                args=None, num_threads=1, tiling_factor=tiling_factor
            ) as vec_checker:
                i32_iinfo = np.iinfo(np.int32)
                f32_iinfo = np.finfo(np.float32)
                InterpreterShim(_graph, submodules).run(
                    V.get_ops_handler(), i32_iinfo.max, f32_iinfo.max
                )
                self.assertTrue(vec_checker.simd_vec)

                vec_checker.simd_vec = True
                InterpreterShim(_graph, submodules).run(
                    V.get_ops_handler(), i32_iinfo.min, f32_iinfo.min
                )
                self.assertTrue(vec_checker.simd_vec)

                vec_checker.simd_vec = True
                InterpreterShim(_graph, submodules).run(
                    V.get_ops_handler(), i32_iinfo.min, np.inf
                )
                self.assertTrue(vec_checker.simd_vec)

                vec_checker.simd_vec = True
                InterpreterShim(_graph, submodules).run(
                    V.get_ops_handler(), i32_iinfo.min, -np.inf
                )
                self.assertTrue(vec_checker.simd_vec)

                vec_checker.simd_vec = True
                InterpreterShim(_graph, submodules).run(
                    V.get_ops_handler(), i32_iinfo.min - 1, f32_iinfo.min
                )
                self.assertFalse(vec_checker.simd_vec)

                vec_checker.simd_vec = True
                InterpreterShim(_graph, submodules).run(
                    V.get_ops_handler(), i32_iinfo.max + 1, f32_iinfo.max
                )
                self.assertFalse(vec_checker.simd_vec)

                vec_checker.simd_vec = True
                InterpreterShim(_graph, submodules).run(
                    V.get_ops_handler(), i32_iinfo.min, f32_iinfo.min * (1 + 1e-5)
                )
                self.assertFalse(vec_checker.simd_vec)

                vec_checker.simd_vec = True
                InterpreterShim(_graph, submodules).run(
                    V.get_ops_handler(), i32_iinfo.max, f32_iinfo.max * (1 + 1e-5)
                )
                self.assertFalse(vec_checker.simd_vec)

    @unittest.skipIf(
        not codecache.valid_vec_isa_list(), "Does not support vectorization"
    )
    @patch("torch.cuda.is_available", lambda: False)
    def test_cpp_vec_index_expr_checker(self):
        _graph: torch.fx.Graph = torch.fx.Graph()
        a: torch.fx.Node = _graph.create_node("placeholder", "ops")
        b: torch.fx.Node = _graph.create_node("call_module", "get_index", args=())
        c: torch.fx.Node = _graph.create_node(
            "call_method",
            "index_expr",
            args=(
                a,
                b,
                torch.int64,
            ),
        )
        d: torch.fx.Node = _graph.create_node(
            "call_method",
            "ge",
            args=(
                a,
                c,
                c,
            ),
        )
        _graph.output(d)

        def get_index():
            return ""

        submodules = {"get_index": get_index}
        graph_lowering = GraphLowering(
            torch.fx.GraphModule(submodules, _graph),
            shape_env=None,
            num_static_inputs=0,
        )
        with patch.object(graph_lowering, "wrapper_code", ""), V.set_graph_handler(
            graph_lowering
        ):
            itervars = [sympy.Symbol("i"), sympy.Symbol("j"), sympy.Symbol("k")]

            tiling_factor = codecache.pick_vec_isa().nelements(dtype=torch.float)
            # The moset inner loop variable is used in the index_expr
            with CppVecKernelChecker(
                args=None, num_threads=1, tiling_factor=tiling_factor
            ) as vec_checker:

                def get_index():
                    return -itervars[0] ** 2 + 2 * itervars[0] + itervars[1]

                ranges = [0, 100, 200]
                vec_checker.itervars = itervars[:2]
                vec_checker.ranges = ranges[:2]
                submodules = {"get_index": get_index}
                InterpreterShim(_graph, submodules).run(V.get_ops_handler())
                self.assertFalse(vec_checker.simd_vec)

            # Most inner loop variable irrevalant
            with CppVecKernelChecker(
                args=None, num_threads=1, tiling_factor=tiling_factor
            ) as vec_checker:

                def get_index():
                    return -itervars[0] ** 2 + 2 * itervars[0] + itervars[1]

                ranges = [0, 100, 200]
                vec_checker.itervars = itervars
                vec_checker.ranges = ranges
                submodules = {"get_index": get_index}
                InterpreterShim(_graph, submodules).run(V.get_ops_handler())
                self.assertTrue(vec_checker.simd_vec)

            i32_iinfo = np.iinfo(np.int32)
            _max_value = i32_iinfo.max + 1
            ranges = [_max_value, _max_value, _max_value]
            # Most inner loop variable irrevalant but max value is greater than
            # the max value of INT32
            with CppVecKernelChecker(
                args=None, num_threads=1, tiling_factor=tiling_factor
            ) as vec_checker:

                def get_index():
                    return itervars[0]

                submodules = {"get_index": get_index}
                vec_checker.itervars = itervars
                vec_checker.ranges = ranges
                InterpreterShim(_graph, submodules).run(V.get_ops_handler())
                self.assertFalse(vec_checker.simd_vec)

            # Most inner loop variable irrevalant but min value is greater than
            # the min value of INT32
            with CppVecKernelChecker(
                args=None, num_threads=1, tiling_factor=tiling_factor
            ) as vec_checker:

                def get_index():
                    return -itervars[0] - 2

                submodules = {"get_index": get_index}
                vec_checker.itervars = itervars
                vec_checker.ranges = ranges
                InterpreterShim(_graph, submodules).run(V.get_ops_handler())
                self.assertFalse(vec_checker.simd_vec)

    @unittest.skipIf(
        not codecache.valid_vec_isa_list(), "Does not support vectorization"
    )
    @patch("torch.cuda.is_available", lambda: False)
    def test_maxpool2d_cpu_only(self):
        for dtype in vec_dtypes:
            input = torch.randn(10, 32, 20, 20, dtype=dtype).to(
                memory_format=torch.channels_last
            )
            maxpool = torch.nn.MaxPool2d(kernel_size=3, stride=2, padding=1)

            def func(x):
                return maxpool(x)

            with patch.object(config.cpp, "simdlen", None):
                torch._dynamo.reset()
                metrics.reset()
                self.common(func, (input,))
                assert metrics.generated_cpp_vec_kernel_count == 1

    @unittest.skipIf(
        not codecache.valid_vec_isa_list(), "Does not support vectorization"
    )
    @patch("torch.cuda.is_available", lambda: False)
    def test_maxpool2d_with_pre_loop_collapse_cpu_only(self):
        x1 = torch.randn(2, 3, 20, 20).to(memory_format=torch.channels_last)
        x2 = torch.randn(2, 3, 20, 20).to(memory_format=torch.channels_last)
        maxpool = torch.nn.MaxPool2d(kernel_size=3, stride=2, ceil_mode=True)

        def func(x1, x2):
            y = x1 + x2
            return maxpool(y)

        with patch.object(config.cpp, "simdlen", None):
            torch._dynamo.reset()
            metrics.reset()
            self.common(func, (x1, x2))
            assert metrics.generated_cpp_vec_kernel_count == 2

    @unittest.skipIf(
        not codecache.valid_vec_isa_list(), "Does not support vectorization"
    )
    @patch("torch.cuda.is_available", lambda: False)
    def test_sign_cpu_only(self):
        def fn(x):
            return torch.sign(x)

        for dtype in vec_dtypes:
            x = torch.randn((2, 9), dtype=dtype)
            x[0, 0] = torch.nan
            x[1, -1] = torch.nan

            with config.patch({"cpp.simdlen": None}):
                torch._dynamo.reset()
                metrics.reset()
                self.common(fn, (x,))
                assert metrics.generated_cpp_vec_kernel_count == 1

    @unittest.skipIf(
        not codecache.valid_vec_isa_list(), "Does not support vectorization"
    )
    @patch("torch.cuda.is_available", lambda: False)
    def test_reduction_cpu_only(self):
        def fn(x):
            return torch.argmax(x, -1)

        for dtype in vec_dtypes:
            x = torch.randn((10, 10), dtype=dtype)

            with config.patch({"cpp.simdlen": None}):
                torch._dynamo.reset()
                metrics.reset()
                self.common(fn, (x,))
                assert metrics.generated_cpp_vec_kernel_count == 0

    # Currently, we enabled AVX2 and AVX512 for vectorization. If the platform is not
    # supported, the vectorization will not work and skip this test case. For ARM or
    # other platforms support, we just need to add the ISA info to the supported_vector_isa
    # and include proper aten vectorization head file.
    @unittest.skipIf(
        not codecache.valid_vec_isa_list(), "Does not support vectorization"
    )
    @patch("torch.cuda.is_available", lambda: False)
    def test_vec_kernel_cpu_only(self):
        def fn(x1, x2):
            # Current, there are some limitations as follows.
            #   rsqrt:
            #     assert [both a fallback and a decomp for same kernel: aten.rsqrt.default]
            #   round:
            #     couldn't find symbolic meta function/decomposition
            #   fmod/logical_and/logic_or:
            #     vec kernel has not support to_type
            x = torch.abs(x1)
            x = torch.sin(x)
            x = torch.neg(x)
            x = torch.square(x)
            x = torch.sigmoid(x)
            x = torch.relu(x)
            x = torch.cos(x)
            x = torch.exp(x)
            x = torch.sqrt(x)
            x = torch.add(x, x1)
            x = torch.sub(x, x2)
            x = torch.mul(x, x1)
            x = torch.div(x, x1)
            x = torch.pow(x, 10)
            x = torch.log(x)
            x = torch.floor(x)
            x = torch.ceil(x)
            x = torch.trunc(x)
            x = torch.lgamma(x)
            x = torch.fmod(x, x2)
            x = torch.sign(x)
            res = x + x2
            return res

        for dtype in vec_dtypes:
            torch.manual_seed(0)
            x1 = torch.randn((5, 20), dtype=dtype)
            x2 = torch.randn((5, 20), dtype=dtype)

            tol = 1e-2 if dtype == torch.bfloat16 else 1e-4
            with config.patch({"cpp.simdlen": 1}):
                torch._dynamo.reset()
                metrics.reset()
                self.common(fn, (x1, x2))
                assert metrics.generated_cpp_vec_kernel_count == 0

            with config.patch({"cpp.simdlen": None}):
                torch._dynamo.reset()
                metrics.reset()
                self.common(fn, (x1, x2))
                assert metrics.generated_cpp_vec_kernel_count == 1

        with config.patch({"cpp.simdlen": None}):
            torch._dynamo.reset()
            metrics.reset()
            x1 = torch.randn(10, 20).permute(1, 0)
            x2 = torch.randn((20, 10))
            self.common(fn, (x1, x2))
            assert metrics.generated_cpp_vec_kernel_count == 2

            torch._dynamo.reset()
            metrics.reset()
            x1 = torch.randn((10, 7))
            x2 = torch.randn((10, 7))
            self.common(fn, (x1, x2))
            assert metrics.generated_cpp_vec_kernel_count == 1

    @unittest.skipIf(
        sys.platform != "linux", "cpp kernel profile only support linux now"
    )
    @patch("torch.cuda.is_available", lambda: False)
    @config.patch({"cpp.enable_kernel_profile": True})
    def test_cpp_kernel_profile(self):
        from torch.profiler import profile

        @torch._dynamo.optimize("inductor", nopython=True)
        def fn(a, b):
            return a + b

        a = torch.rand((100,))
        b = torch.rand((100,))
        with profile() as prof:
            fn(a, b)

        kernel_profile_events = []
        for e in prof.profiler.function_events:
            if "kernel_cpp_0" in e.name:
                kernel_profile_events.append(e.name)
        assert len(kernel_profile_events) > 0

    @unittest.skipIf(
        not codecache.valid_vec_isa_list(), "Does not support vectorization"
    )
    def test_channel_shuffle_cl_output(self):
        """code and shape extracted from shufflenet_v2_x1_0"""

        def channel_shuffle(x, groups):
            batchsize, num_channels, height, width = x.size()
            channels_per_group = num_channels // groups
            x = x.view(batchsize, groups, channels_per_group, height, width)
            x = torch.transpose(x, 1, 2).contiguous()
            x = x.view(batchsize, -1, height, width)
            return x.contiguous(memory_format=torch.channels_last)

        for simdlen in (None, 256, 1):
            with config.patch({"cpp.simdlen": simdlen}):
                torch._dynamo.reset()
                metrics.reset()
                x = torch.randn(64, 58, 28, 28)
                self.common(channel_shuffle, (x, 2))
                if simdlen != 1:
                    assert metrics.generated_cpp_vec_kernel_count == 2

    @slowTest
    @unittest.skipIf(
        not codecache.valid_vec_isa_list(), "Does not support vectorization"
    )
    def test_transpose_with_norm(self):
        """a sub-module from TIMM gmlp_s16_224"""

        class Model(torch.nn.Module):
            def __init__(self):
                super().__init__()
                self.linear = torch.nn.Linear(
                    in_features=256, out_features=1536, bias=True
                )
                self.act = torch.nn.GELU()
                self.norm = torch.nn.LayerNorm(768)
                self.proj = torch.nn.Linear(196, 196)
                self.fc = torch.nn.Linear(in_features=768, out_features=256, bias=True)

            def forward(self, x):
                x = self.linear(x)
                x = self.act(x)
                u, v = x.chunk(2, dim=-1)
                v = self.norm(v)
                v = self.proj(v.transpose(-1, -2))
                y = u * v.transpose(-1, -2)
                return self.fc(y)

        x = torch.randn(128, 196, 256)
        for simdlen in (None, 256, 1):
            with config.patch({"cpp.simdlen": simdlen}):
                for eval_mode in [True, False]:
                    torch._dynamo.reset()
                    metrics.reset()
                    m = Model().eval() if eval_mode else Model()
                    self.common(m, (x,))
                    if simdlen != 1:
                        assert metrics.generated_cpp_vec_kernel_count == 6

    @unittest.skipIf(
        not codecache.valid_vec_isa_list(), "Does not support vectorization"
    )
    def test_transpose_copy(self):
        def fn(a):
            return a.t().contiguous()

        for simdlen in (None, 256, 1):
            with config.patch({"cpp.simdlen": simdlen}):
                for dtype in (torch.float, torch.bfloat16):
                    for shape in (
                        (7, 7),
                        (8, 8),
                        (9, 9),
                        (16, 16),
                        (17, 17),
                        (32, 32),
                        (33, 33),
                    ):
                        torch._dynamo.reset()
                        metrics.reset()
                        x = torch.randn(shape, dtype=dtype)
                        self.common(fn, (x,))
                        if simdlen != 1:
                            assert metrics.generated_cpp_vec_kernel_count == 2

    def test_transpose_non_contiguous(self):
        def fn(a):
            # From part of timm HaloAttn:
            # (https://github.com/rwightman/pytorch-image-models/blob/main/timm/layers/halo_attn.py#L97).
            # Fixed https://github.com/pytorch/pytorch/issues/94269 accuracy issue.
            as_strided = torch.ops.aten.as_strided.default(
                a, [1, 384, 2, 20, 12], [153600, 1, 61440, 384, 7680]
            )
            as_strided_1 = torch.ops.aten.as_strided.default(
                as_strided,
                [1, 384, 2, 2, 12, 12],
                [153600, 1, 61440, 3072, 7680, 384],
            )
            clone_1 = torch.ops.aten.clone.default(
                as_strided_1, memory_format=torch.contiguous_format
            )
            _unsafe_view_1 = torch.ops.aten._unsafe_view.default(
                clone_1, [8, 48, 4, 144]
            )
            permute_2 = torch.ops.aten.permute.default(_unsafe_view_1, [0, 2, 3, 1])
            split_with_sizes = torch.ops.aten.split_with_sizes.default(
                permute_2, [16, 32], -1
            )
            getitem = split_with_sizes[0]
            getitem_1 = split_with_sizes[1]
            permute_3 = torch.ops.aten.permute.default(getitem, [0, 1, 3, 2])
            expand_1 = torch.ops.aten.expand.default(permute_3, [8, 4, 16, 144])
            clone_3 = torch.ops.aten.clone.default(
                expand_1, memory_format=torch.contiguous_format
            )
            return clone_3

        metrics.reset()
        x = torch.randn(1, 384, 20, 20).to(memory_format=torch.channels_last)
        self.common(fn, (x,))
        assert metrics.generated_cpp_vec_kernel_count == 1

    def test_invalid_index_of_empty_tensor(self):
        def fn(a):
            b = a[[0]]
            return b

        a = torch.tensor([])
        with self.assertRaises(RuntimeError):
            torch.compile(fn)(a)

    def test_ir_node_str(self):
        @torch.compile
        def fn(x: torch.Tensor) -> torch.Tensor:
            return x.sin(), torch.nn.Softmax(dim=1)(x.cos())

        def run_node_alt(*args, **kwargs):
            rv = run_node(*args, **kwargs)
            strings.append(str(rv))
            return rv

        strings = []
        run_node = GraphLowering.run_node
        with patch.object(GraphLowering, "run_node", run_node_alt):
            fn(torch.randn([8, 128]))
        self.assertGreater(len(strings), 3)

    def test_vertical_sum_cpu_only(self):
        def fn1(a):
            return a.sum(dim=0)

        def fn2(a):
            return a.sum(dim=1)

        metrics.reset()
        x = torch.randn(100, 100)
        self.common(fn1, (x,))
        assert metrics.generated_cpp_vec_kernel_count == 1

        metrics.reset()
        x = torch.randn(100, 100, 100)
        self.common(fn2, (x,))
        assert metrics.generated_cpp_vec_kernel_count == 1

    def test_transpose_vertical_sum_cpu_only(self):
        def fn(a, b):
            c = a * b
            return c.sum(dim=1)

        metrics.reset()
        x = torch.randn(100, 50, 50)
        y = torch.randn(100, 50, 50).transpose(1, 2)
        self.common(fn, (x, y))
        assert metrics.generated_cpp_vec_kernel_count == 2

    def test_transpose_sum2d_cpu_only(self):
        def fn(a, b):
            c = a * b
            return c.sum()

        metrics.reset()
        x = torch.randn(50, 50)
        y = torch.randn(50, 50).transpose(0, 1)
        self.common(fn, (x, y))
        assert metrics.generated_cpp_vec_kernel_count == 2

    def test_transpose_sum_outer(self):
        # https://github.com/pytorch/pytorch/issues/98573
        def fn(a):
            return a.transpose(2, 3).sum(dim=1).contiguous()

        metrics.reset()
        x = torch.randn(10, 50, 50, 50)
        self.common(fn, (x,))
        assert metrics.generated_cpp_vec_kernel_count == 1

    def test_to_dtype_bool_float(self):
        # https://github.com/pytorch/pytorch/issues/100800
        def f(a):
            return torch.where(
                torch.ones_like(a).to(torch.bool),
                torch.zeros_like(a),
                torch.ones_like(a) * 2,
            )

        self.common(f, (torch.ones(16),))

    def test_to_dtype_float_bool(self):
        # https://github.com/pytorch/pytorch/issues/100466
        def f(a):
            a = a * torch.tensor(a >= 0, dtype=torch.float32)
            return a

        x = torch.rand(16)
        self.common(f, (x,))


if __name__ == "__main__":
    from torch._dynamo.test_case import run_tests
    from torch.testing._internal.inductor_utils import HAS_CPU

    if HAS_CPU and not IS_MACOS:
        run_tests(needs="filelock")<|MERGE_RESOLUTION|>--- conflicted
+++ resolved
@@ -268,18 +268,6 @@
                 (v,),
             )
 
-<<<<<<< HEAD
-    @config.patch(implicit_fallbacks=True)
-    def test_repeat_interleave(self):
-        def fn(y):
-            return torch.repeat_interleave(y, 2, output_size=8)
-
-        a = torch.tensor([[1, 2], [3, 4]])
-        self.common(
-            fn,
-            (a,),
-        )
-=======
     def test_pad_with_nan_value(self):
         # https://github.com/pytorch/pytorch/issues/100988.
         class Model(torch.nn.Module):
@@ -309,7 +297,17 @@
                 fn,
                 (value, mask),
             )
->>>>>>> e47bb688
+
+    @config.patch(implicit_fallbacks=True)
+    def test_repeat_interleave(self):
+        def fn(y):
+            return torch.repeat_interleave(y, 2, output_size=8)
+
+        a = torch.tensor([[1, 2], [3, 4]])
+        self.common(
+            fn,
+            (a,),
+        )
 
     def test_inplace_squeeze_needed(self):
         mod = torch.nn.Sequential(
