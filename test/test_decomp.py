--- conflicted
+++ resolved
@@ -458,10 +458,6 @@
             self.decomposed = set()
 
         def __torch_dispatch__(self, func, types, args=(), kwargs=None):
-            with no_dispatch():
-                return self._torch_dispatch(func, types, args, kwargs)
-
-        def _torch_dispatch(self, func, types, args=(), kwargs=None):
             self.test_case.precision = self.saved_precision
             self.test_case.rel_tol = self.saved_rel_tol
 
@@ -470,13 +466,19 @@
 
             # Stuff we shouldn't bother testing
             # (TODO: remove detach from the decomp table?)
+            # N.b. Testing in-place ops would need dedicated logic
+            in_place = func.name()[-1] == '_'
             if func not in decomposition_table or func in [
                 torch.ops.aten.detach.default,
                 # non-deterministic ops
                 torch.ops.aten.empty.memory_format,
                 torch.ops.aten.empty_like.default,
-                torch.ops.aten.new_empty.default
-            ] or any_unsupported(args, kwargs):
+                torch.ops.aten.new_empty.default,
+                torch.ops.aten.empty_strided.default,
+                torch.ops.aten.new_empty_strided.default,
+                torch.ops.aten.randn.default,
+                torch.ops.aten.native_dropout.default,
+            ] or any_unsupported(args, kwargs) or in_place:
                 return func(*args, **kwargs)
 
             self.decomposed.add(func)
@@ -492,12 +494,30 @@
             # decomposition and pytorch are from the "ground truth" (i.e.
             # fp64). If the decomposition results in more error, we error
 
+            # We also decompose the decomposition recursively for
+            # further coverage, as some paths not be exercised directly by
+            # OpInfos (sadly) but just by other ops
+
             decomposition = decomposition_table[func]
 
             do_relative_check = self.test_dtype in [torch.float16, torch.bfloat16]
+            if run_all:
+                # Execute recursively via DFS, to find the root of a possible error first
+                with self:
+                    decomp_out, _ = tree_flatten(decomposition(*args, **kwargs))
+            else:
+                decomp_out, _ = tree_flatten(decomposition(*args, **kwargs))
+
+            # At this stage we should not be decomposing an in-place op
+            # We'd like to have decompositions that decompose out-of-place ops into out-of-place ops
+            #  because decompositions are run after functionalisation and we would not like them to
+            #  de-functionalise the graph, as that would break AoTAutograd
+            # We run the real function *after* the decomposition to make sure that the
+            # decomposition does not modify any of the inputs in-place. If it does
+            # real_out should be differen than decom_out so we should catch this
             real_out_unflat = func(*args, **kwargs)
             real_out, _ = tree_flatten(real_out_unflat)
-            decomp_out, _ = tree_flatten(decomposition(*args, **kwargs))
+
             assert len(real_out) == len(decomp_out)
 
             if do_relative_check:
@@ -505,7 +525,7 @@
                 real_out_double, _ = tree_flatten(
                     func(*tree_map(upcast, args), **tree_map(upcast, kwargs))
                 )
-                for i, orig, decomp, ref in zip(range(len(real_out)), real_out, decomp_out, real_out_double):
+                for i, (orig, decomp, ref) in enumerate(zip(real_out, decomp_out, real_out_double)):
                     if not isinstance(orig, torch.Tensor):
                         assert type(orig) == type(decomp)
                         assert orig == decomp
@@ -533,105 +553,6 @@
             self.skipTest(f"{op.name} in {dtype} not supported")
 
         skip_decomp_vjp = any(key in CROSS_REF_BACKWARD_EXCLUDE_SET for key in test_keys)
-<<<<<<< HEAD
-=======
-        test_dtype = dtype
-
-        # We check the correctness of each decomposition right after running it.
-        # So, when we encounter a decomposition, we run the function normally, and
-        # then run the decomposition, and ensure they're identical.
-        called = set()
-        decomposed = set()
-
-        saved_precision = self.precision
-        saved_rel_tol = self.rel_tol
-        test_case = self
-
-        class DecompCrossRefMode(TorchDispatchMode):
-            def __torch_dispatch__(self, func, types, args=(), kwargs=None):
-                test_case.precision = saved_precision
-                test_case.rel_tol = saved_rel_tol
-
-                called.add(func)
-                all_called[func] += 1
-
-                # Stuff we shouldn't bother testing
-                # (TODO: remove detach from the decomp table?)
-                # N.b. Testing in-place ops would need dedicated logic
-                in_place = func.name()[-1] == '_'
-                if func not in decomposition_table or func in [
-                    torch.ops.aten.detach.default,
-                    # non-deterministic ops
-                    torch.ops.aten.empty.memory_format,
-                    torch.ops.aten.empty_like.default,
-                    torch.ops.aten.new_empty.default,
-                    torch.ops.aten.empty_strided.default,
-                    torch.ops.aten.new_empty_strided.default,
-                    torch.ops.aten.randn.default,
-                    torch.ops.aten.native_dropout.default,
-                ] or any_unsupported(args, kwargs) or in_place:
-                    return func(*args, **kwargs)
-
-                decomposed.add(func)
-                all_decomposed.add(func)
-
-                # We take 2 main strategies for verifying correctness/numerical stability of decompositions
-                # The first one is simply tolerance checking between decomp_out and pytorch_out
-                # However, for fp16/bf16 and reductions, this becomes very
-                # finicky, as there are not many guarantees we can make.
-                # So, for fp16/bf16, we instead compare the difference of
-                # {decomp_out, pytorch_out_64} and {pytorch_out,
-                # pytorch_out_64}. In other words, we compare how far the
-                # decomposition and pytorch are from the "ground truth" (i.e.
-                # fp64). If the decomposition results in more error, we error
-
-                # We also decompose the decomposition recursively for
-                # further coverage, as some paths not be exercised directly by
-                # OpInfos (sadly) but just by other ops
-
-                decomposition = decomposition_table[func]
-
-                do_relative_check = test_dtype in [torch.float16, torch.bfloat16]
-                if run_all:
-                    # Execute recursively via DFS, to find the root of a possible error first
-                    with self:
-                        decomp_out, _ = tree_flatten(decomposition(*args, **kwargs))
-                else:
-                    decomp_out, _ = tree_flatten(decomposition(*args, **kwargs))
-
-                # At this stage we should not be decomposing an in-place op
-                # We'd like to have decompositions that decompose out-of-place ops into out-of-place ops
-                #  because decompositions are run after functionalisation and we would not like them to
-                #  de-functionalise the graph, as that would break AoTAutograd
-                # We run the real function *after* the decomposition to make sure that the
-                # decomposition does not modify any of the inputs in-place. If it does
-                # real_out should be differen than decom_out so we should catch this
-                real_out_unflat = func(*args, **kwargs)
-                real_out, _ = tree_flatten(real_out_unflat)
-
-                assert len(real_out) == len(decomp_out)
-
-                if do_relative_check:
-                    upcast = partial(upcast_tensor, dtype=torch.float64)
-                    real_out_double, _ = tree_flatten(
-                        func(*tree_map(upcast, args), **tree_map(upcast, kwargs))
-                    )
-                    for i, (orig, decomp, ref) in enumerate(zip(real_out, decomp_out, real_out_double)):
-                        if not isinstance(orig, torch.Tensor):
-                            assert type(orig) == type(decomp)
-                            assert orig == decomp
-                            continue
-                        op_assert_ref(test_case, func, test_dtype, i, orig, decomp, ref, args, kwargs)
-                else:
-                    for orig, decomp in zip(real_out, decomp_out):
-                        if not isinstance(orig, torch.Tensor):
-                            assert type(orig) == type(decomp)
-                            assert orig == decomp
-                            continue
-                        op_assert_equal(test_case, func, test_dtype, orig, decomp, args, kwargs)
-
-                return real_out_unflat
->>>>>>> a6026dc3
 
         requires_grad = (
             op.supports_autograd
