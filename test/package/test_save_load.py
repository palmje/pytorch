# Owner(s): ["oncall: package/deploy"]

import pickle
from io import BytesIO
from textwrap import dedent

from torch.package import PackageExporter, PackageImporter, sys_importer
from torch.testing._internal.common_utils import run_tests

try:
    from .common import PackageTestCase
except ImportError:
    # Support the case where we run this file directly.
    from common import PackageTestCase

from pathlib import Path

packaging_directory = Path(__file__).parent


class TestSaveLoad(PackageTestCase):
    """Core save_* and loading API tests."""

    def test_saving_source(self):
        buffer = BytesIO()
        with PackageExporter(buffer) as he:
            he.save_source_file("foo", str(packaging_directory / "module_a.py"))
            he.save_source_file("foodir", str(packaging_directory / "package_a"))
        buffer.seek(0)
        hi = PackageImporter(buffer)
        foo = hi.import_module("foo")
        s = hi.import_module("foodir.subpackage")
        self.assertEqual(foo.result, "module_a")
        self.assertEqual(s.result, "package_a.subpackage")

    def test_saving_string(self):
        buffer = BytesIO()
        with PackageExporter(buffer) as he:
            src = dedent(
                """\
                import math
                the_math = math
                """
            )
            he.save_source_string("my_mod", src)
        buffer.seek(0)
        hi = PackageImporter(buffer)
        m = hi.import_module("math")
        import math

        self.assertIs(m, math)
        my_mod = hi.import_module("my_mod")
        self.assertIs(my_mod.math, math)

    def test_save_module(self):
        buffer = BytesIO()
        with PackageExporter(buffer) as he:
            import module_a
            import package_a

            he.save_module(module_a.__name__)
            he.save_module(package_a.__name__)
        buffer.seek(0)
        hi = PackageImporter(buffer)
        module_a_i = hi.import_module("module_a")
        self.assertEqual(module_a_i.result, "module_a")
        self.assertIsNot(module_a, module_a_i)
        package_a_i = hi.import_module("package_a")
        self.assertEqual(package_a_i.result, "package_a")
        self.assertIsNot(package_a_i, package_a)

    def test_dunder_imports(self):
        buffer = BytesIO()
        with PackageExporter(buffer) as he:
            import package_b

            obj = package_b.PackageBObject
            he.intern("**")
            he.save_pickle("res", "obj.pkl", obj)

        buffer.seek(0)
        hi = PackageImporter(buffer)
        loaded_obj = hi.load_pickle("res", "obj.pkl")

        package_b = hi.import_module("package_b")
        self.assertEqual(package_b.result, "package_b")

        math = hi.import_module("math")
        self.assertEqual(math.__name__, "math")

        xml_sub_sub_package = hi.import_module("xml.sax.xmlreader")
        self.assertEqual(xml_sub_sub_package.__name__, "xml.sax.xmlreader")

        subpackage_1 = hi.import_module("package_b.subpackage_1")
        self.assertEqual(subpackage_1.result, "subpackage_1")

        subpackage_2 = hi.import_module("package_b.subpackage_2")
        self.assertEqual(subpackage_2.result, "subpackage_2")

        subsubpackage_0 = hi.import_module("package_b.subpackage_0.subsubpackage_0")
        self.assertEqual(subsubpackage_0.result, "subsubpackage_0")

    def test_bad_dunder_imports(self):
        """Test to ensure bad __imports__ don't cause PackageExporter to fail."""
        buffer = BytesIO()
        with PackageExporter(buffer) as e:
            e.save_source_string(
                "m", '__import__(these, unresolvable, "things", wont, crash, me)'
            )

    def test_save_module_binary(self):
        f = BytesIO()
        with PackageExporter(f) as he:
            import module_a
            import package_a

            he.save_module(module_a.__name__)
            he.save_module(package_a.__name__)
        f.seek(0)
        hi = PackageImporter(f)
        module_a_i = hi.import_module("module_a")
        self.assertEqual(module_a_i.result, "module_a")
        self.assertIsNot(module_a, module_a_i)
        package_a_i = hi.import_module("package_a")
        self.assertEqual(package_a_i.result, "package_a")
        self.assertIsNot(package_a_i, package_a)

    def test_pickle(self):
        import package_a.subpackage

        obj = package_a.subpackage.PackageASubpackageObject()
        obj2 = package_a.PackageAObject(obj)

        buffer = BytesIO()
        with PackageExporter(buffer) as he:
            he.intern("**")
            he.save_pickle("obj", "obj.pkl", obj2)
        buffer.seek(0)
        hi = PackageImporter(buffer)

        # check we got dependencies
        sp = hi.import_module("package_a.subpackage")
        # check we didn't get other stuff
        with self.assertRaises(ImportError):
            hi.import_module("module_a")

        obj_loaded = hi.load_pickle("obj", "obj.pkl")
        self.assertIsNot(obj2, obj_loaded)
        self.assertIsInstance(obj_loaded.obj, sp.PackageASubpackageObject)
        self.assertIsNot(
            package_a.subpackage.PackageASubpackageObject, sp.PackageASubpackageObject
        )

<<<<<<< HEAD
    @skipIf(
        IS_FBCODE or IS_SANDCASTLE,
        "Tests that use temporary files are disabled in fbcode",
    )
=======
    def test_pickle_long_name_with_protocol_4(self):
        import package_a.long_name

        container = []

        # Indirectly grab the function to avoid pasting a 256 character
        # function into the test
        package_a.long_name.add_function(container)

        buffer = BytesIO()
        with PackageExporter(buffer) as exporter:
            exporter.intern("**")
            exporter.save_pickle("container", "container.pkl", container, pickle_protocol=4)

        buffer.seek(0)
        importer = PackageImporter(buffer)
        unpickled_container = importer.load_pickle("container", "container.pkl")
        self.assertIsNot(container, unpickled_container)
        self.assertEqual(len(unpickled_container), 1)
        self.assertEqual(container[0](), unpickled_container[0]())

>>>>>>> 3e57d49e
    def test_exporting_mismatched_code(self):
        """
        If an object with the same qualified name is loaded from different
        packages, the user should get an error if they try to re-save the
        object with the wrong package's source code.
        """
        import package_a.subpackage

        obj = package_a.subpackage.PackageASubpackageObject()
        obj2 = package_a.PackageAObject(obj)

        b1 = BytesIO()
        with PackageExporter(b1) as pe:
            pe.intern("**")
            pe.save_pickle("obj", "obj.pkl", obj2)

        b1.seek(0)
        importer1 = PackageImporter(b1)
        loaded1 = importer1.load_pickle("obj", "obj.pkl")

        b1.seek(0)
        importer2 = PackageImporter(b1)
        loaded2 = importer2.load_pickle("obj", "obj.pkl")

        def make_exporter():
            pe = PackageExporter(BytesIO(), importer=[importer1, sys_importer])
            # Ensure that the importer finds the 'PackageAObject' defined in 'importer1' first.
            return pe

        # This should fail. The 'PackageAObject' type defined from 'importer1'
        # is not necessarily the same 'obj2's version of 'PackageAObject'.
        pe = make_exporter()
        with self.assertRaises(pickle.PicklingError):
            pe.save_pickle("obj", "obj.pkl", obj2)

        # This should also fail. The 'PackageAObject' type defined from 'importer1'
        # is not necessarily the same as the one defined from 'importer2'
        pe = make_exporter()
        with self.assertRaises(pickle.PicklingError):
            pe.save_pickle("obj", "obj.pkl", loaded2)

        # This should succeed. The 'PackageAObject' type defined from
        # 'importer1' is a match for the one used by loaded1.
        pe = make_exporter()
        pe.save_pickle("obj", "obj.pkl", loaded1)

    def test_save_imported_module(self):
        """Saving a module that came from another PackageImporter should work."""
        import package_a.subpackage

        obj = package_a.subpackage.PackageASubpackageObject()
        obj2 = package_a.PackageAObject(obj)

        buffer = BytesIO()
        with PackageExporter(buffer) as exporter:
            exporter.intern("**")
            exporter.save_pickle("model", "model.pkl", obj2)

        buffer.seek(0)

        importer = PackageImporter(buffer)
        imported_obj2 = importer.load_pickle("model", "model.pkl")
        imported_obj2_module = imported_obj2.__class__.__module__

        # Should export without error.
        buffer2 = BytesIO()
        with PackageExporter(buffer2, importer=(importer, sys_importer)) as exporter:
            exporter.intern("**")
            exporter.save_module(imported_obj2_module)

    def test_save_imported_module_using_package_importer(self):
        """Exercise a corner case: re-packaging a module that uses `torch_package_importer`"""
        import package_a.use_torch_package_importer  # noqa: F401

        buffer = BytesIO()
        with PackageExporter(buffer) as exporter:
            exporter.intern("**")
            exporter.save_module("package_a.use_torch_package_importer")

        buffer.seek(0)

        importer = PackageImporter(buffer)

        # Should export without error.
        buffer2 = BytesIO()
        with PackageExporter(buffer2, importer=(importer, sys_importer)) as exporter:
            exporter.intern("**")
            exporter.save_module("package_a.use_torch_package_importer")


if __name__ == "__main__":
    run_tests()<|MERGE_RESOLUTION|>--- conflicted
+++ resolved
@@ -151,12 +151,6 @@
             package_a.subpackage.PackageASubpackageObject, sp.PackageASubpackageObject
         )
 
-<<<<<<< HEAD
-    @skipIf(
-        IS_FBCODE or IS_SANDCASTLE,
-        "Tests that use temporary files are disabled in fbcode",
-    )
-=======
     def test_pickle_long_name_with_protocol_4(self):
         import package_a.long_name
 
@@ -178,7 +172,6 @@
         self.assertEqual(len(unpickled_container), 1)
         self.assertEqual(container[0](), unpickled_container[0]())
 
->>>>>>> 3e57d49e
     def test_exporting_mismatched_code(self):
         """
         If an object with the same qualified name is loaded from different
