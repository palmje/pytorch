# Owner(s): ["oncall: quantization"]

import os
import torch
import torch.nn.functional as F
import torch.nn as nn
import torch.nn.quantized as nnq
import torch.nn.quantized._reference as nnqr
import torch.nn.quantized.dynamic as nnqd
import torch.nn.intrinsic as nni
import torch.nn.intrinsic.quantized as nniq
import torch.nn.intrinsic.quantized.dynamic as nniqd
import torch.multiprocessing as mp

# graph mode quantization based on fx
from torch.ao.quantization.quantize_fx import (
    prepare_fx,
    convert_fx,
    prepare_qat_fx,
)

from torch.ao.quantization.fx.quantization_patterns import DefaultNodeQuantizeHandler
from torch.ao.quantization.fx.common_quantization_patterns import CommonQuantizeHandler

from torch.ao.quantization.fx.match_utils import (
    is_match,
    MatchAllNode,
)

from torch.ao.quantization import (
    QuantType,
    quant_type_to_str,
)

from torch.ao.quantization import (
    QuantStub,
    DeQuantStub,
    QuantWrapper,
    default_qconfig,
    default_dynamic_qconfig,
    default_qat_qconfig,
    per_channel_dynamic_qconfig,
    float16_dynamic_qconfig,
    float16_static_qconfig,
    float_qparams_weight_only_qconfig,
    get_default_qconfig,
    get_default_qat_qconfig,
    fuse_modules,
    prepare,
    prepare_qat,
    convert,
    quantize_dynamic,
    default_placeholder_observer,
    default_weight_observer,
    PerChannelMinMaxObserver,
    QConfigDynamic,
    FixedQParamsFakeQuantize,
    FusedMovingAvgObsFakeQuantize,
    FakeQuantize,
    MovingAverageMinMaxObserver,
    HistogramObserver,
    QConfig,
)

# test utils
from hypothesis import given, settings
from hypothesis import strategies as st
from torch.testing._internal.common_cuda import TEST_MULTIGPU, TEST_CUDA
from torch.testing._internal.common_quantization import (
    LinearReluLinearModel,
    LinearReluModel,
    QuantizationTestCase,
    skipIfNoFBGEMM,
    skip_if_no_torchvision,
    train_one_epoch,
    run_ddp,
    test_only_eval_fn,
    test_only_train_fn,
)

from torch.testing._internal.common_quantization import (
    LinearModelWithSubmodule,
    ResNetBase,
    RNNDynamicModel,
    RNNCellDynamicModel,
)

from torch.testing._internal.common_quantized import (
    supported_qengines,
    override_qengines,
    override_quantized_engine,
)

from torch.testing._internal.common_utils import TemporaryFileName

from torch.testing._internal.common_quantization import NodeSpec as ns

from torch.testing._internal.common_quantization import ConvModel

from torch.testing import FileCheck

import copy
import itertools
import operator
import unittest
import io
from typing import Callable

TEST_WITH_ROCM = os.getenv('PYTORCH_TEST_WITH_ROCM', '0') == '1'

def get_supported_device_types():
    return ['cpu', 'cuda'] if torch.cuda.is_available() and not TEST_WITH_ROCM else ['cpu']

class BinaryOp(torch.nn.Module):
    def __init__(self, binary_op, ibinary_op, is_inplace, is_scalar):
        """ ibinary_op means inplace binary op
        """
        super().__init__()
        self.conv1 = torch.nn.Conv2d(1, 1, 1).float()
        self.conv2 = torch.nn.Conv2d(1, 1, 1).float()
        self.is_scalar = is_scalar
        self.op = ibinary_op if ibinary_op and is_inplace else binary_op

    def forward(self, x, y):
        x = self.conv1(x)
        y = 3 if self.is_scalar else self.conv2(y)
        # x = x + y
        x = self.op(x, y)
        # x = y + x
        x = self.op(y, x)
        return x

class BinaryOpNonQuantizedInput(torch.nn.Module):
    def __init__(self, binary_op, ibinary_op, is_inplace, is_scalar):
        """ ibinary_op means inplace binary op
        """
        super().__init__()
        self.is_scalar = is_scalar
        self.op = ibinary_op if ibinary_op and is_inplace else binary_op

    def forward(self, x, y):
        y = 3 if self.is_scalar else y
        x = self.op(x, y)
        return x

class BinaryOpRelu(torch.nn.Module):
    def __init__(self, binary_op, ibinary_op, is_inplace, is_functional_relu,
                 is_scalar):
        """ ibinary_op means inplace binary op
        """
        super().__init__()
        self.conv1 = torch.nn.Conv2d(1, 1, 1).float()
        self.conv2 = torch.nn.Conv2d(1, 1, 1).float()
        self.op = ibinary_op if ibinary_op and is_inplace else binary_op
        self.is_functional_relu = is_functional_relu
        self.is_scalar = is_scalar
        self.relu = F.relu if self.is_functional_relu \
            else torch.nn.ReLU()

    def forward(self, x, y):
        x = self.conv1(x)
        y = 3 if self.is_scalar else self.conv2(y)
        x = self.op(x, y)
        x = self.relu(x)
        x = self.op(y, x)
        x = self.relu(x)
        return x

@torch.fx.wrap
def _user_func_with_complex_return_type(x):
    return list(torch.split(x, 1, 1))

<<<<<<< HEAD
=======
def lower_to_trt(model, inputs, shape_ranges):
    """ Lower a quantized model to TensorRT
    """
    assert len(inputs) == 1, "lower_to_trt only works for one input currently"
    model = acc_tracer.trace(model, inputs)  # type: ignore[attr-defined]
    # TODO: test multiple inputs setting and enable multiple inputs
    input_specs = [
        InputTensorSpec(
            torch.Size([-1, *inputs[0].shape[1:]]), torch.float,
            shape_ranges=shape_ranges, has_batch_dim=True)
    ]

    interp = TRTInterpreter(
        model,
        input_specs,
        explicit_batch_dimension=True, explicit_precision=True)
    engine, input_names, output_names = interp.run(fp16_mode=False, int8_mode=True)
    trt_mod = TRTModule(engine, input_names, output_names)
    return trt_mod

>>>>>>> 4052393a
class TestFuseFx(QuantizationTestCase):
    def test_fuse_conv_bn_relu(self):
        class M(torch.nn.Module):
            def __init__(self):
                super().__init__()
                self.conv1d = nn.Conv1d(1, 1, 1)
                self.conv2d = nn.Conv2d(1, 1, 1)
                self.conv3d = nn.Conv3d(1, 1, 1)
                self.bn1d = nn.BatchNorm1d(1)
                self.bn2d = nn.BatchNorm2d(1)
                self.bn3d = nn.BatchNorm3d(1)
                self.conv1d2 = nn.Conv1d(1, 1, 1)
                self.conv2d2 = nn.Conv2d(1, 1, 1)
                self.conv3d2 = nn.Conv3d(1, 1, 1)
                self.bn1d2 = nn.BatchNorm1d(1)
                self.bn2d2 = nn.BatchNorm2d(1)
                self.bn3d2 = nn.BatchNorm3d(1)
                self.relu = nn.ReLU()

            def forward(self, x):
                x = self.conv1d(x)
                x = self.bn1d(x)
                x = self.conv2d(x)
                x = self.bn2d(x)
                x = self.conv3d(x)
                x = self.bn3d(x)
                x = self.conv1d2(x)
                x = self.bn1d2(x)
                x = self.relu(x)
                x = self.conv2d2(x)
                x = self.bn2d2(x)
                x = self.relu(x)
                x = self.conv3d2(x)
                x = self.bn3d2(x)
                x = self.relu(x)
                return x

        # test train mode
        m = M().train()
        # currently we don't check if the module are configured with qconfig before fusion
        # TODO: if we decide to do that in the future, this test needs to
        # be updated
        # train mode fuse_fx is called in prepare_qat_fx
        m = prepare_qat_fx(m, {})
        expected_nodes = [
            ns.call_module(nni.ConvBn1d),
            ns.call_module(nni.ConvBn2d),
            ns.call_module(nni.ConvBn3d),
            ns.call_module(nni.ConvBnReLU1d),
            ns.call_module(nni.ConvBnReLU2d),
            ns.call_module(nni.ConvBnReLU3d),
        ]
        expected_occurrence = {
            ns.call_module(nn.ReLU): 0
        }
        self.checkGraphModuleNodes(
            m,
            expected_node_list=expected_nodes,
            expected_node_occurrence=expected_occurrence)

        # test eval mode
        m = M().eval()
        from torch.ao.quantization.quantize_fx import fuse_fx
        # fuse_fx is a top level api and only supports eval mode
        m = fuse_fx(m)
        expected_nodes = [
            ns.call_module(nn.Conv1d),
            ns.call_module(nn.Conv2d),
            ns.call_module(nn.Conv3d),
            ns.call_module(nni.ConvReLU1d),
            ns.call_module(nni.ConvReLU2d),
            ns.call_module(nni.ConvReLU3d),
        ]
        # ConvBnRelu1d is not fused
        expected_occurrence = {
            ns.call_module(nn.ReLU): 0
        }
        self.checkGraphModuleNodes(
            m,
            expected_node_list=expected_nodes,
            expected_node_occurrence=expected_occurrence)

    def test_fuse_linear_bn_eval(self):
        class M(torch.nn.Module):
            def __init__(self):
                super().__init__()
                self.linear = nn.Linear(1, 1)
                self.bn1d = nn.BatchNorm1d(1)

            def forward(self, x):
                x = self.linear(x)
                x = self.bn1d(x)
                return x

        # test eval mode
        m = M().eval()
        from torch.ao.quantization.quantize_fx import fuse_fx
        # fuse_fx is a top level api and only supports eval mode
        m = fuse_fx(m)
        expected_nodes = [
            ns.call_module(nn.Linear),
        ]
        expected_occurrence = {
            ns.call_module(nn.BatchNorm1d): 0,
        }
        self.checkGraphModuleNodes(
            m,
            expected_node_list=expected_nodes,
            expected_node_occurrence=expected_occurrence)

    def test_fuse_module_relu(self):
        class M(torch.nn.Module):
            def __init__(self):
                super().__init__()
                self.conv1d = nn.Conv1d(1, 1, 1)
                self.conv2d = nn.Conv2d(1, 1, 1)
                self.conv3d = nn.Conv3d(1, 1, 1)
                self.bn1d = nn.BatchNorm1d(1)
                self.bn2d = nn.BatchNorm2d(1)
                self.bn3d = nn.BatchNorm3d(1)
                self.relu = nn.ReLU()

            def forward(self, x):
                x = self.conv1d(x)
                x = self.relu(x)
                x = self.conv2d(x)
                x = self.relu(x)
                x = self.conv3d(x)
                x = self.relu(x)
                x = self.bn1d(x)
                x = self.relu(x)
                x = self.bn2d(x)
                x = self.relu(x)
                x = self.bn3d(x)
                x = self.relu(x)
                return x

        m = M().eval()
        from torch.ao.quantization.quantize_fx import fuse_fx
        m = fuse_fx(m)
        expected_nodes = [
            ns.call_module(nni.ConvReLU1d),
            ns.call_module(nni.ConvReLU2d),
            ns.call_module(nni.ConvReLU3d),
            ns.call_module(nni.BNReLU2d),
            ns.call_module(nni.BNReLU3d),
        ]
        self.checkGraphModuleNodes(m, expected_node_list=expected_nodes)

    @skipIfNoFBGEMM
    def test_qconfig_fused_module(self):
        qconfig_dict = {
            "": None,
            "object_type": [(nn.Linear, default_qconfig),
                            (nn.ReLU, default_qconfig),
                            (F.relu, default_qconfig)]
        }

        linearRelu_node_list = [
            ns.call_function(torch.quantize_per_tensor),
            ns.call_module(nniq.LinearReLU),
            ns.call_method('dequantize')
        ]

        linearReluLinear_node_list = [
            ns.call_function(torch.quantize_per_tensor),
            ns.call_module(nniq.LinearReLU),
            ns.call_module(nnq.Linear),
            ns.call_method('dequantize')
        ]

        tests = [(LinearReluModel, linearRelu_node_list),
                 (LinearReluLinearModel, linearReluLinear_node_list)]

        for M, node_list in tests:
            m = M().eval()
            prepared = prepare_fx(m, qconfig_dict)
            prepared(torch.rand(5, 5))
            quantized = convert_fx(prepared)

            self.checkGraphModuleNodes(quantized, expected_node_list=node_list)

    def test_problematic_fuse_example(self):
        class LinearRelu(nn.Sequential):
            def __init__(self):
                super().__init__(
                    nn.Linear(5, 5),
                    nn.ReLU(),
                )

        class M(torch.nn.Module):
            def __init__(self):
                super().__init__()
                self.lin_relu = LinearRelu()
                self.linear = nn.Linear(5, 5)

            def forward(self, x):
                x = self.lin_relu(x)
                x = self.linear(x)
                return x

        model = M().eval()
        # these qconfigs somehow fail equality where default_qconfig does not
        qconfig_dict = {
            "": None,
            "object_type": [
                (torch.nn.Linear, get_default_qconfig('fbgemm')),
                (torch.nn.ReLU, get_default_qconfig('fbgemm')),
            ],
        }
        m = prepare_fx(model, qconfig_dict)

        self.checkGraphModuleNodes(m, expected_node=ns.call_module(torch.nn.intrinsic.modules.fused.LinearReLU))

    def test_fuse_custom_config_dict_validity(self):
        r"""
        Verifies that if a user passes an invalid key or makes a typo when
        constructing a fuse_custom_config_dict, an error will be thrown and
        users will be notified of what keys are supported.
        """
        m = ConvModel().eval()
        from torch.ao.quantization.quantize_fx import fuse_fx
        fuse_custom_config_dict = {"typo": None}

        with self.assertRaises(ValueError) as context:
            m = fuse_fx(m, fuse_custom_config_dict=fuse_custom_config_dict)
        self.assertTrue(
            'Expected fuse_custom_config_dict to have the following keys:'
            in str(context.exception)
        )
        self.assertTrue('But found \'typo\' instead.' in str(context.exception))

@skipIfNoFBGEMM
class TestQuantizeFx(QuantizationTestCase):
    def test_pattern_match(self):
        """ test MatchAllNode with
            conv - bn - add - relu pattern
        """
        class M(torch.nn.Module):
            def __init__(self):
                super().__init__()
                self.conv = nn.Conv2d(1, 1, 1)
                self.bn = nn.BatchNorm2d(1)
                self.relu = nn.ReLU()

            def forward(self, x, y):
                x = self.conv(x)
                x = self.bn(x)
                x = x + y
                x = self.relu(x)
                return x

        pattern = (nn.ReLU, (operator.add, (nn.BatchNorm2d, nn.Conv2d), MatchAllNode))
        m = torch.fx.symbolic_trace(M())
        modules = dict(m.named_modules())
        for n in m.graph.nodes:
            if n.op == 'call_module' and type(modules[n.target]) == nn.ReLU:
                self.assertTrue(is_match(modules, n, pattern))

    def _get_conv_linear_test_cases(self, is_reference):
        """ Returns a list of test cases, with format:
        is_dynamic, ModuleClass, module_constructor_inputs,
        inputs, quantized_node, weight_prepack_op
        """
        class FunctionalConv1d(torch.nn.Module):
            def __init__(self, weight):
                super().__init__()
                self.weight = torch.nn.Parameter(weight)
                self.stride = 1
                self.padding = 0
                self.dilation = 1
                self.groups = 1

            def forward(self, x):
                return F.conv1d(x, self.weight, None, self.stride, self.padding, self.dilation, self.groups)


        class Conv1d(torch.nn.Module):
            def __init__(self, *args):
                super().__init__()
                self.conv = torch.nn.Conv1d(*args)

            def forward(self, x):
                return self.conv(x)

        conv1d_input = torch.rand(1, 3, 224)
        conv1d_weight = torch.rand(3, 3, 3)
        conv1d_module_args = (3, 3, 3)

        class FunctionalConv2d(torch.nn.Module):
            def __init__(self, weight):
                super().__init__()
                self.weight = torch.nn.Parameter(weight)
                self.stride = (1, 1)
                self.padding = (0, 0)
                self.dilation = (1, 1)
                self.groups = 1

            def forward(self, x):
                return F.conv2d(x, self.weight, None, self.stride, self.padding, self.dilation, self.groups)

        class Conv2d(torch.nn.Module):
            def __init__(self, *args):
                super().__init__()
                self.conv = torch.nn.Conv2d(*args)

            def forward(self, x):
                return self.conv(x)

        conv2d_input = torch.rand(1, 3, 224, 224)
        conv2d_weight = torch.rand(3, 3, 3, 3)
        conv2d_module_args = (3, 3, 3)

        class FunctionalConv3d(torch.nn.Module):
            def __init__(self, weight):
                super().__init__()
                self.weight = torch.nn.Parameter(weight)
                self.stride = (1, 1, 1)
                self.padding = (0, 0, 0)
                self.dilation = (1, 1, 1)
                self.groups = 1

            def forward(self, x):
                return F.conv3d(
                    x,
                    self.weight,
                    None,
                    self.stride,
                    self.padding,
                    self.dilation,
                    self.groups,
                )

        class Conv3d(torch.nn.Module):
            def __init__(self, *args):
                super().__init__()
                self.conv = torch.nn.Conv3d(*args)

            def forward(self, x):
                return self.conv(x)

        conv3d_input = torch.rand(1, 3, 32, 224, 224)
        conv3d_weight = torch.rand(3, 3, 3, 3, 3)
        conv3d_module_args = (3, 3, 3)

        class Linear(torch.nn.Module):
            def __init__(self, weight):
                super().__init__()
                self.weight = torch.nn.Parameter(weight)

            def forward(self, x):
                return F.linear(x, self.weight)

        linear_input = torch.rand(8, 5)
        linear_weight = torch.rand(10, 5)

        class LinearModule(torch.nn.Module):
            def __init__(self):
                super().__init__()
                self.linear = torch.nn.Linear(5, 10)

            def forward(self, x):
                return self.linear(x)

        linear_module_input = torch.rand(8, 5)

        # is_dynamic, ModuleClass, module_constructor_inputs,
        # inputs, quantized_node, weight_prepack_node
        tests = [
            (
                False,
                FunctionalConv1d,
                (conv1d_weight,),
                (conv1d_input,),
                ns.call_function(torch.nn.functional.conv1d if is_reference else torch.ops.quantized.conv1d) ,
                ns.call_function(torch.ops.quantized.conv1d_prepack),
            ),
            (
                False,
                FunctionalConv2d,
                (conv2d_weight,),
                (conv2d_input,),
                ns.call_function(torch.nn.functional.conv2d if is_reference else torch.ops.quantized.conv2d),
                ns.call_function(torch.ops.quantized.conv2d_prepack),
            ),
            (
                False,
                FunctionalConv3d,
                (conv3d_weight,),
                (conv3d_input,),
                ns.call_function(torch.nn.functional.conv3d if is_reference else torch.ops.quantized.conv3d),
                ns.call_function(torch.ops.quantized.conv3d_prepack),
            ),
            (
                False,
                Conv1d,
                conv1d_module_args,
                (conv1d_input,),
                ns.call_module(nnqr.Conv1d if is_reference else nnq.Conv1d),
                None
            ),
            (
                False,
                Conv2d,
                conv2d_module_args,
                (conv2d_input,),
                ns.call_module(nnqr.Conv2d if is_reference else nnq.Conv2d),
                None
            ),
            (
                False,
                Conv3d,
                conv3d_module_args,
                (conv3d_input,),
                ns.call_module(nnqr.Conv3d if is_reference else nnq.Conv3d),
                None
            ),
            (
                True,
                Linear,
                (linear_weight,),
                (linear_input,),
                None if is_reference else ns.call_function(torch.ops.quantized.linear_dynamic),
                ns.call_function(torch.ops.quantized.linear_prepack),
            ),
            (
                False,
                Linear,
                (linear_weight,),
                (linear_input,),
                ns.call_function(torch.nn.functional.linear if is_reference else torch.ops.quantized.linear),
                ns.call_function(torch.ops.quantized.linear_prepack),
            ),
            (
                True,
                LinearModule,
                (),
                (linear_module_input,),
                ns.call_module(nnqr.Linear) if is_reference else ns.call_module(nnqd.Linear),
                None,
            ),
            (
                False,
                LinearModule,
                (),
                (linear_module_input,),
                ns.call_module(nnqr.Linear if is_reference else nnq.Linear),
                None,
            ),
        ]
        return tests

    @skipIfNoFBGEMM
    def test_conv_linear_not_reference(self):
        """ Test quantizing conv and linear
        """
        tests = self._get_conv_linear_test_cases(is_reference=False)
        for (is_dynamic, ModuleClass, module_constructor_inputs,
             inputs, quantized_node, weight_prepack_node) in tests:
            quant_type = QuantType.DYNAMIC if is_dynamic else QuantType.STATIC
            node_occurrence = dict()
            if weight_prepack_node:
                node_occurrence[weight_prepack_node] = 0
            self.checkGraphModeFxOp(
                ModuleClass(*module_constructor_inputs),
                inputs, quant_type,
                expected_node=quantized_node,
                expected_node_occurrence=node_occurrence,
                is_reference=False)

    @skipIfNoFBGEMM
    def test_conv_linear_reference(self):
        """ Test quantizing functional conv and linear with reference option
        """
        tests = self._get_conv_linear_test_cases(is_reference=True)

        def _get_keys(prefix, is_dynamic):
            all_keys = [prefix + "." + k for k in ["weight_qscheme", "weight_dtype"]]
            if not is_dynamic:
                all_keys.extend([prefix + "." + k for k in ["weight_scale", "weight_zero_point"]])
            return all_keys

        for (is_dynamic, ModuleClass, module_constructor_inputs,
             inputs, quantized_node, weight_prepack_node) in tests:
            quant_type = QuantType.DYNAMIC if is_dynamic else QuantType.STATIC
            node_occurrence = dict()
            if weight_prepack_node:
                node_occurrence[weight_prepack_node] = 0
            result_dict = self.checkGraphModeFxOp(
                ModuleClass(*module_constructor_inputs),
                inputs, quant_type,
                expected_node=quantized_node,
                expected_node_occurrence=node_occurrence,
                is_reference=True)
            qr = result_dict["quantized_reference"]

            def checkWeightQParams(model):
                for module_name in ("linear", "conv"):
                    if hasattr(model, module_name):
                        self.assertTrue(hasattr(qr.get_submodule(module_name), "weight_qscheme"))
                        self.assertTrue(hasattr(qr.get_submodule(module_name), "weight_scale"))
                        self.assertTrue(hasattr(qr.get_submodule(module_name), "weight_zero_point"))
                        self.assertTrue("Reference" in qr.get_submodule(module_name)._get_name())

            def checkSerDeser(model, is_dynamic):
                for module_name in ("linear", "conv"):
                    if hasattr(model, module_name):
                        # make sure seralization works
                        state_dict = copy.deepcopy(model.state_dict())
                        all_keys = _get_keys(module_name, is_dynamic)
                        for key in all_keys:
                            self.assertTrue(key in state_dict)
                        # check load_state_dict restores states
                        module = getattr(model, module_name)
                        prev_scale = module.weight_scale
                        module.weight_scale = None
                        model.load_state_dict(state_dict)
                        module = getattr(model, module_name)
                        self.assertTrue(torch.equal(prev_scale, module.weight_scale))


            checkWeightQParams(qr)
            qr = copy.deepcopy(qr)
            # make sure the qparams are preserved after copy
            checkWeightQParams(qr)

            checkSerDeser(qr, is_dynamic)

    @skipIfNoFBGEMM
    def test_dynamic_quant_weight_observer(self):
        ''' Test that weight observer is run in convert step
        '''

        class M(torch.nn.Module):
            def __init__(self, weight):
                super().__init__()
                self.weight = torch.nn.Parameter(weight)

            def forward(self, x):
                return F.linear(x, self.weight)

        m = M(torch.rand(1, 1)).eval()
        qconfig = default_dynamic_qconfig
        qconfig_dict = {'': qconfig}
        prepared = prepare_fx(m, qconfig_dict)
        quantized = convert_fx(prepared, is_reference=True)
        qparams = (quantized._input_scale_0, quantized._input_zero_point_0)
        weight_obs = qconfig.weight()
        weight_obs(quantized.weight)
        # Get the actual value to avoid tensor size mismatch error, torch.Size([]) vs torch.Size([1])
        ref_qparams = (weight_obs.calculate_qparams()[0].item(), weight_obs.calculate_qparams()[1].item())
        self.assertEqual(qparams, ref_qparams)

    def test_conv_bn_relu(self):
        convs = {
            1: nn.Conv1d,
            2: nn.Conv2d,
            3: nn.Conv3d,
        }
        bns = {
            1: nn.BatchNorm1d,
            2: nn.BatchNorm2d,
            3: nn.BatchNorm3d,
        }
        quantized_convs = {
            1: nnq.Conv1d,
            2: nnq.Conv2d,
            3: nnq.Conv3d,
        }
        quantized_conv_relus = {
            1: nniq.ConvReLU1d,
            2: nniq.ConvReLU2d,
            3: nniq.ConvReLU3d,
        }

        class M(torch.nn.Module):
            def __init__(self, dim, has_relu):
                super().__init__()
                self.conv = convs[dim](3, 3, 3)
                self.bn = bns[dim](3)
                self.relu = nn.ReLU() if has_relu else nn.Identity()
                self.has_relu = has_relu
                self.quant = QuantStub()
                self.dequant = DeQuantStub()

            def forward(self, x):
                x = self.quant(x)
                x = self.conv(x)
                x = self.bn(x)
                if self.has_relu:
                    x = self.relu(x)
                x = self.dequant(x)
                return x

        # TODO: add 1d support
        options = itertools.product([2, 3], [True, False], self.static_quant_types)
        for dim, has_relu, quant_type in options:
            expected_node = ns.call_module(
                quantized_conv_relus[dim] if has_relu
                else quantized_convs[dim])
            m = M(dim, has_relu)
            m_eager = copy.deepcopy(m)
            result_dict = self.checkGraphModeFxOp(
                m,
                self.img_data_dict[dim],
                quant_type,
                expected_node=expected_node,
            )
            result = result_dict["result"]

            # check numerics
            qengine = torch.backends.quantized.engine
            if quant_type == QuantType.STATIC:
                m_eager.eval()
                qconfig = get_default_qconfig(qengine)
                prepare_fn = prepare
            else:
                m_eager.train()
                qconfig = get_default_qat_qconfig(qengine)
                prepare_fn = prepare_qat

            fuse_list = ["conv", "bn"]
            if has_relu:
                fuse_list.append("relu")
            fuse_modules(m_eager, fuse_list, inplace=True)
            m_eager.qconfig = qconfig
            m_eager = prepare_fn(m_eager)
            m_eager(*self.img_data_dict[dim][0])
            m_eager = convert(m_eager)
            result_eager = m_eager(*self.img_data_dict[dim][0])
            self.assertEqual(result, result_eager)


    @skipIfNoFBGEMM
    def test_dynamic_quant_fp16(self):
        class Linear(torch.nn.Module):
            def __init__(self, weight):
                super().__init__()
                self.weight = torch.nn.Parameter(weight)

            def forward(self, x):
                return F.linear(x, self.weight)

        linear_input = torch.rand(8, 5)
        linear_weight = torch.rand(10, 5)

        class LinearModule(torch.nn.Module):
            def __init__(self):
                super().__init__()
                self.linear = torch.nn.Linear(5, 10)

            def forward(self, x):
                return self.linear(x)

        linear_module_input = torch.rand(8, 5)

        tests = [
            (Linear, (linear_weight,), (linear_input,),
             ns.call_function(torch.ops.quantized.linear_dynamic_fp16),
             ns.call_function(torch.ops.quantized.linear_prepack_fp16)),
            (LinearModule, (), (linear_module_input,),
             ns.call_module(nnqd.Linear),
             None),
        ]
        for (ModuleClass, module_constructor_inputs,
             inputs, quantized_node, weight_prepack_node) in tests:
            for is_reference in [True, False]:
                node_occurrence = dict()
                if weight_prepack_node:
                    node_occurrence[weight_prepack_node] = 0
                m = ModuleClass(*module_constructor_inputs).eval()
                qconfig_dict = {"": float16_dynamic_qconfig}
                m = prepare_fx(m, qconfig_dict)
                m = convert_fx(m, is_reference=is_reference)
                self.checkGraphModuleNodes(m, expected_node_occurrence=node_occurrence)



    @unittest.skipIf(not TEST_MULTIGPU, "multi-GPU not supported")
    @unittest.skipIf(not TEST_CUDA, "CUDA unavailable")
    @override_qengines
    def test_qat_prepare_device_affinity(self):
        """
        Tests that FX QAT prepare pass respects device affinity
        """
        class Model(nn.Module):

            def __init__(self):
                super(Model, self).__init__()
                self.conv = nn.Conv2d(1, 1, 1)
                self.bn = nn.BatchNorm2d(1)
                self.relu = nn.ReLU()

            def forward(self, x):
                x = self.conv(x)
                x = self.bn(x)
                x = self.relu(x)
                return x

        model = Model()
        qengine = torch.backends.quantized.engine
        qconfig_dict = {'': torch.ao.quantization.get_default_qat_qconfig(qengine)}
        device = torch.device('cuda:0')
        model.to(device)

        # QAT prepare
        model = prepare_qat_fx(model, qconfig_dict)

        # ensure that running an input on CUDA works without any needed changes
        input = torch.randn(4, 1, 4, 4, device=device)
        model(input)

        # ensure all buffers and parameters are on the device we expect
        model_devices = {p.device for p in model.parameters()} | \
            {p.device for p in model.buffers()}
        self.assertEqual(len(model_devices), 1)
        model_device = next(iter(model_devices))
        self.assertEqual(model_device, device)

    @skipIfNoFBGEMM
    def test_dict_output(self):
        """ Make sure quantization runs for models with dictionary output
        """
        class M(torch.nn.Module):
            def __init__(self):
                super().__init__()
                self.conv = torch.nn.Conv2d(1, 1, 1)

            def forward(self, x):
                return {"output": self.conv(x["input"])}

        dict_input = {"input": torch.randn(1, 1, 1, 1)}
        m = M().eval()
        qconfig_dict = {"": default_qconfig}
        m = prepare_fx(m, qconfig_dict)
        m(dict_input)
        m = convert_fx(m)
        m(dict_input)

    @override_qengines
    def test_attention(self):
        """ Make sure quantization runs for a corner case in attention module
        """
        class M(torch.nn.Module):
            def __init__(self):
                super().__init__()
                self.conv = torch.nn.Conv2d(1, 1, 1)

            def forward(self, x):
                x = self.conv(x)
                q, k, v = x.chunk(3, dim=0)
                q = q.contiguous().view(-1, 1).transpose(0, 1)
                k = k.contiguous().view(-1, 1).transpose(0, 1)
                v = v.contiguous().view(-1, 1).transpose(0, 1)
                torch._assert(
                    k.size(1) == 1, "key size should be equal to 1"
                )
                r = torch.mm(k, v)
                return q * k + r

        tensor_input = torch.randn(3, 1, 1, 1)
        m = M().eval()
        qconfig_dict = {
            "": None,
            "object_type": [
                (nn.Conv2d, default_qconfig),
            ]
        }
        # make sure it runs
        m = prepare_fx(m, qconfig_dict)
        m(tensor_input)
        m = convert_fx(m)
        m(tensor_input)

    def _test_standalone_module(
            self,
            interface_config,
            prepare_count_check,
            standalone_prepare_count_check,
            convert_count_check,
            standalone_convert_count_check):
        """ Test standalone module with different quantized input/quantized output
        configurations
        """
        class StandaloneModule(torch.nn.Module):
            def __init__(self):
                super().__init__()
                self.conv = torch.nn.Conv2d(1, 1, 1)

            def forward(self, x):
                return self.conv(x)

        class M(torch.nn.Module):
            def __init__(self):
                super().__init__()
                self.conv = torch.nn.Conv2d(1, 1, 1)
                self.standalone = StandaloneModule()

            def forward(self, x):
                x = self.conv(x)
                x = self.standalone(x)
                return x

        class RefM(torch.nn.Module):
            def __init__(self):
                super().__init__()
                self.conv1 = torch.nn.Conv2d(1, 1, 1)
                self.conv2 = torch.nn.Conv2d(1, 1, 1)

            def forward(self, x):
                x = self.conv1(x)
                x = self.conv2(x)
                return x

        data = torch.randn(1, 1, 1, 1)
        # instantiate M and RefM and align the parameters
        original_m = M().eval()
        original_ref_m = RefM().eval()
        original_ref_m.conv1.weight = torch.nn.Parameter(original_m.conv.weight.detach())
        original_ref_m.conv1.bias = torch.nn.Parameter(original_m.conv.bias.detach())
        original_ref_m.conv2.weight = torch.nn.Parameter(original_m.standalone.conv.weight.detach())
        original_ref_m.conv2.bias = torch.nn.Parameter(original_m.standalone.conv.bias.detach())

        for is_name in [True, False]:
            if is_name:
                prepare_config = {
                    "standalone_module_name": [("standalone", None, interface_config)]
                }
            else:
                prepare_config = {
                    "standalone_module_class": [(StandaloneModule, None, interface_config)]
                }

            original_m_copy = copy.deepcopy(original_m)
            original_ref_m_copy = copy.deepcopy(original_ref_m)

            qconfig_dict = {"": default_qconfig}
            # check prepared model
            m = prepare_fx(
                original_m_copy, qconfig_dict, prepare_custom_config_dict=prepare_config)
            # calibration
            m(data)
            self.checkGraphModuleNodes(m, expected_node_occurrence=prepare_count_check)
            self.checkGraphModuleNodes(m.standalone, expected_node_occurrence=standalone_prepare_count_check)

            # check converted/quantized model
            m = convert_fx(m)
            self.checkGraphModuleNodes(m, expected_node_occurrence=convert_count_check)
            self.checkGraphModuleNodes(m.standalone, expected_node_occurrence=standalone_convert_count_check)
            res = m(data)

            # quantize the reference model
            ref_m = prepare_fx(original_ref_m_copy, qconfig_dict)
            ref_m(data)
            ref_m = convert_fx(ref_m)
            ref_res = ref_m(data)
            self.assertEqual(res, ref_res)

    def test_standalone_module_float_interface(self):
        float_interface_config = {
            "input_quantized_idxs": [],  # float input
            "output_quantized_idxs": [],  # float output
        }
        interface_config = float_interface_config
        # input and output of first conv, observer for standalone module
        # will be inserted in the standalone module itself
        prepare_count_check = {
            ns.call_module(torch.ao.quantization.MinMaxObserver): 2
        }
        # for input and output of conv in the standalone module
        standalone_prepare_count_check = {
            ns.call_module(torch.ao.quantization.MinMaxObserver): 2
        }
        convert_count_check = {
            ns.call_function(torch.quantize_per_tensor) : 1,
            ns.call_module(nnq.Conv2d) : 1,
            ns.call_method("dequantize") : 1,
        }
        standalone_convert_count_check = {
            # standalone module will take float as input and output
            # so we'll see quantize and dequantize in the modoule
            ns.call_function(torch.quantize_per_tensor) : 1,
            ns.call_module(nnq.Conv2d): 1,
            ns.call_method("dequantize") : 1,
        }
        self._test_standalone_module(
            interface_config,
            prepare_count_check,
            standalone_prepare_count_check,
            convert_count_check,
            standalone_convert_count_check)

    def test_standalone_module_quantized_interface(self):
        quantized_interface_config = {
            "input_quantized_idxs": [0],  # quantized input
            "output_quantized_idxs": [0],  # quantized output
        }
        interface_config = quantized_interface_config
        # observer for input and output of first conv
        prepare_count_check = {
            ns.call_module(torch.ao.quantization.MinMaxObserver): 2
        }
        # for output of conv in the standalone module
        standalone_prepare_count_check = {
            ns.call_module(torch.ao.quantization.MinMaxObserver): 1
        }
        convert_count_check = {
            # quantizing input for conv
            ns.call_function(torch.quantize_per_tensor) : 1,
            ns.call_module(nnq.Conv2d) : 1,
            # dequantizing output of standalone module
            ns.call_method("dequantize") : 1,
        }
        standalone_convert_count_check = {
            # quantization of input happens in parent module
            # quantization of output happens in the quantized conv module
            ns.call_function(torch.quantize_per_tensor) : 0,
            ns.call_module(nnq.Conv2d): 1,
            # dequantization for output happens in parent module
            ns.call_method("dequantize") : 0,
        }
        self._test_standalone_module(
            interface_config,
            prepare_count_check,
            standalone_prepare_count_check,
            convert_count_check,
            standalone_convert_count_check)

    @skipIfNoFBGEMM
    def test_qconfig_none(self):
        class M(torch.nn.Module):
            def __init__(self):
                super(M, self).__init__()
                self.conv1 = nn.Conv2d(1, 1, 1)
                self.conv2 = nn.Conv2d(1, 1, 1)

            def forward(self, x):
                x = self.conv1(x)
                x = self.conv2(x)
                return x

        m = M().eval()
        qconfig_dict = {"": default_qconfig,
                        "module_name": [("conv2", None)]}
        m = prepare_fx(m, qconfig_dict)
        data = torch.randn(1, 1, 1, 1)
        m(data)
        m = convert_fx(m)
        m(data)
        # first conv is quantized, second conv is not quantized
        node_list = [
            ns.call_function(torch.quantize_per_tensor),
            ns.call_module(nnq.Conv2d),
            ns.call_method("dequantize"),
            ns.call_module(nn.Conv2d),
        ]
        self.checkGraphModuleNodes(m, expected_node_list=node_list)

    def test_qconfig_module_type(self):
        class M(torch.nn.Module):
            def __init__(self):
                super(M, self).__init__()
                self.conv1 = nn.Conv2d(1, 1, 1)
                self.conv2 = nn.Conv2d(1, 1, 1)

            def forward(self, x):
                x = self.conv1(x)
                x = self.conv2(x)
                return x

        m = M().eval()
        qconfig_dict = {"object_type": [(torch.nn.Conv2d, default_qconfig)]}
        m = prepare_fx(m, qconfig_dict)
        data = torch.randn(1, 1, 1, 1)
        m(data)
        m = convert_fx(m)
        m(data)
        # first conv is quantized, second conv is not quantized
        node_list = [
            ns.call_function(torch.quantize_per_tensor),
            ns.call_module(nnq.Conv2d),
            ns.call_module(nnq.Conv2d),
            ns.call_method("dequantize"),
        ]
        self.checkGraphModuleNodes(m, expected_node_list=node_list)

    def test_qconfig_qat_module_type(self):
        class LinearRelu(nn.Sequential):
            def __init__(self):
                super().__init__(
                    nn.Linear(5, 5),
                    nn.ReLU(),
                )

        class M(torch.nn.Module):
            def __init__(self):
                super().__init__()
                self.lin_relu = LinearRelu()
                self.linear = nn.Linear(5, 5)

            def forward(self, x):
                x = self.lin_relu(x)
                x = self.linear(x)
                return x

        model = M().train()

        qconfig_dict = {
            "": None,
            "object_type": [
                (torch.nn.Linear, default_qat_qconfig),
                (torch.nn.ReLU, default_qat_qconfig),
            ],
        }
        m = prepare_qat_fx(model, qconfig_dict)
        m(torch.rand(5, 5))
        m = convert_fx(m)
        m(torch.rand(5, 5))
        node_list = [
            ns.call_function(torch.quantize_per_tensor),
            ns.call_module(nniq.LinearReLU),
            ns.call_module(nnq.Linear),
            ns.call_method("dequantize"),
        ]
        self.checkGraphModuleNodes(m, expected_node_list=node_list)

    def test_qconfig_function(self):
        class M(torch.nn.Module):
            def __init__(self):
                super(M, self).__init__()

            def forward(self, x, y):
                return x + y

        m = M().eval()
        qconfig_dict = {"object_type": [(operator.add, default_qconfig)]}
        m = prepare_fx(m, qconfig_dict)
        data = torch.randn(1, 1, 1, 1)
        m(data, data)
        m = convert_fx(m)
        m(data, data)
        # first conv is quantized, second conv is not quantized
        node_list = [
            ns.call_function(torch.quantize_per_tensor),
            ns.call_function(torch.ops.quantized.add),
            ns.call_method("dequantize"),
        ]
        self.checkGraphModuleNodes(m, expected_node_list=node_list)

    def test_qconfig_module_name_regex(self):
        class M(torch.nn.Module):
            def __init__(self):
                super(M, self).__init__()
                self.conv1 = nn.Conv2d(1, 1, 1)
                self.conv2 = nn.Conv2d(1, 1, 1)

            def forward(self, x):
                x = self.conv1(x)
                x = self.conv2(x)
                return x

        m = M().eval()
        qconfig_dict = {"module_name_regex": [("conv*", default_qconfig)]}
        m = prepare_fx(m, qconfig_dict)
        data = torch.randn(1, 1, 1, 1)
        m(data)
        m = convert_fx(m)
        m(data)
        # first conv is quantized, second conv is not quantized
        node_list = [
            ns.call_function(torch.quantize_per_tensor),
            ns.call_module(nnq.Conv2d),
            ns.call_module(nnq.Conv2d),
            ns.call_method("dequantize"),
        ]
        self.checkGraphModuleNodes(m, expected_node_list=node_list)

    def test_qconfig_precedence(self):
        for device in get_supported_device_types():
            class M(torch.nn.Module):
                def __init__(self):
                    super(M, self).__init__()
                    self.linear = nn.Linear(1, 1)
                    self.conv = nn.Conv2d(1, 1, 1)
                    self.module_conv1 = nn.Conv2d(1, 1, 1)
                    self.module_conv2 = nn.Conv2d(1, 1, 1)

                def forward(self, x):
                    # global
                    x = self.linear(x)
                    # global + object_type --> object_type
                    x = self.conv(x)
                    # global + object_type + module_name_regex --> module_name_regex
                    x = self.module_conv1(x)
                    # global + object_type + module_name_regex + module_name --> module_name
                    x = self.module_conv2(x)
                    return x

            m = M().to(device).eval()

            global_qconfig = default_qconfig
            object_type_qconfig = default_dynamic_qconfig
            module_name_regex_qconfig = float16_dynamic_qconfig
            module_name_qconfig = default_qat_qconfig
            qconfig_dict = {
                "": global_qconfig,
                "object_type": [(nn.Conv2d, object_type_qconfig)],
                "module_name_regex": [("module_conv*", module_name_regex_qconfig)],
                "module_name": [("module_conv2", module_name_qconfig)]}
            m_prep = prepare_fx(m, qconfig_dict)
            self.assertEqual(m_prep.linear.qconfig.activation.p.func, global_qconfig.activation.p.func)
            self.assertEqual(m_prep.linear.qconfig.weight.p.func, global_qconfig.weight.p.func)
            self.assertEqual(m_prep.conv.qconfig.activation.p.func, object_type_qconfig.activation.p.func)
            self.assertEqual(m_prep.conv.qconfig.weight.p.func, object_type_qconfig.weight.p.func)
            self.assertEqual(m_prep.module_conv1.qconfig.activation.p.func, module_name_regex_qconfig.activation.p.func)
            self.assertEqual(m_prep.module_conv1.qconfig.weight.p.func, module_name_regex_qconfig.weight.p.func)
            self.assertEqual(m_prep.module_conv2.qconfig.activation.p.func, module_name_qconfig.activation.p.func)
            self.assertEqual(m_prep.module_conv2.qconfig.weight.p.func, module_name_qconfig.weight.p.func)

    def test_qconfig_module_name_object_type_order(self):
        class M1(torch.nn.Module):
            def __init__(self):
                super().__init__()
                self.fc1 = nn.Linear(1, 1)
                self.fc2 = nn.Linear(1, 1)

            def forward(self, x):
                x = self.fc1(x)
                x = self.fc2(x)
                x = torch.add(x, x)
                x = torch.add(x, x)
                return x

        class M2(torch.nn.Module):
            def __init__(self):
                super().__init__()
                self.fc1 = nn.Linear(1, 1)
                self.fc2 = nn.Linear(1, 1)
                self.m1 = M1()

            def forward(self, x):
                x = self.fc1(x)
                x = self.fc2(x)
                x = torch.add(x, x)
                x = torch.add(x, x)
                x = self.m1(x)
                return x

        class M3(torch.nn.Module):
            def __init__(self):
                super().__init__()
                self.fc1 = nn.Linear(1, 1)
                self.fc2 = nn.Linear(1, 1)
                self.m2 = M2()

            def forward(self, x):
                x = self.fc1(x)
                x = self.fc2(x)
                x = torch.add(x, x)
                x = torch.add(x, x)
                x = self.m2(x)
                return x

        m = M3().eval()
        qconfig_dict = {
            "module_name_object_type_order": [
                # test various FQNs: global, single child, multiple children
                ("", nn.Linear, 0, torch.ao.quantization.default_qconfig),
                ("", torch.add, 0, torch.ao.quantization.default_qconfig),
                ("m2", nn.Linear, 1, torch.ao.quantization.default_qconfig),
                ("m2", torch.add, 1, torch.ao.quantization.default_qconfig),
                ("m2.m1", nn.Linear, 0, torch.ao.quantization.default_qconfig),
                ("m2.m1", torch.add, 0, torch.ao.quantization.default_qconfig),
            ],
        }
        m = prepare_fx(m, qconfig_dict)
        data = torch.randn(1, 1, 1, 1)
        m(data)
        m = convert_fx(m)
        m(data)

        node_list = [
            # m3
            ns.call_function(torch.quantize_per_tensor),
            ns.call_module(nnq.Linear),
            ns.call_method("dequantize"),
            ns.call_module(nn.Linear),
            ns.call_function(torch.quantize_per_tensor),
            ns.call_function(torch.ops.quantized.add),
            ns.call_method("dequantize"),
            ns.call_function(torch.add),
            # m2
            ns.call_module(nn.Linear),
            ns.call_function(torch.quantize_per_tensor),
            ns.call_module(nnq.Linear),
            ns.call_method("dequantize"),
            ns.call_function(torch.add),
            ns.call_function(torch.quantize_per_tensor),
            ns.call_function(torch.ops.quantized.add),
            # m1
            ns.call_module(nnq.Linear),
            ns.call_method("dequantize"),
            ns.call_module(nn.Linear),
            ns.call_function(torch.quantize_per_tensor),
            ns.call_function(torch.ops.quantized.add),
            ns.call_method("dequantize"),
            ns.call_function(torch.add),
        ]
        self.checkGraphModuleNodes(m, expected_node_list=node_list)

        # test that function order overrides global qconfig
        class M4(torch.nn.Module):
            def __init__(self):
                super().__init__()
                self.fc1 = nn.Linear(1, 1)
                self.fc2 = nn.Linear(1, 1)

            def forward(self, x):
                x = self.fc1(x)
                x = self.fc2(x)
                x = torch.add(x, x)
                x = torch.add(x, x)
                return x

        m = M4().eval()
        qconfig_dict = {
            "": torch.ao.quantization.default_qconfig,
            "module_name_object_type_order": [
                ("", nn.Linear, 1, None),
                ("", torch.add, 1, None),
            ],
        }
        m = prepare_fx(m, qconfig_dict)
        data = torch.randn(1, 1, 1, 1)
        m(data)
        m = convert_fx(m)
        m(data)

        node_list = [
            ns.call_function(torch.quantize_per_tensor),
            ns.call_module(nnq.Linear),
            ns.call_method("dequantize"),
            ns.call_module(nn.Linear),
            ns.call_function(torch.quantize_per_tensor),
            ns.call_function(torch.ops.quantized.add),
            ns.call_method("dequantize"),
            ns.call_function(torch.add),
        ]
        self.checkGraphModuleNodes(m, expected_node_list=node_list)


    def test_qconfig_dict_validity(self):
        r"""
        Verifies that if a user passes an invalid key or makes a typo when
        constructing a qconfig_dict, an error will be thrown and users will be
        notified of what keys are supported.
        """
        m = ConvModel().eval()
        qconfig_dict = {"object_typo": [(torch.nn.Conv2d, default_qconfig)]}

        with self.assertRaises(ValueError) as context:
            m = prepare_fx(m, qconfig_dict)
        self.assertTrue(
            'Expected qconfig_dict to have the following keys:' in str(context.exception)
        )
        self.assertTrue('But found \'object_typo\' instead.' in str(context.exception))

    def test_prepare_custom_config_dict_validity(self):
        r"""
        Verifies that if a user passes an invalid key or makes a typo when
        constructing a prepare_custom_config_dict, an error will be thrown and
        users will be notified of what keys are supported.
        """
        m = ConvModel().eval()
        qconfig_dict = {"object_type": [(torch.nn.Conv2d, default_qconfig)]}
        prepare_custom_config_dict = {"typo": None}

        with self.assertRaises(ValueError) as context:
            m = prepare_fx(m, qconfig_dict, prepare_custom_config_dict)
        self.assertTrue(
            'Expected prepare_custom_config_dict to have the following keys:'
            in str(context.exception)
        )
        self.assertTrue('But found \'typo\' instead.' in str(context.exception))

    def test_convert_custom_config_dict_validity(self):
        r"""
        Verifies that if a user passes an invalid key or makes a typo when
        constructing a convert_custom_config_dict, an error will be thrown and
        users will be notified of what keys are supported.
        """
        m = ConvModel().eval()
        qconfig_dict = {"module_name_regex": [("conv*", default_qconfig)]}
        m = prepare_fx(m, qconfig_dict)
        convert_custom_config_dict = {"typo": None}

        with self.assertRaises(ValueError) as context:
            m = convert_fx(m, convert_custom_config_dict=convert_custom_config_dict)
        self.assertTrue(
            'Expected convert_custom_config_dict to have the following keys:'
            in str(context.exception)
        )
        self.assertTrue('But found \'typo\' instead.' in str(context.exception))

    def test_remove_qconfig(self):
        class M(torch.nn.Module):
            def __init__(self):
                super().__init__()
                self.avg_pool = torch.nn.AvgPool2d(1)

            def forward(self, x):
                return self.avg_pool(x)

        m = M().eval()
        qconfig_dict = {'': default_qconfig}
        m = prepare_fx(m, qconfig_dict)
        data = torch.randn(1, 1, 1, 1)
        m(data)
        m = convert_fx(m)
        m(data)
        for name, module in m.named_modules():
            self.assertFalse(hasattr(module, 'qconfig'),
                             'qconfig is not removed for ' + name)

    def test_return_none(self):
        class M(torch.nn.Module):
            def forward(self, x):
                pass

        m = M().eval()
        qconfig_dict = {'': torch.ao.quantization.default_qconfig}
        m = prepare_fx(m, qconfig_dict)
        m = convert_fx(m)

    def test_default_quant_after_none_qconfig(self):
        """ Make sure default quant is inserted properly"""
        class M(torch.nn.Module):
            def __init__(self):
                super().__init__()
                self.conv1 = torch.nn.Conv2d(1, 1, 1)
                self.conv2 = torch.nn.Conv2d(1, 1, 1)

            def forward(self, x):
                x = self.conv1(x)
                x = x.transpose(1, 2)
                x = self.conv2(x)

        m = M().eval()
        qconfig_dict = {
            "": default_qconfig,
            "module_name": [
                ("conv1", None)
            ]
        }
        m = prepare_fx(m, qconfig_dict)
        m = convert_fx(m)

    def test_qconfig_for_call_method(self):
        class Sub(torch.nn.Module):
            def __init__(self):
                super().__init__()
                self.conv = torch.nn.Conv2d(1, 1, 1)

            def forward(self, x):
                x = x.transpose(2, 3)
                x = self.conv(x)
                return x.transpose(2, 3)

        class M(torch.nn.Module):
            def __init__(self):
                super().__init__()
                self.sub = Sub()
                self.conv1 = torch.nn.Conv2d(1, 1, 1)
                self.conv2 = torch.nn.Conv2d(1, 1, 1)

            def forward(self, x):
                x = self.conv1(x)
                x = self.sub(x)
                x = self.conv2(x)
                return x.transpose(2, 3)

        qconfig_dict1 = {"": default_qconfig, "module_name": [("sub", None)]}
        # since sub is configured to have qconfig None, we should dequantize the output
        # of self.conv1 and quantize the input of self.conv2
        # dequantize after conv2 should happen after transpose since
        # it is configured with default_qconfig
        # nodes in Sub module instance is not quantized
        node_list1 = [
            ns.call_function(torch.quantize_per_tensor),
            ns.call_module(nnq.Conv2d),
            ns.call_method("dequantize"),
            ns.call_method("transpose"),
            ns.call_module(nn.Conv2d),
            ns.call_method("transpose"),
            ns.call_function(torch.quantize_per_tensor),
            ns.call_module(nnq.Conv2d),
            ns.call_method("transpose"),
            ns.call_method("dequantize")
        ]

        qconfig_dict2 = {"": None, "module_name": [("sub", default_qconfig)]}
        # Only nodes in Sub module instance are quantized
        # the first transpose is not quantized because the input is not quantized
        node_list2 = [
            ns.call_module(nn.Conv2d),
            ns.call_function(torch.quantize_per_tensor),
            ns.call_method("transpose"),
            ns.call_module(nnq.Conv2d),
            ns.call_method("transpose"),
            ns.call_method("dequantize"),
            ns.call_module(nn.Conv2d),
            ns.call_method("transpose"),
        ]

        for qconfig_dict, node_list in [
                (qconfig_dict1, node_list1),
                (qconfig_dict2, node_list2)
        ]:
            m = M().eval()
            m = prepare_fx(m, qconfig_dict)
            m(torch.randn(2, 1, 3, 3))
            m = convert_fx(m)
            self.checkGraphModuleNodes(m, expected_node_list=node_list)
            # make sure it runs
            m(torch.randn(2, 1, 3, 3))

    def test_qconfig_for_call_func(self):
        class Linear(torch.nn.Module):
            def __init__(self):
                super().__init__()
                self.w = torch.ones(5, 5)
                self.b = torch.zeros(5)

            def forward(self, x):
                return torch.nn.functional.linear(x, self.w, self.b)

        class M(torch.nn.Module):
            def __init__(self):
                super().__init__()
                self.mods1 = torch.nn.Sequential(
                    Linear(),
                    Linear()
                )
                self.mods2 = Linear()

            def forward(self, x):
                x = self.mods1(x)
                x = self.mods2(x)
                return x

        model = M().eval()
        qconfig_dict = {"": default_qconfig, "module_name": [("mods2", None)]}
        m = prepare_fx(model, qconfig_dict)
        m(torch.rand(5, 5))

        m = convert_fx(m)
        node_list = [
            ns.call_function(torch.quantize_per_tensor),
            ns.call_function(torch.ops.quantized.linear),
            ns.call_function(torch.ops.quantized.linear),
            ns.call_method('dequantize'),
            ns.call_function(torch.nn.functional.linear)
        ]
        self.checkGraphModuleNodes(m, expected_node_list=node_list)
        m(torch.rand(5, 5))

    def test_preserve_attributes(self):
        class M(torch.nn.Module):
            def __init__(self):
                super().__init__()
                self.conv = torch.nn.Conv2d(1, 1, 1)

            def forward(self, x):
                return self.conv(x)

        m = M()
        m.eval()
        m.preserved_attr = 3
        prepare_custom_config_dict = {
            "preserved_attributes": ["preserved_attr"]
        }
        m = prepare_fx(m, {"": default_qconfig}, prepare_custom_config_dict)

        def assertAttrPreserved(m):
            self.assertTrue(hasattr(m, "preserved_attr"))
            self.assertTrue(m.preserved_attr, 3)

        assertAttrPreserved(m)
        convert_custom_config_dict = {
            "preserved_attributes": ["preserved_attr"]
        }
        m = convert_fx(m, convert_custom_config_dict=convert_custom_config_dict)
        assertAttrPreserved(m)

    @skipIfNoFBGEMM
    def test_qat_and_script(self):
        model = LinearModelWithSubmodule().train()
        qengine = torch.backends.quantized.engine
        qconfig_dict = {'': torch.ao.quantization.get_default_qat_qconfig(qengine)}
        model = prepare_qat_fx(model, qconfig_dict)

        # ensure scripting works
        scripted = torch.jit.script(model)
        # run one round to make sure model runs
        x = torch.randn(5, 5)
        scripted(x)
        FileCheck().check_count('FakeQuantize = prim::GetAttr[name="', 4, exactly=True) \
                   .run(scripted.graph)

        # disable fake_quant and observer
        for epoch in range(3):
            if epoch == 1:
                scripted.apply(torch.ao.quantization.disable_observer)
            if epoch == 2:
                scripted.apply(torch.ao.quantization.disable_fake_quant)

        # ensure the fake_quant and observer have been disabled.
        matches = ['.fake_quant_enabled', '.observer_enabled']
        for key, v in scripted.state_dict().items():
            if any(x in key for x in matches):
                self.assertEqual(v, torch.tensor([0], dtype=torch.int64))

        # enable them back
        scripted.apply(torch.ao.quantization.enable_fake_quant)
        scripted.apply(torch.ao.quantization.enable_observer)
        for key, v in scripted.state_dict().items():
            if any(x in key for x in matches):
                self.assertEqual(v, torch.tensor([1], dtype=torch.int64))

    @skipIfNoFBGEMM
    def test_save_observer_state_dict(self):
        orig = LinearModelWithSubmodule().eval()
        model = orig
        qconfig_dict = {'': torch.ao.quantization.get_default_qconfig('fbgemm')}
        model = prepare_fx(model, qconfig_dict)

        # run it through input
        x = torch.randn(5, 5)
        model(x)

        quant = convert_fx(model)

        # save state_dict of model
        obs_dict = torch.ao.quantization.get_observer_state_dict(model)
        b = io.BytesIO()
        torch.save(obs_dict, b)
        b.seek(0)

        # Load the stats into new model
        model_2 = orig
        model_2 = prepare_fx(model_2, qconfig_dict)

        loaded_dict = torch.load(b)
        torch.ao.quantization.load_observer_state_dict(model_2, loaded_dict)

        quant_2 = convert_fx(model_2)

        # Verify that loaded state dict produces same results.
        self.assertEqual(quant(x), quant_2(x))

    @skipIfNoFBGEMM
    def test_custom_module_class(self):
        class CustomModule(torch.nn.Module):
            def __init__(self):
                super().__init__()
                self.linear = torch.nn.Linear(3, 3)

            def forward(self, x):
                return self.linear(x)

        class ObservedCustomModule(torch.nn.Module):
            def __init__(self, linear):
                super().__init__()
                self.linear = linear

            def forward(self, x):
                return self.linear(x)

            @classmethod
            def from_float(cls, float_module):
                assert hasattr(float_module, 'qconfig')
                observed = cls(float_module.linear)
                observed.qconfig = float_module.qconfig
                return observed

        class StaticQuantCustomModule(torch.nn.Module):
            def __init__(self, linear):
                super().__init__()
                self.linear = linear

            def forward(self, x):
                return self.linear(x)

            @classmethod
            def from_observed(cls, observed_module):
                assert hasattr(observed_module, 'qconfig')
                assert hasattr(observed_module, 'activation_post_process')
                observed_module.linear.activation_post_process = \
                    observed_module.activation_post_process
                quantized = cls(nnq.Linear.from_float(observed_module.linear))
                return quantized

        class DynamicQuantCustomModule(torch.nn.Module):
            def __init__(self, linear):
                super().__init__()
                self.linear = linear

            def forward(self, x):
                return self.linear(x)

            @classmethod
            def from_observed(cls, observed_module):
                assert hasattr(observed_module, 'qconfig')
                quantized = cls(nnqd.Linear.from_float(observed_module.linear))
                return quantized

        class M(torch.nn.Module):
            def __init__(self):
                super().__init__()
                self.linear = torch.nn.Linear(3, 3)
                self.custom = CustomModule()

            def forward(self, x):
                x = self.linear(x)
                x = self.custom(x)
                return x

        class RefM(torch.nn.Module):
            def __init__(self):
                super().__init__()
                self.linear1 = torch.nn.Linear(3, 3)
                self.linear2 = torch.nn.Linear(3, 3)

            def forward(self, x):
                x = self.linear1(x)
                x = self.linear2(x)
                return x

        data = torch.randn(3, 3)
        # instantiate M and RefM and align the parameters
        original_m = M().eval()
        original_ref_m = RefM().eval()
        original_ref_m.linear1.weight = torch.nn.Parameter(original_m.linear.weight.detach())
        original_ref_m.linear1.bias = torch.nn.Parameter(original_m.linear.bias.detach())
        original_ref_m.linear2.weight = torch.nn.Parameter(original_m.custom.linear.weight.detach())
        original_ref_m.linear2.bias = torch.nn.Parameter(original_m.custom.linear.bias.detach())

        test_configs = {
            "static": (default_qconfig, StaticQuantCustomModule, 3),
            "dynamic": (default_dynamic_qconfig, DynamicQuantCustomModule, 0)
        }

        for quant_type in [QuantType.STATIC, QuantType.DYNAMIC]:
            key = quant_type_to_str(quant_type)
            qconfig, quantized_module_class, num_observers = test_configs[key]
            qconfig_dict = {"": qconfig}
            if key == "static":
                prepare_custom_config_dict = {
                    "float_to_observed_custom_module_class": {
                        "static": {
                            CustomModule: ObservedCustomModule
                        }
                    }
                }
                convert_custom_config_dict = {
                    "observed_to_quantized_custom_module_class": {
                        "static": {
                            ObservedCustomModule: quantized_module_class
                        }
                    }
                }
            else:
                prepare_custom_config_dict = {
                    "non_traceable_module_class": [
                        CustomModule
                    ]
                }
                convert_custom_config_dict = {
                    "observed_to_quantized_custom_module_class": {
                        "dynamic": {
                            CustomModule: quantized_module_class
                        }
                    }
                }

            # check prepared model
            m = prepare_fx(
                original_m,
                qconfig_dict,
                prepare_custom_config_dict=prepare_custom_config_dict)
            # calibration
            m(data)
            # all activation observers are inserted in the top level module
            count_check = {
                ns.call_module(torch.ao.quantization.MinMaxObserver): num_observers
            }
            self.checkGraphModuleNodes(m, expected_node_occurrence=count_check)

            # check converted/quantized model
            m = convert_fx(
                m,
                convert_custom_config_dict=convert_custom_config_dict)
            if quant_type == QuantType.STATIC:
                count_check = {
                    ns.call_function(torch.quantize_per_tensor) : 1,
                    ns.call_module(nnq.Linear) : 1,
                    ns.call_method('dequantize') : 1,
                }
                self.checkGraphModuleNodes(m, expected_node_occurrence=count_check)
            self.assertEqual(type(m.custom), quantized_module_class)
            res = m(data)

            # quantize the reference model
            ref_m = prepare_fx(original_ref_m, qconfig_dict)
            ref_m(data)
            ref_m = convert_fx(ref_m)
            ref_res = ref_m(data)
            self.assertEqual(res, ref_res)

    @skipIfNoFBGEMM
    def test_non_traceable_module(self):
        class NonTraceable(torch.nn.Module):
            def __init__(self):
                super().__init__()

            def forward(self, x):
                for k in x.keys():
                    print(x[k])
                return x

        class NonTraceable2(torch.nn.Module):
            def __init__(self):
                super().__init__()

            def forward(self, x):
                # data dependent control flow is not traceable
                for i in x:
                    print(i)
                return x

        class M(torch.nn.Module):
            def __init__(self):
                super().__init__()
                self.m1 = NonTraceable()
                self.m2 = NonTraceable2()

            def forward(self, x):
                x = self.m1(x)
                x = self.m2(x)
                return x

        m = M().eval()
        qconfig_dict = {"": default_qconfig}
        prepare_custom_config_dict = {
            "non_traceable_module_name": [
                "m1"
            ],
            "non_traceable_module_class": [
                NonTraceable2
            ]
        }
        m = prepare_fx(
            m, qconfig_dict,
            prepare_custom_config_dict=prepare_custom_config_dict)

        node_occurrence = {
            ns.call_module(NonTraceable) : 1,
            ns.call_module(NonTraceable2) : 1,
        }
        # make sure these modules are not traced
        self.checkGraphModuleNodes(m, expected_node_occurrence=node_occurrence)

    def test_prepared_model_deepcopy(self):
        """Ensures that copy.deepcopy works correctly on a prepared model.
        """
        class M(torch.nn.Module):
            def __init__(self):
                super().__init__()
                self.conv = torch.nn.Conv2d(1, 1, 1)
                self._foobar = 'foobar'
                self.foobar2 = 'foobar2'

            def forward(self, x):
                x = self.conv(x)
                return x

        m = M()
        m.eval()
        qconfig_dict = {'': torch.ao.quantization.default_qconfig}
        prepared = prepare_fx(m, qconfig_dict)
        # calibrate
        prepared(torch.randn(4, 1, 4, 4))
        # copy
        prepared_copy = copy.deepcopy(prepared)
        # quantize, should run with no errors
        quantized = convert_fx(prepared_copy)

    def test_dequantize(self):
        r""" Test to make sure dequantize node are placed before
        non-quantizable node
        """
        class M(torch.nn.Module):
            def __init__(self):
                super().__init__()
                self.conv = torch.nn.Conv2d(1, 1, 1)
                self.act = torch.nn.GELU()

            def forward(self, x):
                x = self.conv(x)
                return self.act(x)

        data = torch.rand(5, 1, 3, 3, dtype=torch.float)
        for quant_type in self.static_quant_types:
            node_list = [
                ns.call_module(nnq.Conv2d),
                ns.call_method("dequantize"),
                ns.call_module(nn.GELU),
            ]
            self.checkGraphModeFxOp(
                M().eval(), (data,), quant_type, expected_node_list=node_list)

    def test_sequential(self):
        class M(torch.nn.Module):
            def __init__(self):
                super().__init__()
                self.convs = torch.nn.Sequential(
                    torch.nn.Conv2d(1, 1, 1),
                    torch.nn.Conv2d(1, 1, 1)
                )

            def forward(self, x):
                x = self.convs(x)
                return x

        data = torch.rand(5, 1, 3, 3, dtype=torch.float)
        for quant_type in self.static_quant_types:
            node_list = [
                ns.call_module(nnq.Conv2d),
                ns.call_module(nnq.Conv2d),
            ]
            self.checkGraphModeFxOp(
                M().eval(), (data,), quant_type, expected_node_list=node_list)

    def _test_quantized_inputs_outputs(
            self, prepare_custom_config_dict, prepare_count_check,
            convert_count_check):
        """
        Test the option to have inputs and outputs of the graph quantized
        """
        class M(torch.nn.Module):
            def __init__(self):
                super().__init__()
                self.conv1 = torch.nn.Conv2d(1, 1, 1)
                self.conv2 = torch.nn.Conv2d(1, 1, 1)

            def forward(self, x):
                x = self.conv1(x)
                x = self.conv2(x)
                return x

        # quantized input, quantized output
        m = M()
        qconfig_dict = {'': torch.ao.quantization.default_qconfig}
        m.eval()
        mp = torch.ao.quantization.quantize_fx.prepare_fx(
            m, qconfig_dict,
            prepare_custom_config_dict=prepare_custom_config_dict)
        self.checkGraphModuleNodes(mp, expected_node_occurrence=prepare_count_check)
        mp(torch.randn(1, 1, 4, 4))
        mq = torch.ao.quantization.quantize_fx.convert_fx(mp)
        self.checkGraphModuleNodes(mq, expected_node_occurrence=convert_count_check)

    def test_quantized_input_quantized_output(self):
        prepare_custom_config_dict = {
            'input_quantized_idxs': [0], 'output_quantized_idxs': [0]}
        prepare_count_check = {
            ns.call_module(torch.ao.quantization.MinMaxObserver): 2,
        }
        convert_count_check = {
            ns.call_function(torch.quantize_per_tensor): 0,
            ns.call_method('dequantize'): 0,
        }
        self._test_quantized_inputs_outputs(
            prepare_custom_config_dict, prepare_count_check, convert_count_check)

    def test_fp32_input_quantized_output(self):
        prepare_custom_config_dict = {
            'output_quantized_idxs': [0]}
        prepare_count_check = {
            ns.call_module(torch.ao.quantization.MinMaxObserver): 3,
        }
        convert_count_check = {
            ns.call_function(torch.quantize_per_tensor): 1,
            ns.call_method('dequantize'): 0,
        }
        self._test_quantized_inputs_outputs(
            prepare_custom_config_dict, prepare_count_check, convert_count_check)

    def test_quantized_input_fp32_output(self):
        prepare_custom_config_dict = {
            'input_quantized_idxs': [0]}
        prepare_count_check = {
            ns.call_module(torch.ao.quantization.MinMaxObserver): 2,
        }
        convert_count_check = {
            ns.call_function(torch.quantize_per_tensor): 0,
            ns.call_method('dequantize'): 1,
        }
        self._test_quantized_inputs_outputs(
            prepare_custom_config_dict, prepare_count_check, convert_count_check)

    def test_fp32_input_fp32_output(self):
        prepare_custom_config_dict = {}
        prepare_count_check = {
            ns.call_module(torch.ao.quantization.MinMaxObserver): 3,
        }
        convert_count_check = {
            ns.call_function(torch.quantize_per_tensor): 1,
            ns.call_method('dequantize'): 1,
        }
        self._test_quantized_inputs_outputs(
            prepare_custom_config_dict, prepare_count_check, convert_count_check)

    @skipIfNoFBGEMM
    def test_convtranspose_per_channel_fails_early(self):
        r"""
        Verifies that attempting to quantize a ConvTranspose module with per-Channel
        weight observers fails in the prepare step, as opposed to the convert step.
        """
        m = torch.nn.Sequential(torch.nn.ConvTranspose2d(1, 1, 1))
        m.eval()
        qconfig_dict = {'': torch.ao.quantization.get_default_qconfig('fbgemm')}
        with self.assertRaises(AssertionError) as context:
            mp = prepare_fx(m, qconfig_dict)
        self.assertTrue(
            str(context.exception) ==
            'Per channel weight observer is not supported yet for ConvTranspose{n}d.')

    @skipIfNoFBGEMM
    def test_qparams_buffers(self):
        class Linear(torch.nn.Module):
            def __init__(self):
                super().__init__()
                self.w = torch.ones(5, 5)
                self.b = torch.zeros(5)

            def forward(self, x):
                return torch.nn.functional.linear(x, self.w, self.b)

        class M(torch.nn.Module):
            def __init__(self):
                super().__init__()
                self.mods1 = torch.nn.Sequential(
                    Linear(),
                    Linear()
                )
                self.mods2 = Linear()

            def forward(self, x):
                x = self.mods1(x)
                x = self.mods2(x)
                return x

        model = M().eval()
        qconfig_dict = {"": default_qconfig}
        m = prepare_fx(model, qconfig_dict)
        m(torch.rand(5, 5))
        m = convert_fx(m)
        keys = m.state_dict().keys()
        quant_scale_count = quant_zero_point = scale_count = zero_point_count = 0
        for k in keys:
            if 'input_scale' in k:
                quant_scale_count = quant_scale_count + 1
            elif 'input_zero_point' in k:
                quant_zero_point = quant_zero_point + 1
            elif 'scale' in k:
                scale_count = scale_count + 1
            elif 'zero_point' in k:
                zero_point_count = zero_point_count + 1

        # Expect each quantized linear op to have a scale and zero point
        self.assertTrue(scale_count == 3, "Expect each quantized linear op to have a scale in state_dict")
        self.assertTrue(zero_point_count == 3, "Expect each quantized linear op to have a zero_point in state_dict")
        # ensure it runs
        m(torch.rand(5, 5))
        # ensure it is scriptable
        scripted = torch.jit.script(m)
        scripted_keys = scripted.state_dict().keys()
        scripted.mods1_0_packed_weight_0 = m.state_dict()["mods1_0_packed_weight_0"]
        non_packed_weight_keys = [key for key in keys if "_packed_weight" not in key]
        self.assertTrue(
            set(scripted_keys) == set(non_packed_weight_keys),
            "Expected the scripted model to preserve the state_dict for non-packed weight attributes")
        for attr_name in [
                "mods1_0_input_scale_0", "mods1_0_input_zero_point_0",
                "mods1_0_scale_0", "mods1_0_zero_point_0",
                "mods1_1_scale_0", "mods1_1_zero_point_0",
                "mods2_scale_0", "mods2_zero_point_0"]:
            self.assertTrue(hasattr(m, attr_name))

    @skipIfNoFBGEMM
    def test_packed_weight_fused_op(self):
        class Linear(torch.nn.Module):
            def __init__(self):
                super().__init__()
                self.w = torch.ones(5, 5)
                self.b = torch.zeros(5)

            def forward(self, x):
                return F.linear(x, self.w, self.b)

        class M(torch.nn.Module):
            def __init__(self):
                super().__init__()
                self.mods1 = torch.nn.Sequential(
                    Linear(),
                    Linear()
                )
                self.mods2 = Linear()
                self.relu = F.relu

            def forward(self, x):
                x = self.mods1(x)
                x = self.mods2(x)
                x = self.relu(x)
                return x

        model = M().eval()
        qconfig_dict = {"": default_qconfig}
        m = prepare_fx(model, qconfig_dict)
        m(torch.rand(5, 5))
        m = convert_fx(m)
        assert hasattr(m, "mods1_0_packed_weight_0")
        assert hasattr(m, "mods1_1_packed_weight_0")
        assert hasattr(m, "mods2_packed_weight_0")

    def test_mul_add_fp16_config(self):
        class Linear(torch.nn.Module):
            def __init__(self):
                super().__init__()
                self.w = torch.ones(5, 5)
                self.b = torch.zeros(5)

            def forward(self, x):
                return torch.nn.functional.linear(x, self.w, self.b)

        class M(torch.nn.Module):
            def __init__(self):
                super().__init__()
                self.mods1 = torch.nn.Sequential(
                    Linear(),
                    Linear()
                )
                self.mods2 = Linear()

            def forward(self, x):
                x = x * 5
                x = x + 5
                x = self.mods1(x)
                x = self.mods2(x)
                return x
        model = M().eval()
        qconfig_dict = {"": float16_dynamic_qconfig}
        m = prepare_fx(model, qconfig_dict)
        m = convert_fx(m)
        # make sure it runs
        m(torch.randn(5, 5))

    def test_getattr_with_nontensor_result(self):
        """
        Verifies that binary ops get quantized correctly if some
        of the args are nodes but not Tensors, such as an `x.ndim`
        pattern.
        """
        class M1(torch.nn.Module):
            def __init__(self):
                super().__init__()

            def forward(self, x):
                dims = x.ndim
                dims_sub = dims - 1
                dims_sub2 = dims_sub - 1
                x = torch.add(x, dims_sub2)
                return x

        class M2(torch.nn.Module):
            def __init__(self):
                super().__init__()

            def forward(self, x):
                dims = x.ndim
                dims_sub = dims - 2
                mul = [1] * dims_sub
                dims_list = [-1, x.size(1)] + mul
                x = x.view(dims_list)
                return x

        class M3(torch.nn.Module):
            def forward(self, x):
                shape = x.shape
                x = x.view(shape)
                return x

        for cls in (M1, M2, M3):
            m = cls().eval()
            m(torch.rand(4, 4, 4, 4))
            qconfig_dict = {'': torch.ao.quantization.default_qconfig}
            mp = prepare_fx(m, qconfig_dict)
            mp(torch.rand(4, 4, 4, 4))
            mc = convert_fx(mp)

    def test_assert_on_size_after_quant_layer(self):
        """
        Verifies that calculating a size of a quantized tensor works
        correctly in quantization passes.
        """
        class M(torch.nn.Module):
            def __init__(self):
                super().__init__()
                self.conv1 = nn.Conv2d(1, 1, 1)

            def forward(self, x):
                x = self.conv1(x)
                torch._assert(x.size(1) == 1, 'foobar')
                return x

        m = M().eval()
        m(torch.rand(4, 1, 4, 4))
        qconfig_dict = {'': torch.ao.quantization.default_qconfig}
        mp = prepare_fx(m, qconfig_dict)
        mp(torch.rand(4, 1, 4, 4))
        mc = convert_fx(mp)
        mc(torch.rand(4, 1, 4, 4))

    def test_fp32_sum(self):
        """
        Verifies that fp32 sum works correctly if it's before or after
        quantized layers.
        """
        class M1(torch.nn.Module):
            def __init__(self):
                super().__init__()
                self.conv1 = nn.Conv2d(1, 1, 1)

            def forward(self, x):
                x = self.conv1(x)
                x = torch.stack([x])
                x = torch.sum(x)
                return x

        class M2(torch.nn.Module):
            def __init__(self):
                super().__init__()
                self.conv1 = nn.Conv2d(1, 1, 1)
                self.conv2 = nn.Conv2d(1, 1, 1)

            def forward(self, x):
                x = self.conv1(x)
                x1 = torch.stack([x])
                x1 = torch.sum(x1, dim=0)
                x2 = self.conv2(x1)
                return x2

        for cls in (M1, M2):
            m = cls().eval()
            m(torch.rand(4, 1, 4, 4))
            qconfig_dict = {'': torch.ao.quantization.default_qconfig}
            mp = prepare_fx(m, qconfig_dict)
            mp(torch.rand(4, 1, 4, 4))
            mc = convert_fx(mp)
            mc(torch.rand(4, 1, 4, 4))

    def test_fusion_pattern_unquantized(self):
        """
        Ensure that leaving a possible fusion pattern of multiple nodes
        unquantized runs through the APIs without errors.
        """
        class Child(torch.nn.Module):
            def __init__(self):
                super().__init__()
                self.relu = nn.ReLU()

            def forward(self, x):
                x = torch.add(x, 1.0)
                x = torch.nn.functional.relu(x)
                return x

        class Parent(torch.nn.Module):
            def __init__(self):
                super().__init__()
                self.child = Child()
                self.conv = nn.Conv2d(1, 1, 1)

            def forward(self, x):
                x = self.child(x)
                x = self.conv(x)
                return x

        m = Parent().eval()
        qconfig_dict = {
            '': torch.ao.quantization.default_qconfig,
            'module_name': [
                ('child', None),
            ],
        }
        mp = prepare_fx(m, qconfig_dict)
        mp(torch.rand(1, 1, 1, 1))
        mc = convert_fx(mp)

    def test_state_dict(self):
        """ Make sure packed params appear in state_dict
        """

        # test linear packed weight
        class M1(torch.nn.Module):
            def __init__(self):
                super().__init__()
                self.w = torch.rand(4, 30)
                self.b = torch.rand(4)

            def forward(self, x):
                return F.linear(x, self.w, self.b)

        m = M1().eval()
        qconfig_dict = {"": default_qconfig}
        m = prepare_fx(m, qconfig_dict)
        m = convert_fx(m)
        state_dict = m.state_dict()
        self.assertTrue("_packed_weight_0" in state_dict)

        # test conv packed weight
        class M2(torch.nn.Module):
            def __init__(self):
                super().__init__()
                self.w = torch.rand(3, 3, 3, 3)
                self.b = torch.rand(3)
                self.stride = (1, 1)
                self.padding = (0, 0)
                self.dilation = (1, 1)
                self.groups = 1

            def forward(self, x):
                return F.conv2d(x, self.w, self.b, self.stride, self.padding, self.dilation, self.groups)

        m = M2().eval()
        qconfig_dict = {"": default_qconfig}
        m = prepare_fx(m, qconfig_dict)
        m = convert_fx(m)
        state_dict = m.state_dict()
        self.assertTrue("_packed_weight_0" in state_dict)

        # test load
        ref_weight, ref_bias = torch.ops.quantized.conv2d_unpack(state_dict["_packed_weight_0"])
        data = torch.rand(1, 3, 5, 5)
        ref_res = m(data)
        m = M2().eval()
        m = prepare_fx(m, qconfig_dict)
        m = convert_fx(m)
        res = m(data)
        weight, bias = m._packed_weight_0.unpack()
        # check that random model weight/bias does not match ref weight/bias
        self.assertNotEqual(weight, ref_weight)
        self.assertNotEqual(bias, ref_bias)
        self.assertNotEqual(res, ref_res)
        m.load_state_dict(state_dict)

        def checkModel(m, data, ref_weight, ref_bias, ref_res):
            res = m(data)
            weight, bias = m._packed_weight_0.unpack()
            # check that weight/bias matches after load the state_dict
            self.assertEqual(weight, ref_weight)
            self.assertEqual(bias, ref_bias)
            self.assertEqual(res, ref_res)

        checkModel(m, data, ref_weight, ref_bias, ref_res)

        # Test save to disk and load back
        m = M2().eval()
        m = prepare_fx(m, qconfig_dict)
        m = convert_fx(m)
        m.load_state_dict(state_dict)
        with TemporaryFileName() as fname:
            torch.save(m.state_dict(), fname)
            m.load_state_dict(torch.load(fname))

        checkModel(m, data, ref_weight, ref_bias, ref_res)

    def test_preserve_qconfig(self):
        """
        Test to make sure the temporary config option to preserve qconfig attributes
        in the model works
        """
        class Linear(torch.nn.Module):
            def __init__(self):
                super().__init__()
                self.w = torch.ones(5, 5)
                self.b = torch.zeros(5)

            def forward(self, x):
                return torch.nn.functional.linear(x, self.w, self.b)

        class M(torch.nn.Module):
            def __init__(self):
                super().__init__()
                self.mods1 = torch.nn.Sequential(
                    Linear(),
                    Linear()
                )
                self.mods2 = torch.nn.Sigmoid()

            def forward(self, x):
                x = self.mods1(x)
                x = self.mods2(x)
                return x

        model = M().eval()
        qconfig_dict = {
            "object_type": [
                (torch.nn.functional.linear, float16_dynamic_qconfig),
            ],
        }
        m = prepare_fx(model, qconfig_dict)
        m(torch.rand(5, 5))
        m = convert_fx(m, _remove_qconfig=False)

        self.assertTrue(hasattr(m.mods2, 'qconfig'))

    def test_not_used(self):
        """ Test quantizing a not used value"""

        class M(torch.nn.Module):
            def __init__(self):
                super().__init__()

            def forward(self, x):
                x = x + x
                x.sigmoid_()
                return x

        m = M().eval()
        qconfig_dict = {"": float16_static_qconfig}
        # make sure quantization runs
        m = prepare_fx(m, qconfig_dict)
        m = convert_fx(m)

    def test_qparams_fqn(self):
        """ Test that the FQN of input_scale/zero_point is set
        to that of first linear use. """
        class Linear(torch.nn.Module):
            def __init__(self):
                super().__init__()
                self.w = torch.ones(5, 5)
                self.b = torch.zeros(5)

            def forward(self, x):
                return torch.nn.functional.linear(x, self.w, self.b)

        class M(torch.nn.Module):
            def __init__(self):
                super().__init__()
                self.mods1 = torch.nn.Sequential(
                    Linear(),
                    Linear()
                )

            def forward(self, x):
                x = torch.cat((x,), 1)
                tmp = x.size()
                x = self.mods1(x)
                y = x * tmp[0]
                return y

        model = M().eval()
        qconfig_dict = {
            "": None,
            "object_type": [
                (torch.nn.functional.linear, default_qconfig),
                (torch.nn.functional.relu, default_qconfig),
            ],
        }
        m = prepare_fx(model, qconfig_dict)
        m(torch.rand(5, 5))
        m = convert_fx(m)
        keys = m.state_dict().keys()
        m(torch.randn(5, 5))
        for attr_name in [
                "mods1_0_input_scale_0", "mods1_0_input_zero_point_0",
                "mods1_0_scale_0", "mods1_0_zero_point_0",
                "mods1_1_scale_0", "mods1_1_zero_point_0"]:
            self.assertTrue(hasattr(m, attr_name))

    def test_no_obs_between_unmatched_node_and_copy_node(self):
        """
        Verifies that an observer is not inserted between an unmatched
        node and a node matched to CopyNodeQuantizeHandler.  This is done
        because observers require activations to be Tensors, and there is
        no guarantee that an output of an unmatched node is a Tensor.
        """

        class M(nn.Module):
            def __init__(self):
                super().__init__()
                self.relu = nn.ReLU()

            def forward(self, x):
                x = _user_func_with_complex_return_type(x)
                x1 = x[0] + 1
                return x1, x[1]

        m = M().eval()

        qconfig_dict = {'': torch.ao.quantization.default_qconfig}
        mp = prepare_fx(m, qconfig_dict)
        # if an observer is inserted after _user_func_with_complex_return_type,
        # the following call will fail
        mp(torch.randn(4, 4, 4, 4))
        mc = convert_fx(mp)
        mc(torch.randn(4, 4, 4, 4))

    def test_fold_quant_dequant(self):
        """ Test that the sequence of quant-dequant nodes in the
            graph, get folded and we erase the extra dequant nodes.
        """
        class M(torch.nn.Module):
            def __init__(self):
                super().__init__()
                self.w = torch.ones(5, 5)
                self.b = torch.zeros(5)

            def forward(self, x):
                x = torch.cat((x,), 1)
                tmp = x.size()
                x = torch.nn.functional.linear(x, self.w, self.b)
                y = x * tmp[0]
                return y

        model = M().eval()
        qconfig_dict = {
            "": None,
            "object_type": [
                (torch.nn.functional.linear, default_qconfig),
            ],
        }
        m = prepare_fx(model, qconfig_dict)
        m(torch.rand(5, 5))
        m = convert_fx(m)
        keys = m.state_dict().keys()
        m(torch.randn(5, 5))
        dequant = 0
        quant = 0
        for n in m.graph.nodes:
            if n.op == "call_method" and n.target == "dequantize":
                dequant = dequant + 1
            if n.op == "call_function" and n.target == torch.quantize_per_tensor:
                quant = quant + 1
        self.assertEqual(dequant, 1)
        self.assertEqual(quant, 1)

    def test_quant_output_always_observed(self):
        """
        If the output is hardcoded to be quantized, ensure that
        there is always an observer, even if the last non-output node is not
        quantizeable.
        """
        qconfig_dict = {'': torch.ao.quantization.get_default_qat_qconfig('fbgemm')}
        prepare_custom_config_dict = {'output_quantized_idxs': [0]}
        data = (torch.randn(4, 1, 4, 4),)

        # non-quantizeable node, quantized output
        class M1(torch.nn.Module):
            def __init__(self):
                super().__init__()
                self.identity = torch.nn.Identity()

            def forward(self, x):
                x = self.identity(x)
                return x

        m1 = M1()
        self.checkGraphModeFxOp(
            m1, data, QuantType.QAT,
            prepare_expected_node_occurrence={
                ns.call_module(torch.ao.quantization.FusedMovingAvgObsFakeQuantize): 2,
            },
            expected_node_occurrence={
                ns.call_function(torch.quantize_per_tensor): 1,
            },
            prepare_custom_config_dict=prepare_custom_config_dict)

        # quantizeable node, quantized output
        class M2(torch.nn.Module):
            def __init__(self):
                super().__init__()
                self.conv = torch.nn.Conv2d(1, 1, 1)

            def forward(self, x):
                x = self.conv(x)
                return x

        m2 = M2()
        self.checkGraphModeFxOp(
            m2, data, QuantType.QAT,
            prepare_expected_node_occurrence={
                # one for weights, one for activations
                ns.call_module(torch.ao.quantization.FusedMovingAvgObsFakeQuantize): 2,
            },
            expected_node_occurrence={
                ns.call_function(torch.quantize_per_tensor): 1,
            },
            prepare_custom_config_dict=prepare_custom_config_dict)

        # quantizeable node, quantized dictionary output
        class M3(torch.nn.Module):
            def __init__(self):
                super().__init__()
                self.conv = torch.nn.Conv2d(1, 1, 1)

            def forward(self, x):
                x = self.conv(x)
                return {"output": x}

        m3 = M3()
        self.checkGraphModeFxOp(
            m3, data, QuantType.QAT,
            prepare_expected_node_occurrence={
                # one for weights, one for activations
                ns.call_module(torch.ao.quantization.FusedMovingAvgObsFakeQuantize): 2,
            },
            expected_node_occurrence={
                ns.call_function(torch.quantize_per_tensor): 1,
            },
            prepare_custom_config_dict=prepare_custom_config_dict)

    def test_deepcopy_preserve_attributes(self):
        class M(torch.nn.Module):
            def __init__(self):
                super().__init__()
                self.attr = 3

            def forward(self, x):
                return x

        m = M().eval()
        m = prepare_fx(m, {"": default_qconfig}, prepare_custom_config_dict={"preserved_attributes": ["attr"]})
        self.assertTrue(hasattr(m, "attr"))
        m2 = copy.deepcopy(m)
        self.assertTrue(hasattr(m2, "attr"))
        m = convert_fx(m, convert_custom_config_dict={"preserved_attributes": ["attr"]})
        self.assertTrue(hasattr(m, "attr"))
        m2 = copy.deepcopy(m)
        self.assertTrue(hasattr(m2, "attr"))

    def test_output_lists_and_dicts(self):
        """Verify that specifying complicated output types does not crash.
        """
        class M(torch.nn.Module):
            def __init__(self):
                super().__init__()
                self.conv = nn.Conv2d(1, 1, 1)

            def forward(self, x):
                x = self.conv(x)
                return {'foo': [x]}, [{'foo': [[x]]}]

        m = M().eval()
        qconfig_dict = {'': torch.ao.quantization.default_qconfig}
        mp = prepare_fx(m, qconfig_dict)
        mc = convert_fx(mp)

    def test_shape_followed_by_quantized_op(self):
        """ Make sure that shape does not dequantize
        the Tensor before the next operator
        """
        class M(torch.nn.Module):
            def __init__(self):
                super().__init__()
                self.conv1 = torch.nn.Conv2d(2, 2, 2)
                self.conv2 = torch.nn.Conv2d(2, 2, 2)

            def forward(self, x):
                x = self.conv1(x)
                s = x.shape
                torch._assert(s == x.shape, "")
                x = self.conv2(x)
                return x

        # make sure quantization runs
        m = M().eval()
        m = prepare_fx(m, {"": default_qconfig})
        m = convert_fx(m)
        m(torch.randn(2, 2, 4, 4))
        node_occurrence = {
            ns.call_function(torch.quantize_per_tensor): 1,
            ns.call_method("dequantize"): 1
        }
        self.checkGraphModuleNodes(m, expected_node_occurrence=node_occurrence)

    def test_trace_quantize_per_tensor(self):
        class M(torch.nn.Module):
            def __init__(self):
                super().__init__()
                self.conv = torch.nn.Conv2d(1, 1, 1)

            def forward(self, x):
                x = self.conv(x)
                return x

        m = M().eval()
        m = prepare_fx(m, {"": default_qconfig})
        m = convert_fx(m)
        # Make sure this runs without error
        m = torch.fx.Transformer(m).transform()

    def test_copy_node_has_shared_actpp_instance(self):
        """ Test the output of CopyNode to have the same
        observer/fake_quant instance as the input
        """

        class M(torch.nn.Module):
            def __init__(self):
                super().__init__()
                self.avgpool2d = torch.nn.AvgPool2d(kernel_size=3)

            def forward(self, x):
                x = self.avgpool2d(x)
                return x

        for quant_type in self.static_quant_types:
            m = M()
            # Checks that we have an observer for both input and output
            occurrence_map = {
                QuantType.STATIC: {
                    ns.call_module(torch.ao.quantization.MinMaxObserver): 2
                },
                QuantType.QAT: {
                    ns.call_module(torch.ao.quantization.FakeQuantize): 2
                }
            }
            if quant_type == QuantType.QAT:
                m.train()
                prepare = prepare_qat_fx
                qconfig = default_qat_qconfig
                actpp_module_class = torch.ao.quantization.FakeQuantize
            else:
                m.eval()
                prepare = prepare_fx
                qconfig = default_qconfig
                actpp_module_class = torch.ao.quantization.MinMaxObserver

            m = prepare(m, {"": qconfig})
            # check that there is a duplicated observer instance
            actpp_module_count = 0
            for name, module in m.named_modules(remove_duplicate=False):
                if isinstance(module, actpp_module_class):
                    actpp_module_count += 1
            self.assertEqual(actpp_module_count, 2)

            actpp_module_count = 0
            for name, module in m.named_modules():
                if isinstance(module, actpp_module_class):
                    actpp_module_count += 1
            self.assertEqual(actpp_module_count, 1)

            m_copy = copy.deepcopy(m)
            m = convert_fx(m)
            m_reference = convert_fx(m_copy, is_reference=True)

            # checks for non-reference quantized model
            node_occurrence = {
                ns.call_function(torch.quantize_per_tensor): 1,
                ns.call_method("dequantize"): 1
            }
            node_list = [
                ns.call_function(torch.quantize_per_tensor),
                ns.call_module(torch.nn.AvgPool2d),
                ns.call_method("dequantize"),
            ]
            self.checkGraphModuleNodes(m, expected_node_occurrence=node_occurrence, expected_node_list=node_list)

            # checks for reference quantized model, for copy nodes we'll have
            # dequant - copy_node - quant patterns which will be fused later
            # in the backend lowering step
            node_occurrence = {
                ns.call_function(torch.quantize_per_tensor): 2,
                ns.call_method("dequantize"): 2
            }
            node_list = [
                ns.call_function(torch.quantize_per_tensor),
                ns.call_method("dequantize"),
                ns.call_module(torch.nn.AvgPool2d),
                ns.call_function(torch.quantize_per_tensor),
                ns.call_method("dequantize"),
            ]
            self.checkGraphModuleNodes(m_reference, expected_node_occurrence=node_occurrence, expected_node_list=node_list)

    def test_linear_qint8_activation(self):
        """Test support for qint8 activation in reference pattern
        """
        class M(torch.nn.Module):
            def __init__(self):
                super().__init__()
                self.conv = torch.nn.Conv2d(1, 2, 2, 2)
                self.linear = torch.nn.Linear(8, 5)

            def forward(self, x):
                x = self.conv(x)
                x = torch.flatten(x, 1)
                x = self.linear(x)
                return x

        m = M().eval()
        m = prepare_fx(m, {"": torch.ao.quantization.QConfig(
            activation=torch.ao.quantization.HistogramObserver.with_args(
                qscheme=torch.per_tensor_symmetric, dtype=torch.qint8
            ), weight=torch.ao.quantization.default_per_channel_weight_observer)})
        m = convert_fx(m, is_reference=True)
        m(torch.rand(2, 1, 5, 5))

    def test_preserve_tuple(self):
        """ Test tuple input type is preserved
        """
        from typing import List

        class LSTM(nn.Module):
            def __init__(self):
                super().__init__()
                self.lstm = nn.LSTM(50, 50, 1)

            def forward(self, inputs: torch.Tensor, state: List[torch.Tensor]):
                h = state[0]
                c = state[1]
                return self.lstm(inputs, (h, c))

        m = LSTM().eval()
        m = prepare_fx(m, {"": default_qconfig})
        # make sure the arg[1] of lstm module is a tuple
        for n in m.graph.nodes:
            if n.target == "lstm":
                self.assertEqual(type(n.args[1]), tuple)

    def test_relu_lowering(self):
        class M(torch.nn.Module):
            def forward(self, x):
                return torch.nn.functional.relu(x)

        m = M().eval()
        m = prepare_fx(m, {"": default_qconfig})
        m_copy = copy.deepcopy(m)
        m = convert_fx(m)
        m_ref = convert_fx(m_copy, is_reference=True)
        node_occurrence = {
            ns.call_function(torch.quantize_per_tensor): 1,
            ns.call_method("dequantize"): 1
        }
        node_occurrence_ref = {
            ns.call_function(torch.quantize_per_tensor): 2,
            ns.call_method("dequantize"): 2
        }

        self.checkGraphModuleNodes(m, expected_node_occurrence=node_occurrence)
        self.checkGraphModuleNodes(m_ref, expected_node_occurrence=node_occurrence_ref)

    @skipIfNoFBGEMM
    def test_dynamic_with_fusion(self):
        """
        Tests that dynamic quantization APIs work with Linear + Relu fusion
        """
        class LinearRelu(torch.nn.Module):
            def __init__(self):
                super().__init__()
                self.linear = torch.nn.Linear(5, 5)
                self.relu = torch.nn.ReLU()

            def forward(self, x):
                x = self.linear(x)
                return self.relu(x)

        class Linear(torch.nn.Module):
            def __init__(self):
                super().__init__()
                self.w = torch.ones(5, 5)
                self.b = torch.zeros(5)

            def forward(self, x):
                return torch.nn.functional.linear(x, self.w, self.b)

        class M(torch.nn.Module):
            def __init__(self):
                super().__init__()
                self.mods1 = torch.nn.Sequential(LinearRelu(), LinearRelu())
                self.mods2 = Linear()
                self.relu = F.relu

            def forward(self, x):
                x = self.mods1(x)
                x = self.mods2(x)
                x = self.relu(x)
                return x

        model = M().eval()

        dynamic_quantized_ops = {
            float16_dynamic_qconfig: torch.ops.quantized.linear_relu_dynamic_fp16,
            default_dynamic_qconfig: torch.ops.quantized.linear_relu_dynamic
        }
        for config in [float16_dynamic_qconfig, default_dynamic_qconfig]:
            qconfig = {
                "": config
            }
            m = prepare_fx(model, qconfig)
            m = convert_fx(m)
            m(torch.rand(5, 5))
            node_list = [
                ns.call_module(nniqd.LinearReLU),
                ns.call_module(nniqd.LinearReLU),
                ns.call_function(dynamic_quantized_ops[config]),
            ]
            self.checkGraphModuleNodes(m, expected_node_list=node_list)

    def test_ref_linear_module(self):
        """ Make sure the numerics for models with ref linear module
        matches models with fbgemm/qnnpack module
        """
        class M1(torch.nn.Module):
            def __init__(self):
                super().__init__()
                self.linear = torch.nn.Linear(10, 5)

            def forward(self, x):
                return self.linear(x)

        class M2(torch.nn.Module):
            def __init__(self):
                super().__init__()
                self.linear = torch.nn.Linear(10, 5)
                self.relu = torch.nn.ReLU()

            def forward(self, x):
                return self.relu(self.linear(x))

        for M in [M1, M2]:
            m = M().eval()
            m = prepare_fx(m, {"": default_qconfig})
            m_copy = copy.deepcopy(m)
            m = convert_fx(m, is_reference=False)
            m_ref = convert_fx(m_copy, is_reference=True)
            data = torch.randn(5, 10)
            result = m(data)
            result_ref = m_ref(data)
            self.assertTrue(torch.equal(result, result_ref))

    def test_ref_conv_module(self):
        """ Make sure the numerics for models with ref conv module
        matches models with fbgemm/qnnpack module
        """
        convs = {
            1: nn.Conv1d,
            2: nn.Conv2d,
            3: nn.Conv3d,
        }

        class M1(torch.nn.Module):
            def __init__(self, dim):
                super().__init__()
                self.conv = convs[dim](3, 3, 3)

            def forward(self, x):
                return self.conv(x)

        class M2(torch.nn.Module):
            def __init__(self, dim):
                super().__init__()
                self.conv = convs[dim](3, 3, 3)
                self.relu = torch.nn.ReLU()

            def forward(self, x):
                return self.relu(self.conv(x))

        for dim, M in itertools.product([1, 2, 3], [M1, M2]):
            m = M(dim).eval()
            m = prepare_fx(m, {"": default_qconfig})
            m_copy = copy.deepcopy(m)
            m = convert_fx(m, is_reference=False)
            m_ref = convert_fx(m_copy, is_reference=True)
            data = self.img_data_dict[dim][0][0]
            result = m(data)
            result_ref = m_ref(data)
            self.assertTrue(torch.equal(result, result_ref))

    def test_sub_scalar(self):
        class M(torch.nn.Module):
            def forward(self, x):
                x = x + 1
                x = x - 1
                x = x + 3
                x = x - 4
                return x

        m = M().eval()
        m = prepare_fx(m, {"": default_qconfig})
        m = convert_fx(m)
        occurrence = {
            ns.call_function(torch.quantize_per_tensor): 2,
            ns.call_method("dequantize"): 2
        }
        self.checkGraphModuleNodes(m, expected_node_occurrence=occurrence)

    def test_observer_fqn(self):
        """
        Test to make sure the observer FQN is based on the quantizable op/module that it is observing
        and uses the modules FQN to determine the observer name.
        """
        class Linear(torch.nn.Module):
            def __init__(self):
                super().__init__()
                self.w = torch.ones(5, 5)
                self.b = torch.zeros(5)


            def forward(self, x):
                return torch.nn.functional.linear(x, self.w, self.b)


        class M(torch.nn.Module):
            def __init__(self):
                super().__init__()
                self.mods1 = torch.nn.Sequential(
                    Linear(),
                    Linear()
                )
                self.mods2 = Linear()
                self.mods3 = torch.nn.Linear(5, 5)

            def forward(self, x):
                x = self.mods1(x)
                x = torch.add(x, 4)
                x = self.mods2(x)
                y = torch.add(x, 2)
                z = torch.mul(x, 5)
                a = self.mods3(y)
                return a, z

        model = M().eval()

        prepared = prepare_fx(model, {"": default_qconfig})
        name_list = []
        for name, mod in prepared.named_modules():
            if isinstance(mod, torch.ao.quantization.observer.MinMaxObserver):
                name_list.append(name)
        expected_name_list = ['activation_post_process_0',
                              'activation_post_process_1',
                              'activation_post_process_2',
                              'activation_post_process_3',
                              'activation_post_process_4',
                              'activation_post_process_6',
                              'activation_post_process_7',
                              'activation_post_process_10']
        assert name_list == expected_name_list

    def test_linear_lowering(self):
        class M(torch.nn.Module):
            def __init__(self):
                super().__init__()
                self.linear = torch.nn.Linear(5, 5)

            def forward(self, x):
                return self.linear(x)

        m = M().eval()
        m = prepare_fx(m, {"": default_qconfig})
        m_ref = copy.deepcopy(m)
        m_ref = convert_fx(m_ref, is_reference=True)
        m = convert_fx(m)
        data = torch.randn(8, 5)
        out_ref = m_ref(data)
        out = m(data)
        # check that reference pattern for quantized linear module is fused
        expected_node_occurrence = {
            ns.call_function(torch.quantize_per_tensor): 1,
            ns.call_module(torch.nn.quantized.Linear): 1,
            ns.call_method("dequantize"): 1
        }
        self.checkGraphModuleNodes(m, expected_node_occurrence=expected_node_occurrence)

        # checking result match
        self.assertEqual(out_ref, out)

    def test_convert_qconfig_dict(self):
        class Linear(torch.nn.Module):
            def __init__(self):
                super().__init__()
                self.w = torch.ones(5, 5)
                self.b = torch.zeros(5)

            def forward(self, x):
                return torch.nn.functional.linear(x, self.w, self.b)


        class M(torch.nn.Module):
            def __init__(self):
                super().__init__()
                self.mods1 = torch.nn.Sequential(
                    Linear(),
                    Linear()
                )
                self.mods3 = torch.nn.Linear(5, 5)

            def forward(self, x):
                x = self.mods1(x)
                x = torch.add(x, 4)
                z = torch.mul(x, 5)
                x = self.mods3(z)
                return x

        model = M().train()

        for check in ["module_name", "object_type"]:
            qconfig_dict = {"": None,
                            "object_type": [
                                (nn.functional.linear, get_default_qat_qconfig("fbgemm")),
                                (torch.add, get_default_qat_qconfig("fbgemm")),
                                (nn.Linear, get_default_qat_qconfig("fbgemm")),
                            ],
                            }
            prepared = prepare_qat_fx(model, qconfig_dict)
            prepared(torch.rand(5, 5))
            if check == "module_name":
                convert_qconfig_dict = {"": None,
                                        "object_type": [
                                            (nn.functional.linear, get_default_qat_qconfig("fbgemm")),
                                            (torch.add, get_default_qat_qconfig("fbgemm")),
                                            (nn.Linear, get_default_qat_qconfig("fbgemm")),
                                        ],
                                        "module_name": [("mods1.0", None)]}

                node_occurrence = {
                    ns.call_function(torch.quantize_per_tensor): 2,
                    ns.call_function(torch.nn.functional.linear): 1,
                    ns.call_function(torch.ops.quantized.linear): 1,
                    ns.call_function(torch.ops.quantized.add): 1,
                    ns.call_method("dequantize"): 2
                }
                order_check = [
                    ns.call_function(torch.nn.functional.linear),
                    ns.call_function(torch.quantize_per_tensor),
                    ns.call_function(torch.ops.quantized.linear),
                    ns.call_function(torch.ops.quantized.add),
                    ns.call_method("dequantize"),
                    ns.call_function(torch.quantize_per_tensor),
                    ns.call_module(nnq.Linear),
                    ns.call_method("dequantize"),
                ]
            elif check == "object_type":
                convert_qconfig_dict = {"": None,
                                        "object_type": [
                                            (nn.functional.linear, get_default_qat_qconfig("fbgemm")),
                                            (torch.add, get_default_qat_qconfig("fbgemm")),
                                            (nn.Linear, None),
                                        ]}

                node_occurrence = {
                    ns.call_function(torch.quantize_per_tensor): 1,
                    ns.call_function(torch.ops.quantized.linear): 2,
                    ns.call_function(torch.ops.quantized.add): 1,
                    ns.call_method("dequantize"): 1
                }
                order_check = [
                    ns.call_function(torch.quantize_per_tensor),
                    ns.call_function(torch.ops.quantized.linear),
                    ns.call_function(torch.ops.quantized.linear),
                    ns.call_function(torch.ops.quantized.add),
                    ns.call_method("dequantize"),
                    ns.call_module(nn.Linear),
                ]

            converted = convert_fx(prepared, qconfig_dict=convert_qconfig_dict)
            converted(torch.rand(5, 5))
            self.checkGraphModuleNodes(
                converted,
                expected_node_occurrence=node_occurrence,
                expected_node_list=order_check)

@skipIfNoFBGEMM
class TestQuantizeFxOps(QuantizationTestCase):
    def setUp(self):
        super().setUp()
        self.custom_qconfig = torch.ao.quantization.QConfig(
            activation=torch.ao.quantization.observer.HistogramObserver.with_args(
                qscheme=torch.per_tensor_symmetric, dtype=torch.qint8
            ),
            weight=torch.ao.quantization.default_per_channel_weight_observer
        )
        self.common_quant_patterns = {
            torch.nn.ConvTranspose1d: CommonQuantizeHandler,
            torch.nn.ConvTranspose2d: CommonQuantizeHandler,
            torch.nn.ELU: CommonQuantizeHandler,
            torch.nn.LeakyReLU: CommonQuantizeHandler,
            torch.nn.Hardswish: CommonQuantizeHandler,
            torch.nn.InstanceNorm1d: CommonQuantizeHandler,
            torch.nn.InstanceNorm2d: CommonQuantizeHandler,
            torch.nn.InstanceNorm3d: CommonQuantizeHandler,
            torch.nn.LayerNorm: CommonQuantizeHandler,
            torch.nn.SiLU: CommonQuantizeHandler,
            torch.nn.Mish: CommonQuantizeHandler,
            torch.nn.GELU: CommonQuantizeHandler,
            torch.nn.Softmax: CommonQuantizeHandler,
            torch.nn.functional.elu: CommonQuantizeHandler,
            torch.nn.functional.hardswish: CommonQuantizeHandler,
            torch.nn.functional.instance_norm: CommonQuantizeHandler,
            torch.nn.functional.layer_norm: CommonQuantizeHandler,
            torch.nn.functional.leaky_relu: CommonQuantizeHandler,
            torch.nn.functional.silu: CommonQuantizeHandler,
            torch.nn.functional.mish: CommonQuantizeHandler,
            torch.nn.functional.gelu: CommonQuantizeHandler,
            torch.nn.functional.softmax: CommonQuantizeHandler,
            torch.sum: CommonQuantizeHandler
        }

    """Unit tests for individual ops
    """
    @skipIfNoFBGEMM
    def test_linear_module(self):
        class ModuleLinear(torch.nn.Module):
            def __init__(self, has_relu=False, f_relu=False):
                super(ModuleLinear, self).__init__()
                self.linear = torch.nn.Linear(30, 4).float()
                if has_relu:
                    if f_relu:
                        self.relu = F.relu
                    else:
                        self.relu = torch.nn.ReLU()
                else:
                    self.relu = torch.nn.Identity()

            def forward(self, x):
                return self.relu(self.linear(x))

        data = (torch.rand((1, 30), dtype=torch.float),)
        options = itertools.product(
            [ModuleLinear(has_relu=False)],
            self.all_quant_types)
        quantized_nodes = {
            # quant_type:
            QuantType.DYNAMIC: ns.call_module(nnqd.Linear),
            QuantType.STATIC: ns.call_module(nnq.Linear),
            # note that we are checking the final result
            QuantType.QAT: ns.call_module(nnq.Linear),
        }
        for model, quant_type in options:
            self.checkGraphModeFxOp(
                model, data, quant_type, quantized_nodes[quant_type])

        for f_relu, quant_type in itertools.product([True, False], [QuantType.STATIC, QuantType.QAT]):
            for model, quantized_node in [
                    (ModuleLinear(has_relu=True, f_relu=f_relu), ns.call_module(nniq.LinearReLU))]:
                self.checkGraphModeFxOp(model, data, quant_type, quantized_node)

    @skipIfNoFBGEMM
    def test_functional_linear(self):
        class FuncLinear(torch.nn.Module):
            def __init__(self, use_bias, has_relu, f_relu):
                super(FuncLinear, self).__init__()
                self.w = torch.randn(4, 30)
                self.b = torch.randn(4)
                self.use_bias = use_bias
                if has_relu:
                    if f_relu:
                        self.relu = F.relu
                    else:
                        self.relu = torch.nn.ReLU()
                else:
                    self.relu = torch.nn.Identity()

            def forward(self, x):
                if self.use_bias:
                    x = F.linear(x, self.w, self.b)
                else:
                    x = F.linear(x, self.w)
                x = self.relu(x)
                return x

        data = (torch.rand((1, 30), dtype=torch.float),)
        quant_type_to_qlinear_fun = {
            QuantType.DYNAMIC: ns.call_function(torch.ops.quantized.linear_dynamic),
            QuantType.STATIC: ns.call_function(torch.ops.quantized.linear),
            QuantType.QAT: ns.call_function(torch.ops.quantized.linear),
        }
        quant_type_to_qlinear_relu_fun = {
            # we don't have linear_relu_dynamic
            QuantType.DYNAMIC: ns.call_function(torch.ops.quantized.linear_relu_dynamic),
            QuantType.STATIC: ns.call_function(torch.ops.quantized.linear_relu),
            QuantType.QAT: ns.call_function(torch.ops.quantized.linear_relu),
        }

        options = itertools.product(
            self.all_quant_types,
            (True, False),  # use_bias
            (True, False),  # has_relu
            (True, False),  # functional relu
        )
        for quant_type, use_bias, has_relu, f_relu in options:
            # when has_relu is False, we are using an nn.Identity and
            # we will insert observer/fake_quant for the output of nn.Identity since
            # it is a copy node, that's why we have extra observer/fake_quant
            # when has_relu is False
            quant_type_to_prepare_expected_node_occurrence = {
                QuantType.DYNAMIC: {},
                # There should be 3 observers: after input, weight and activation.
                # one more observer for torch.nn.Identity when there is no relu
                QuantType.STATIC: {
                    ns.call_module(torch.ao.quantization.HistogramObserver): 2 if has_relu else 3,
                    ns.call_module(torch.ao.quantization.PerChannelMinMaxObserver): 1,
                },
                # There should be 3 observers: after input, weight and activation.
                QuantType.QAT: {
                    ns.call_module(torch.ao.quantization.FusedMovingAvgObsFakeQuantize): 3 if has_relu else 4,
                },
            }
            model = FuncLinear(use_bias, has_relu, f_relu)
            if has_relu:
                qlinear_fun = quant_type_to_qlinear_relu_fun[quant_type]
            else:
                qlinear_fun = quant_type_to_qlinear_fun[quant_type]

            convert_node_occurrence = {
                ns.call_function(torch.quantize_per_tensor): 1 if quant_type != QuantType.DYNAMIC else 0,
                qlinear_fun: 1,
                ns.call_method("dequantize"): 1 if quant_type != QuantType.DYNAMIC else 0
            }
            prepare_expected_node_occurrence = \
                quant_type_to_prepare_expected_node_occurrence[quant_type]
            self.checkGraphModeFxOp(
                model, data, quant_type, qlinear_fun,
                prepare_expected_node_occurrence=prepare_expected_node_occurrence,
                expected_node_occurrence=convert_node_occurrence)

    def test_linear_dynamic_fp16(self):
        class FuncLinear(torch.nn.Module):
            def __init__(self, use_bias, has_relu, f_relu):
                super(FuncLinear, self).__init__()
                self.w = torch.randn(4, 30)
                self.b = torch.randn(4)
                self.use_bias = use_bias
                if has_relu:
                    if f_relu:
                        self.relu = F.relu
                    else:
                        self.relu = torch.nn.ReLU()
                else:
                    self.relu = torch.nn.Identity()

            def forward(self, x):
                if self.use_bias:
                    x = F.linear(x, self.w, self.b)
                else:
                    x = F.linear(x, self.w)
                x = self.relu(x)
                return x

        data = (torch.rand((1, 30), dtype=torch.float),)
        options = itertools.product(
            (True, False),  # use_bias
            (True, False),  # has_relu
            (True, False),  # functional relu
            (True, False),  # is_reference
        )
        for use_bias, has_relu, f_relu, is_reference in options:
            model = FuncLinear(use_bias, has_relu, f_relu)
            if is_reference:
                qlinear_fun = ns.call_function(torch.nn.functional.linear)
            else:
                if has_relu:
                    qlinear_fun = ns.call_function(torch.ops.quantized.linear_relu_dynamic_fp16)
                else:
                    qlinear_fun = ns.call_function(torch.ops.quantized.linear_dynamic_fp16)
            prepare_node_occurrence = {
                # weight
                ns.call_module(torch.ao.quantization.PlaceholderObserver): 1
            }
            convert_node_occurrence = {
                qlinear_fun: 1,
                # weight
                ns.call_method("to"): 1 if is_reference else 0
            }
            self.checkGraphModeFxOp(
                model, data, QuantType.DYNAMIC, qlinear_fun,
                is_reference=is_reference,
                custom_qconfig_dict={"": float16_dynamic_qconfig},
                prepare_expected_node_occurrence=prepare_node_occurrence,
                expected_node_occurrence=convert_node_occurrence)

    def test_linear_static_fp16(self):
        class FuncLinear(torch.nn.Module):
            def __init__(self, use_bias, has_relu, f_relu):
                super(FuncLinear, self).__init__()
                self.w = torch.randn(4, 30)
                self.b = torch.randn(4)
                self.use_bias = use_bias
                if has_relu:
                    if f_relu:
                        self.relu = F.relu
                    else:
                        self.relu = torch.nn.ReLU()
                else:
                    self.relu = torch.nn.Identity()

            def forward(self, x):
                if self.use_bias:
                    x = F.linear(x, self.w, self.b)
                else:
                    x = F.linear(x, self.w)
                x = self.relu(x)
                return x

        data = (torch.rand((1, 30), dtype=torch.float),)
        options = itertools.product(
            (True, False),  # use_bias
            (True, False),  # has_relu
            (True, False),  # functional relu
            (True, False),  # is_reference
        )
        for use_bias, has_relu, f_relu, is_reference in options:
            model = FuncLinear(use_bias, has_relu, f_relu)
            linear_fun = ns.call_function(torch.nn.functional.linear)
            # when has_relu is False, we are using an nn.Identity and
            # we will insert observer/fake_quant for the output of nn.Identity since
            # it is a copy node, that's why we have extra observer/fake_quant
            # when has_relu is False
            prepare_node_occurrence = {
                # activation, weight, bias and output
                ns.call_module(torch.ao.quantization.PlaceholderObserver): 3 + int(use_bias) + int(not has_relu),
            }
            # We have extra to and dequantize when is_reference is True
            # and has_relu is False since when has_relu is False, we
            # have an nn.Identity in the model, which is a CopyNode
            # and we would add extra quant - dequant for CopyNode in
            # reference patterns
            convert_node_occurrence = {
                # we don't support static fp16 ops, so the linear function
                # is unfused
                linear_fun: 1,
                # activation, weight, bias and output
                ns.call_method("to"): 3 + int(use_bias) + int(not has_relu and is_reference),
                ns.call_method("dequantize"): 3 + int(use_bias) + int(not has_relu and is_reference)
            }
            self.checkGraphModeFxOp(
                model, data, QuantType.DYNAMIC, linear_fun,
                is_reference=is_reference,
                custom_qconfig_dict={"": float16_static_qconfig},
                prepare_expected_node_occurrence=prepare_node_occurrence,
                expected_node_occurrence=convert_node_occurrence, print_debug_info=True)

    @skipIfNoFBGEMM
    def test_conv_module(self):
        conv_module = {1 : torch.nn.Conv1d, 2 : torch.nn.Conv2d, 3 : torch.nn.Conv3d}

        class ConvWrapper(torch.nn.Module):
            def __init__(self, dim):
                super(ConvWrapper, self).__init__()
                self.conv = conv_module[dim](3, 3, 3).float()

            def forward(self, x):
                return self.conv(x)

        options = itertools.product([1, 2, 3], self.static_quant_types)
        quantized_nodes = {
            # dim
            1: ns.call_module(nnq.Conv1d),
            2: ns.call_module(nnq.Conv2d),
            3: ns.call_module(nnq.Conv3d),
        }
        for dim, quant_type in options:
            self.checkGraphModeFxOp(
                ConvWrapper(dim), self.img_data_dict[dim], quant_type,
                quantized_nodes[dim])

    @skipIfNoFBGEMM
    def test_functional_conv(self):
        """ Test for function conv and functional conv + relu
        """
        convs = {
            1: torch.nn.functional.conv1d,
            2: torch.nn.functional.conv2d,
            3: torch.nn.functional.conv3d,
        }

        class FuncConv(torch.nn.Module):
            def __init__(self, dim, use_bias, has_relu, f_relu):
                super().__init__()
                self.dim = dim
                self.w = torch.randn(tuple([3] * (dim + 2)))
                self.b = torch.randn(3) if use_bias else None
                self.stride = tuple([1] * dim)
                self.padding = tuple([0] * dim)
                self.dilation = tuple([1] * dim)
                self.groups = 1
                self.use_bias = use_bias
                if has_relu:
                    if f_relu:
                        self.relu = F.relu
                    else:
                        self.relu = torch.nn.ReLU()
                else:
                    self.relu = torch.nn.Identity()

            def forward(self, x):
                x = convs[self.dim](x, self.w, self.b, self.stride, self.padding, self.dilation, self.groups)
                x = self.relu(x)
                return x

        quant_type_to_qconv_fun = {
            QuantType.STATIC: {
                1: ns.call_function(torch.ops.quantized.conv1d),
                2: ns.call_function(torch.ops.quantized.conv2d),
                3: ns.call_function(torch.ops.quantized.conv3d)
            },
            QuantType.QAT: {
                1: ns.call_function(torch.ops.quantized.conv1d),
                2: ns.call_function(torch.ops.quantized.conv2d),
                3: ns.call_function(torch.ops.quantized.conv3d)
            },
        }
        quant_type_to_qconv_relu_fun = {
            QuantType.STATIC: {
                1: ns.call_function(torch.ops.quantized.conv1d_relu),
                2: ns.call_function(torch.ops.quantized.conv2d_relu),
                3: ns.call_function(torch.ops.quantized.conv3d_relu)
            },
            QuantType.QAT: {
                1: ns.call_function(torch.ops.quantized.conv1d_relu),
                2: ns.call_function(torch.ops.quantized.conv2d_relu),
                3: ns.call_function(torch.ops.quantized.conv3d_relu)
            },
        }

        options = itertools.product(
            [1, 2, 3],  # dims
            self.static_quant_types,
            (True, False),  # use_bias
            (True, False),  # has_relu
            (True, False),  # functional relu
        )
        for dim, quant_type, use_bias, has_relu, f_relu in options:
            # when has_relu is False, we are using an nn.Identity and
            # we will insert observer/fake_quant for the output of nn.Identity since
            # it is a copy node, that's why we have extra observer/fake_quant
            # when has_relu is False
            quant_type_to_prepare_expected_node_occurrence = {
                QuantType.DYNAMIC: {},
                # There should be 3 observers: after input, weight and activation.
                QuantType.STATIC: {
                    ns.call_module(torch.ao.quantization.HistogramObserver): 2 if has_relu else 3,
                    ns.call_module(torch.ao.quantization.PerChannelMinMaxObserver): 1,
                },
                # There should be 3 observers: after input, weight and activation.
                QuantType.QAT: {
                    ns.call_module(torch.ao.quantization.FusedMovingAvgObsFakeQuantize): 3 if has_relu else 4,
                },
            }
            data_dims = [2, 3] + [4] * dim
            data = (torch.randn(tuple(data_dims), dtype=torch.float),)
            model = FuncConv(dim, use_bias, has_relu, f_relu)
            if has_relu:
                qconv_fun = quant_type_to_qconv_relu_fun[quant_type][dim]
            else:
                qconv_fun = quant_type_to_qconv_fun[quant_type][dim]

            convert_node_occurrence = {
                ns.call_function(torch.quantize_per_tensor): 1,
                qconv_fun: 1,
                ns.call_method("dequantize"): 1
            }
            prepare_expected_node_occurrence = \
                quant_type_to_prepare_expected_node_occurrence[quant_type]
            self.checkGraphModeFxOp(
                model, data, quant_type, qconv_fun,
                prepare_expected_node_occurrence=prepare_expected_node_occurrence,
                expected_node_occurrence=convert_node_occurrence)

    @skipIfNoFBGEMM
    def test_quantized_conv_relu(self):
        """tests for conv1d_relu/conv2d_relu/conv3d_relu"""
        conv_module = {1 : torch.nn.Conv1d, 2 : torch.nn.Conv2d, 3 : torch.nn.Conv3d}

        class ConvNdRelu(torch.nn.Module):
            def __init__(self, dim, inplace):
                super(ConvNdRelu, self).__init__()
                self.conv = conv_module[dim](3, 3, 3).float()
                self.relu = torch.nn.ReLU(inplace)

            def forward(self, x):
                return self.relu(self.conv(x))

        class ConvNdFunctionalRelu(torch.nn.Module):
            def __init__(self, dim):
                super(ConvNdFunctionalRelu, self).__init__()
                self.conv = conv_module[dim](3, 3, 3).float()

            def forward(self, x):
                return F.relu(self.conv(x))

        class ConvNdInplaceFunctionalRelu(torch.nn.Module):
            def __init__(self, dim):
                super(ConvNdInplaceFunctionalRelu, self).__init__()
                self.conv = conv_module[dim](3, 3, 3).float()

            def forward(self, x):
                return F.relu(self.conv(x), True)

        options = itertools.product([1, 2, 3], self.static_quant_types)
        quantized_nodes = {
            # dim
            1: ns.call_module(nniq.ConvReLU1d),
            2: ns.call_module(nniq.ConvReLU2d),
            3: ns.call_module(nniq.ConvReLU3d),
        }
        for dim, quant_type in options:
            for m in [ConvNdRelu(dim, True),
                      ConvNdRelu(dim, False),
                      ConvNdFunctionalRelu(dim),
                      ConvNdInplaceFunctionalRelu(dim)]:
                self.checkGraphModeFxOp(
                    m, self.img_data_dict[dim], quant_type,
                    quantized_nodes[dim])


    def _test_binary_op_int8_impl(self, binary_op, ibinary_op, quantized_op):
        data = (torch.randn(1, 1, 1, 1, dtype=torch.float),
                torch.randn(1, 1, 1, 1, dtype=torch.float))
        options = itertools.product([True, False], [True, False], [True, False])
        quant_type = QuantType.STATIC
        # testing for default int8 static quant
        for is_inplace, is_scalar, is_reference in options:
            if is_reference:
                node_list = [
                    ns.call_method("dequantize"),
                    ns.call_function(binary_op),
                    ns.call_function(torch.quantize_per_tensor)
                ]
                quantized_node = None
            else:
                node_list = None
                quantized_node = ns.call_function(quantized_op)

            self.checkGraphModeFxOp(
                BinaryOp(binary_op, ibinary_op, is_inplace, is_scalar), data, quant_type,
                quantized_node, expected_node_list=node_list, is_reference=is_reference)
            # This tests the binary op should be quantized even when it is not feed with a
            # quantized input
            self.checkGraphModeFxOp(
                BinaryOpNonQuantizedInput(binary_op, ibinary_op, is_inplace, is_scalar),
                data, quant_type, quantized_node,
                expected_node_list=node_list, is_reference=is_reference)


    def _test_binary_op_float16_impl(self, binary_op, ibinary_op):
        data = (torch.randn(1, 1, 1, 1, dtype=torch.float),
                torch.randn(1, 1, 1, 1, dtype=torch.float))
        quant_type = QuantType.STATIC
        # testing for fp16 static quant
        # we are producing fp16 patterns
        options = itertools.product([True, False], [True, False])
        custom_qconfig_dict = {
            "object_type": [(binary_op, float16_static_qconfig)]
        }
        for is_inplace, is_scalar in options:
            node_occurrence = {
                # output_conv1, output_add1, output_add2 for scalar
                # output_conv1, output_conv2, output_add1, output_add2 for non-scalar
                ns.call_method("to"): 3 if is_scalar else 4
            }
            self.checkGraphModeFxOp(
                BinaryOp(binary_op, ibinary_op, is_inplace, is_scalar), data, quant_type,
                expected_node_occurrence=node_occurrence,
                custom_qconfig_dict=custom_qconfig_dict)

            node_occurrence = {
                # input_add, output_add for scalar
                # input_add1, input_add2, output_add for non-scalar
                ns.call_method("to"): 2 if is_scalar else 3
            }
            self.checkGraphModeFxOp(
                BinaryOpNonQuantizedInput(binary_op, ibinary_op, is_inplace, is_scalar), data, quant_type,
                expected_node_occurrence=node_occurrence,
                custom_qconfig_dict=custom_qconfig_dict)

    def _test_binary_op_relu_int8_impl(self, binary_op, ibinary_op, quantized_op):
        data = (torch.rand((1, 1, 1, 1), dtype=torch.float),
                torch.rand((1, 1, 1, 1), dtype=torch.float))
        quant_type = QuantType.STATIC
        quantized_node = ns.call_function(quantized_op)
        options = itertools.product(
            [True, False], [True, False], [True, False])
        for is_inplace_op, is_functional_relu, is_scalar in options:
            self.checkGraphModeFxOp(
                BinaryOpRelu(binary_op, ibinary_op, is_inplace_op, is_functional_relu, is_scalar),
                data, quant_type, quantized_node)

    def _test_binary_op_relu_float16_impl(self, binary_op, ibinary_op):
        data = (torch.rand((1, 1, 1, 1), dtype=torch.float),
                torch.rand((1, 1, 1, 1), dtype=torch.float))
        quant_type = QuantType.STATIC
        options = itertools.product(
            [True, False], [True, False], [True, False])
        custom_qconfig_dict = {
            "": float16_static_qconfig,
            "object_type": [(torch.nn.Conv2d, None)]
        }
        for is_inplace_op, is_functional_relu, is_scalar in options:
            node_occurrence = {
                ns.call_method("to"): 3 if is_scalar else 4
            }
            self.checkGraphModeFxOp(
                BinaryOpRelu(binary_op, ibinary_op, is_inplace_op, is_functional_relu, is_scalar),
                data, quant_type, custom_qconfig_dict=custom_qconfig_dict,
                expected_node_occurrence=node_occurrence)


    @skipIfNoFBGEMM
    def test_add(self):
        self._test_binary_op_int8_impl(
            operator.add, operator.iadd, torch.ops.quantized.add)
        self._test_binary_op_float16_impl(
            operator.add, operator.iadd)

    def test_sub(self):
        self._test_binary_op_float16_impl(operator.sub, operator.isub)
        self._test_binary_op_float16_impl(torch.sub, None)

    def test_div(self):
        self._test_binary_op_float16_impl(operator.truediv, operator.itruediv)
        self._test_binary_op_float16_impl(torch.div, None)

    @skipIfNoFBGEMM
    def test_mul(self):
        self._test_binary_op_int8_impl(
            operator.mul, operator.imul, torch.ops.quantized.mul)
        self._test_binary_op_float16_impl(operator.mul, operator.imul)

    def test_sum(self):
        class Sum(torch.nn.Module):
            def forward(self, x):
                x = torch.sum(x, [1], keepdim=True)
                x = torch.sum(x, [1])
                return x

        data = torch.randn(1, 2, 3, 4, dtype=torch.float)
        quant_type = QuantType.STATIC
        # testing for fp16 static quant
        # we are producing fp16 patterns
        custom_qconfig_dict = {
            "object_type": [(torch.sum, float16_static_qconfig)]
        }
        node_occurrence = {
            # input_sum1, output_sum1, output_sum2
            ns.call_method("to"): 3
        }
        self.checkGraphModeFxOp(
            Sum(), data, quant_type,
            expected_node_occurrence=node_occurrence,
            custom_qconfig_dict=custom_qconfig_dict)

    def test_bmm(self):
        class BMMMethod(torch.nn.Module):
            def __init__(self):
                super().__init__()

            def forward(self, x, y):
                return x.bmm(y)

        data = (torch.randn(1, 1, 1, dtype=torch.float),
                torch.randn(1, 1, 1, dtype=torch.float))
        quant_type = QuantType.STATIC
        # testing for fp16 static quant
        # we are producing fp16 patterns
        custom_qconfig_dict = {
            "object_type": [(torch.bmm, float16_static_qconfig),
                            ("bmm", float16_static_qconfig)]
        }
        node_occurrence = {
            # input_bmm1, input_bmm2, output_bmm
            ns.call_method("to"): 3
        }
        self.checkGraphModeFxOp(
            BinaryOpNonQuantizedInput(torch.bmm, None, False, False), data, quant_type,
            expected_node_occurrence=node_occurrence,
            custom_qconfig_dict=custom_qconfig_dict)

        # TODO: support call_method("bmm")
        # we can transform call_method("bmm") to call_function(torch.bmm)
        # self.checkGraphModeFxOp(
        #     BMMMethod(), data, quant_type,
        #     expected_node_occurrence=node_occurrence,
        #     custom_qconfig_dict=custom_qconfig_dict,
        #     print_debug_info=True)

    @skipIfNoFBGEMM
    def test_add_relu(self):
        self._test_binary_op_relu_int8_impl(
            operator.add, operator.iadd, torch.ops.quantized.add_relu)
        self._test_binary_op_relu_float16_impl(
            operator.add, operator.iadd)

    @skipIfNoFBGEMM
    def test_mul_relu(self):
        self._test_binary_op_relu_int8_impl(
            operator.mul, operator.imul, torch.ops.quantized.mul_relu)
        self._test_binary_op_relu_float16_impl(
            operator.mul, operator.imul)

    # TODO(future PR): make more generic
    def _test_quantized_add_mul_qat(self, model, expected_node_occurrence):
        qconfig_dict = {'': torch.ao.quantization.get_default_qat_qconfig('fbgemm')}
        mp = torch.ao.quantization.quantize_fx.prepare_qat_fx(model, qconfig_dict)
        self.checkGraphModuleNodes(
            mp, expected_node_occurrence=expected_node_occurrence)

    @skipIfNoFBGEMM
    def test_quantized_add_qat(self):
        class M(torch.nn.Module):
            def __init__(self):
                super().__init__()
                self.conv1 = torch.nn.Conv2d(1, 1, 1)
                self.conv2 = torch.nn.Conv2d(1, 1, 1)

            def forward(self, x):
                x = torch.add(x, 1.0)
                x = self.conv1(x)
                x = torch.add(x, 1.0)
                x = torch.relu(x)
                x = self.conv2(x)
                return x

        m = M()
        expected_node_occurrence = {
            ns.call_module(torch.ao.quantization.FusedMovingAvgObsFakeQuantize): 6,
        }
        self._test_quantized_add_mul_qat(m, expected_node_occurrence)

    @skipIfNoFBGEMM
    def test_quantized_mul_qat(self):
        class M(torch.nn.Module):
            def __init__(self):
                super().__init__()
                self.conv1 = torch.nn.Conv2d(1, 1, 1)
                self.conv2 = torch.nn.Conv2d(1, 1, 1)

            def forward(self, x):
                x = torch.mul(x, 1.0)
                x = self.conv1(x)
                x = torch.mul(x, 1.0)
                # TODO: add support for add + torch.relu?
                x = torch.relu(x)
                x = self.conv2(x)
                return x

        m = M()
        expected_node_occurrence = {
            ns.call_module(torch.ao.quantization.FusedMovingAvgObsFakeQuantize): 6,
        }
        self._test_quantized_add_mul_qat(m, expected_node_occurrence)

    def test_int8_input_no_unnecessary_fq(self):
        """
        If the inputs to the graph are quantized and the only node
        does not need an activation observer, verifies that the
        activation observer is not inserted.
        """
        class M(nn.Module):
            def __init__(self, scalar):
                super().__init__()
                self.scalar = scalar
                self.add_func = torch.nn.quantized.FloatFunctional()

            def forward(self, x):
                return self.add_func.add_scalar(x, self.scalar)

        m = M(0.5)
        mp = torch.ao.quantization.quantize_fx.prepare_qat_fx(
            m, {'': torch.ao.quantization.get_default_qat_qconfig('fbgemm')},
            prepare_custom_config_dict={"input_quantized_idxs": [0]})
        expected_node_occurrence = {
            ns.call_module(torch.ao.quantization.FusedMovingAvgObsFakeQuantize): 0,
        }
        self.checkGraphModuleNodes(
            mp, expected_node_occurrence=expected_node_occurrence)

    @skipIfNoFBGEMM
    def test_cat(self):
        """ quantization of the output of cat will depend on the
        input of cat. we only quantize the output of cat when its inputs are quantized.
        """
        class M(torch.nn.Module):
            def __init__(self):
                super().__init__()
                self.conv1 = torch.nn.Conv2d(2, 2, 2).float()
                self.conv2 = torch.nn.Conv2d(2, 2, 2).float()

            def forward(self, x, y):
                x = self.conv1(x)
                y = self.conv2(y)
                return torch.cat([x, y], 1)

        data = (torch.randn(1, 2, 5, 5, dtype=torch.float),
                torch.randn(1, 2, 5, 5, dtype=torch.float))
        quantized_node = ns.call_function(torch.cat)
        options = itertools.product(self.static_quant_types, [True, False])
        for quant_type, is_reference in options:
            if is_reference:
                converted_node_list = [
                    ns.call_method("dequantize"),
                    ns.call_function(torch.cat),
                    ns.call_function(torch.quantize_per_tensor)
                ]
            else:
                converted_node_list = None

            self.checkGraphModeFxOp(
                M(),
                data,
                quant_type,
                quantized_node,
                expected_node_list=converted_node_list,
                is_reference=is_reference)

        # check cat is using the same observer for input and output
        m = M().eval()
        m = prepare_fx(m, {"": default_qconfig})
        # two inputs and one output of torch.cat are using same observer, so we have
        # 2 observers that's replicated
        all_observers = len(dict(m.named_modules(remove_duplicate=False)))
        distinct_observers = len(dict(m.named_modules()))
        self.assertEqual(all_observers, distinct_observers + 2)
        # make sure the converted model runs
        m = convert_fx(m)
        m(*data)

    @skipIfNoFBGEMM
    def test_qbatch_norm(self):
        bn_module = {
            # TODO: quantized batchnorm 1d module is missing
            # 1 : torch.nn.BatchNorm1d,
            2 : torch.nn.BatchNorm2d,
            3 : torch.nn.BatchNorm3d,
        }

        class M(torch.nn.Module):
            def __init__(self, dim):
                super(M, self).__init__()
                self.bn = bn_module[dim](3).to(torch.float)

            def forward(self, x):
                return self.bn(x)

        options = itertools.product(self.static_quant_types, [2, 3], [True, False])
        quantized_nodes = {
            False: {
                # 1: ns.call_module(nnq.BatchNorm1d),
                2: ns.call_module(nnq.BatchNorm2d),
                3: ns.call_module(nnq.BatchNorm3d),
            },
            True: {
                # 1: ns.call_module(nn.BatchNorm1d),
                2: ns.call_module(nn.BatchNorm2d),
                3: ns.call_module(nn.BatchNorm3d),
            }
        }
        for quant_type, dim, is_reference in options:
            self.checkGraphModeFxOp(
                M(dim), self.img_data_dict[dim], quant_type, quantized_nodes[is_reference][dim], is_reference=is_reference)

    @skipIfNoFBGEMM
    def test_qbatch_norm_relu(self):
        bn_module = {2 : torch.nn.BatchNorm2d, 3 : torch.nn.BatchNorm3d}

        class BNRelu(torch.nn.Module):
            def __init__(self, dim, inplace):
                super(BNRelu, self).__init__()
                self.bn = bn_module[dim](3).to(torch.float)
                self.relu = torch.nn.ReLU(inplace=inplace)

            def forward(self, x):
                return self.relu(self.bn(x))

        class BNFuncRelu(torch.nn.Module):
            def __init__(self, dim):
                super(BNFuncRelu, self).__init__()
                self.bn = bn_module[dim](3).to(torch.float)

            def forward(self, x):
                return F.relu(self.bn(x), False)

        class BNFuncInplaceRelu(torch.nn.Module):
            def __init__(self, dim):
                super(BNFuncInplaceRelu, self).__init__()
                self.bn = bn_module[dim](3).to(torch.float)

            def forward(self, x):
                return F.relu(self.bn(x), True)

        options = itertools.product(self.static_quant_types, [2, 3], [True, False])
        quantized_nodes = {
            True: {
                2: ns.call_module(nni.BNReLU2d),
                3: ns.call_module(nni.BNReLU3d),
            },
            False: {
                2: ns.call_module(nniq.BNReLU2d),
                3: ns.call_module(nniq.BNReLU3d),
            }
        }
        for quant_type, dim, is_reference in options:
            for instance in [BNRelu(dim, True), BNRelu(dim, False),
                             BNFuncRelu(dim), BNFuncInplaceRelu(dim)]:
                self.checkGraphModeFxOp(
                    instance, self.img_data_dict[dim], quant_type,
                    quantized_nodes[is_reference][dim], is_reference=is_reference)

    def _test_activation_impl(
            self, float_module, float_op, quantized_module, quantized_op):
        ''' Test for activation op(with inplace options), float_op can be
        torch op or functional op
        '''
        class M(torch.nn.Module):
            def __init__(self, is_module, inplace):
                super(M, self).__init__()
                self.is_module = is_module
                self.inplace = inplace
                if self.is_module:
                    self.op = float_module(self.inplace)
                else:
                    self.op = float_op

            def forward(self, input):
                if self.is_module:
                    return self.op(input)
                else:
                    return self.op(input, self.inplace)

        options = itertools.product([True, False], [True, False], self.static_quant_types, [True, False])
        quantized_nodes = {
            # is_module
            True: {
                # is_reference
                True: ns.call_module(float_module),
                False: ns.call_module(quantized_module),
            },
            False: {
                True: ns.call_function(float_op),
                False: ns.call_function(quantized_op),
            }
        }

        for is_module, is_inplace, quant_type, is_reference in options:
            self.checkGraphModeFxOp(
                M(is_module, is_inplace), self.img_data_2d,
                quant_type, quantized_nodes[is_module][is_reference], is_reference=is_reference)

    def test_hardswish(self):
        self._test_activation_impl(nn.Hardswish, F.hardswish, nnq.Hardswish, torch.ops.quantized.hardswish)

    def test_elu(self):
        self._test_activation_impl(nn.ELU, F.elu, nnq.ELU, torch.ops.quantized.elu)

    def test_leaky_relu(self):
        self._test_activation_impl(nn.LeakyReLU, F.leaky_relu, nnq.LeakyReLU, torch.ops.quantized.leaky_relu)

    def _test_norm_impl(
            self, float_module, float_op, op_args, data, quantized_module, quantized_op,
            skip_op_arg_for_functional=False):
        ''' Test for normalization op, float_op can be torch op or functional op,
        op_args is a list of positional argument for the module/op
        '''
        class M(torch.nn.Module):
            def __init__(self, is_module):
                super(M, self).__init__()
                self.is_module = is_module
                if self.is_module:
                    self.op = float_module(*op_args)
                else:
                    self.op = float_op

            def forward(self, input):
                if self.is_module:
                    return self.op(input)
                else:
                    args = [input]
                    if not skip_op_arg_for_functional:
                        args += op_args
                    return self.op(*args)

        options = itertools.product([True, False], self.static_quant_types)
        quantized_nodes = {
            # is_module
            True: ns.call_module(quantized_module),
            False: ns.call_function(quantized_op),
        }

        for is_module, quant_type in options:
            self.checkGraphModeFxOp(
                M(is_module), data, quant_type, quantized_nodes[is_module])

    def _test_norm_float16_impl(
            self, float_module, float_op, op_args, data,
            skip_op_arg_for_functional=False):
        ''' Test for normalization op, float_op can be torch op or functional op,
        op_args is a list of positional argument for the module/op
        '''
        class M(torch.nn.Module):
            def __init__(self, is_module):
                super(M, self).__init__()
                self.is_module = is_module
                if self.is_module:
                    self.op = float_module(*op_args)
                else:
                    self.op = float_op

            def forward(self, input):
                if self.is_module:
                    return self.op(input)
                else:
                    args = [input]
                    if not skip_op_arg_for_functional:
                        args += op_args
                    return self.op(*args)

        options = itertools.product([True, False], self.static_quant_types)
        qconfig_dict = {
            "object_type": [
                (float_module, float16_static_qconfig),
                (float_op, float16_static_qconfig)
            ]
        }
        node_occurrence = {
            ns.call_method("to"): 2
        }
        for is_module, quant_type in options:
            self.checkGraphModeFxOp(
                M(is_module), data, quant_type, custom_qconfig_dict=qconfig_dict, expected_node_occurrence=node_occurrence)

    def test_layer_norm(self):
        data = (torch.rand((1, 2, 5, 5), dtype=torch.float),)
        self._test_norm_impl(
            nn.LayerNorm, F.layer_norm, [[2, 5, 5]], data, nnq.LayerNorm, torch.ops.quantized.layer_norm)

        self._test_norm_float16_impl(
            nn.LayerNorm, F.layer_norm, [[2, 5, 5]], data)

    def test_instance_norm(self):
        data_1d = (torch.rand((1, 4, 5), dtype=torch.float),)
        data_2d = (torch.rand((1, 4, 5, 1), dtype=torch.float),)
        data_3d = (torch.rand((1, 4, 5, 1, 1), dtype=torch.float),)
        data_dict = {1 : data_1d, 2 : data_2d, 3 : data_3d}
        instance_norm_modules = {1 : nn.InstanceNorm1d,
                                 2 : nn.InstanceNorm2d,
                                 3 : nn.InstanceNorm3d}
        quantized_instance_norm_modules = {
            1 : nnq.InstanceNorm1d,
            2 : nnq.InstanceNorm2d,
            3 : nnq.InstanceNorm3d
        }
        for dim in [1, 2, 3]:
            data = data_dict[dim]
            module = instance_norm_modules[dim]
            quantized_module = quantized_instance_norm_modules[dim]
            self._test_norm_impl(
                module, F.instance_norm, [4], data,
                quantized_module, torch.ops.quantized.instance_norm,
                skip_op_arg_for_functional=True)

    def test_norm_weight_bias(self):
        class Linear(torch.nn.Module):
            def __init__(self):
                super().__init__()
                self.w = torch.ones(5, 5)
                self.b = torch.zeros(5)

            def forward(self, x):
                return torch.nn.functional.linear(x, self.w, self.b)

        class M(torch.nn.Module):
            def __init__(self):
                super().__init__()
                self.mods1 = Linear()
                self.scale = torch.randn(5, 5)
                self.bias = torch.randn(5, 5)

            def forward(self, x):
                x1 = self.mods1(x)
                y = F.layer_norm(x1, [5, 5], weight=self.scale, bias=self.bias)
                return y

        model = M()
        expected_occurrence = {
            ns.call_function(torch.quantize_per_tensor): 1,
            ns.call_function(torch.ops.quantized.linear): 1,
            ns.call_function(torch.ops.quantized.layer_norm): 1,
            ns.call_method("dequantize"): 1,
        }

        self.checkGraphModeFxOp(
            model,
            (torch.rand(5, 5),),
            QuantType.STATIC,
            expected_node_occurrence=expected_occurrence
        )

    def _test_default_node_quant_handler_ops(
            self, module, functional, qconfig, is_reference=True, node_list=None, additional_quant_pattern_dict=None
    ):
        class M(torch.nn.Module):
            def __init__(self, mod, func):
                super().__init__()
                self.module = mod()
                self.functional = func

            def forward(self, x):
                x = self.module(x)
                x = self.functional(x)
                return x

        if node_list is None:
            node_list = []
        if additional_quant_pattern_dict is None:
            additional_quant_pattern_dict = {}

        data = torch.randn((2, 2, 2, 2))
        quant_type = QuantType.STATIC
        prepare_custom_qconfig_dict = {"additional_quant_pattern": additional_quant_pattern_dict}
        qconfig_dict = {"": qconfig}

        m = M(module, functional).eval()
        m_prep = torch.ao.quantization.quantize_fx.prepare_fx(m, qconfig_dict, prepare_custom_qconfig_dict)
        m_prep(data)
        m_quant = torch.ao.quantization.quantize_fx.convert_fx(m_prep, is_reference=is_reference)
        m_quant(data)

        self.checkGraphModuleNodes(m_quant, expected_node_list=node_list)

    def test_gelu_normal(self):
        module = torch.nn.GELU
        functional = torch.nn.functional.gelu
        qconfig = torch.ao.quantization.get_default_qconfig("fbgemm")
        is_reference = False
        node_list = [
            ns.call_module(module),
            ns.call_function(functional),
        ]
        self._test_default_node_quant_handler_ops(
            module, functional, qconfig, is_reference, node_list)

    def test_softmax_normal(self):
        module = torch.nn.Softmax
        functional = torch.nn.functional.softmax
        qconfig = torch.ao.quantization.get_default_qconfig("fbgemm")
        is_reference = False
        node_list = [
            ns.call_module(module),
            ns.call_function(functional),
        ]
        self._test_default_node_quant_handler_ops(
            module, functional, qconfig, is_reference, node_list)

    def test_gelu_reference(self):
        module = torch.nn.GELU
        functional = torch.nn.functional.gelu
        qconfig = torch.ao.quantization.get_default_qconfig("fbgemm")
        is_reference = True
        node_list = [
            ns.call_function(torch.quantize_per_tensor),
            ns.call_method("dequantize"),
            ns.call_module(module),
            ns.call_function(torch.quantize_per_tensor),
            ns.call_method('dequantize'),
            ns.call_function(functional),
            ns.call_function(torch.quantize_per_tensor),
            ns.call_method('dequantize')
        ]
        additional_patterns = {torch.nn.GELU: DefaultNodeQuantizeHandler,
                               torch.nn.functional.gelu: DefaultNodeQuantizeHandler}
        self._test_default_node_quant_handler_ops(
            module, functional, qconfig, is_reference, node_list, additional_patterns)

        self._test_default_node_quant_handler_ops(module, functional, self.custom_qconfig, is_reference, node_list,
                                                  additional_quant_pattern_dict=self.common_quant_patterns)

    def test_softmax_reference(self):
        module = torch.nn.Softmax
        functional = torch.nn.functional.softmax
        qconfig = torch.ao.quantization.get_default_qconfig("fbgemm")
        is_reference = True
        node_list = [
            ns.call_function(torch.quantize_per_tensor),
            ns.call_method("dequantize"),
            ns.call_module(module),
            ns.call_function(torch.quantize_per_tensor),
            ns.call_method('dequantize'),
            ns.call_function(functional),
            ns.call_function(torch.quantize_per_tensor),
            ns.call_method('dequantize')
        ]
        additional_patterns = {torch.nn.Softmax: DefaultNodeQuantizeHandler,
                               torch.nn.functional.softmax: DefaultNodeQuantizeHandler}
        self._test_default_node_quant_handler_ops(
            module, functional, qconfig, is_reference, node_list, additional_patterns)

        self._test_default_node_quant_handler_ops(module, functional, self.custom_qconfig, is_reference, node_list,
                                                  additional_quant_pattern_dict=self.common_quant_patterns)

    def test_silu_reference(self):
        module = torch.nn.SiLU
        functional = torch.nn.functional.silu
        qconfig = float16_static_qconfig
        is_reference = True
        node_list = [
            ns.call_method("to"),
            ns.call_method("dequantize"),
            ns.call_module(module),
            ns.call_method("to"),
            ns.call_method('dequantize'),
            ns.call_function(functional),
            ns.call_method("to"),
            ns.call_method('dequantize')
        ]
        self._test_default_node_quant_handler_ops(
            module, functional, qconfig, is_reference, node_list)

        node_list = [
            ns.call_function(torch.quantize_per_tensor),
            ns.call_method("dequantize"),
            ns.call_module(module),
            ns.call_function(torch.quantize_per_tensor),
            ns.call_method("dequantize"),
            ns.call_function(functional),
            ns.call_function(torch.quantize_per_tensor),
            ns.call_method("dequantize")
        ]
        self._test_default_node_quant_handler_ops(module, functional, self.custom_qconfig, is_reference, node_list,
                                                  additional_quant_pattern_dict=self.common_quant_patterns)

    def test_mish_reference(self):
        module = torch.nn.Mish
        functional = torch.nn.functional.mish
        qconfig = float16_static_qconfig
        is_reference = True
        node_list = [
            ns.call_method("to"),
            ns.call_method("dequantize"),
            ns.call_module(module),
            ns.call_method("to"),
            ns.call_method('dequantize'),
            ns.call_function(functional),
            ns.call_method("to"),
            ns.call_method('dequantize')
        ]
        self._test_default_node_quant_handler_ops(
            module, functional, qconfig, is_reference, node_list)

        node_list = [
            ns.call_function(torch.quantize_per_tensor),
            ns.call_method("dequantize"),
            ns.call_module(module),
            ns.call_function(torch.quantize_per_tensor),
            ns.call_method("dequantize"),
            ns.call_function(functional),
            ns.call_function(torch.quantize_per_tensor),
            ns.call_method("dequantize")
        ]
        self._test_default_node_quant_handler_ops(module, functional, self.custom_qconfig, is_reference, node_list,
                                                  additional_quant_pattern_dict=self.common_quant_patterns)

    def test_bmm_int_reference(self):
        """ int8 is not supported for bmm so we won't produce reference
            pattern for it
        """
        class M(torch.nn.Module):
            def __init__(self):
                super().__init__()
                self.bmm = torch.bmm

            def forward(self, x, y):
                out = self.bmm(x, y)
                return out

        data_x = torch.randn((2, 2, 2,))
        data_y = torch.randn((2, 2, 2,))
        qconfig_dict = {"": torch.ao.quantization.get_default_qconfig("fbgemm")}
        is_reference = True
        node_list = [
            ns.call_function(torch.bmm),
        ]

        m = M().eval()
        m_prep = torch.ao.quantization.quantize_fx.prepare_fx(m, qconfig_dict)
        m_prep(data_x, data_y)
        m_quant = torch.ao.quantization.quantize_fx.convert_fx(m_prep, is_reference=is_reference)
        m_quant(data_x, data_y)

        self.checkGraphModuleNodes(m_quant, expected_node_list=node_list)

    @skipIfNoFBGEMM
    def test_clamp(self):
        class M(torch.nn.Module):
            def __init__(self):
                super(M, self).__init__()
                self.conv = torch.nn.Conv2d(2, 2, 2).float()
                self.relu6 = torch.nn.ReLU6()
                self.relu6_ = torch.nn.ReLU6(True)
                self.hardtanh = torch.nn.Hardtanh()
                self.hardtanh_ = torch.nn.Hardtanh(inplace=True)

            def forward(self, x):
                x = self.conv(x)
                x = self.relu6(x)
                self.relu6_(x)
                x = F.relu6(x)
                x = torch.clamp(x, -3, 3)
                x = x.clamp(-2.5, 2.5)
                # x = x.clamp_(-2, 2)  # Enable when quantized `clamp_` is ready
                x = self.hardtanh(x)
                self.hardtanh_(x)
                x = F.hardtanh(x)
                F.hardtanh_(x)
                return x

        data = (torch.rand((1, 2, 5, 5), dtype=torch.float),)
        # list of node that should occur in order
        node_list = [
            ns.call_function(torch.quantize_per_tensor),
            ns.call_module(nnq.Conv2d),
            ns.call_function(F.hardtanh_),
            ns.call_method('dequantize')
        ]
        for quant_type in self.static_quant_types:
            self.checkGraphModeFxOp(
                M(), data, quant_type, expected_node_list=node_list)

    def test_fixed_qparams_ops_fp16(self):
        class M(torch.nn.Module):
            def __init__(self):
                super().__init__()
                self.sigmoid = torch.nn.Sigmoid()
                self.tanh = torch.nn.Tanh()

            def forward(self, x):
                x = self.sigmoid(x)
                x = torch.sigmoid(x)
                x = x.sigmoid()
                x = self.tanh(x)
                x = torch.tanh(x)
                x = x.tanh()
                return x

        data = (torch.randn((2, 2, 2, 2), dtype=torch.float),)
        quant_type = QuantType.STATIC
        qconfig_dict = {
            "": float16_static_qconfig
        }
        node_occurrence = {
            ns.call_method("to"): 7
        }
        self.checkGraphModeFxOp(
            M(), data, quant_type, custom_qconfig_dict=qconfig_dict,
            expected_node_occurrence=node_occurrence)

    def test_fixed_qparams_ops_qint8(self):
        class M(torch.nn.Module):
            def __init__(self):
                super().__init__()
                self.sigmoid = torch.nn.Sigmoid()
                self.tanh = torch.nn.Tanh()

            def forward(self, x):
                x = self.sigmoid(x)
                x = torch.sigmoid(x)
                x = x.sigmoid()
                x = self.tanh(x)
                x = torch.tanh(x)
                x = x.tanh()
                return x

        data = (torch.randn((2, 2, 2, 2), dtype=torch.float),)
        quant_type = QuantType.STATIC
        qconfig = torch.ao.quantization.QConfig(
            activation=HistogramObserver.with_args(qscheme=torch.per_tensor_symmetric, dtype=torch.qint8),
            weight=default_weight_observer)
        qconfig_dict = {"": qconfig}
        node_occurrence = {
            ns.call_function(torch.quantize_per_tensor): 7,
            ns.call_method("dequantize"): 7
        }
        self.checkGraphModeFxOp(
            M(), data, quant_type, custom_qconfig_dict=qconfig_dict,
            expected_node_occurrence=node_occurrence, is_reference=True)

    @skipIfNoFBGEMM
    def test_general_shape_ops(self):
        """ A test that checks dequantize will be swapped for
        all supported general shape ops like aten::flatten
        without actually checking for execution of these ops
        """
        class M(torch.nn.Module):
            def __init__(self):
                super(M, self).__init__()
                self.maxpool1d = torch.nn.MaxPool1d(kernel_size=3)
                self.maxpool2d = torch.nn.MaxPool2d(kernel_size=3)
                self.maxpool3d = torch.nn.MaxPool3d(kernel_size=3)
                self.dropout = torch.nn.Dropout()
                self.conv1 = torch.nn.Conv2d(3, 3, 3)
                self.conv2 = torch.nn.Conv2d(3, 3, 3)
                self.relu = torch.nn.ReLU()

            def forward(self, x):
                x = self.conv1(x)
                # add_scalar
                x = x + 3
                # mul_scalar
                x = x * 3
                # add_scalar_out
                x += 3
                # mul_scalar_out
                x *= 3
                # add_scalar_relu
                x = x + 3
                x = F.relu(x)
                # add_scalar_relu_out
                x += 3
                x = F.relu(x)
                # mul_scalar_relu
                x = x * 3
                x = F.relu(x)
                # mul_scalar_relu_out
                x *= 3
                x = F.relu(x)
                x = self.maxpool1d(x)
                x = self.maxpool2d(x)
                x = self.maxpool3d(x)
                x = torch.flatten(x)
                x = torch.max(x)
                x = torch.min(x)
                x = x.reshape([-1])
                x = x.resize_(1, 1, x.numel())
                x = x.view(-1)
                # prim::ListConstruct
                xs = [x, x]
                # prim::ListUnpack
                x, y = xs
                # prim::TupleConstruct
                xs = (x, x)
                # prim::TupleUnpack
                x, y = xs
                x = x.transpose(1, 2)
                x = x.contiguous()
                # chunk is not supported since observer only supports
                # observing single Tensor currently
                x, y = torch.chunk(x, 2)
                x = F.dropout(x)
                x = self.dropout(x)
                x, _ = torch.sort(x)
                x = x.permute(0, 2, 3, 1)
                x = x.repeat_interleave(3, 1)
                x = torch.repeat_interleave(x, 3, 1)
                x = self.relu(x)
                x = F.relu(x)
                x = F.relu(x, inplace=True)
                x = x.relu()
                x.relu_()
                x = x.squeeze(0)
                x.squeeze_(0)
                x = torch.squeeze(x, 0)
                x = x.unsqueeze(0)
                x.unsqueeze_(0)
                x = torch.unsqueeze(x, 0)
                x = x.detach()
                x.detach_()
                x = x.repeat(4, 2)
                y = []
                y.append(x)
                z = torch.stack(y, 0)
                z = [z, z]
                x, _ = z
                x = self.conv2(x)
                return x

        data = torch.rand(1, 3, 10, 10)
        # This model is not executable since we just put all ops
        # in the same forward
        m = M().eval()
        qconfig_dict = {'': default_qconfig}
        prepared = prepare_fx(m, qconfig_dict)
        # not runnable
        quantized = convert_fx(prepared)

        # This checks that the dequantize from the output of first conv
        # is being propagated to the end, so that we don't insert extra
        # observers and also successfully fused two quantized::conv2d
        # patterns
        # one quantize_per_tensor for input
        # check exact counts of quantize and dequantize
        count_check = {
            # input of conv and two outputs of getitem
            ns.call_function(torch.quantize_per_tensor) : 3,
            # output of the model and two outputs of getitem
            ns.call_method('dequantize') : 3
        }
        order_check = [
            ns.call_function(torch.quantize_per_tensor),
            ns.call_module(nnq.Conv2d),
            ns.call_module(nnq.Conv2d),
            ns.call_method('dequantize'),
        ]
        self.checkGraphModuleNodes(
            quantized,
            expected_node_occurrence=count_check,
            expected_node_list=order_check)


        # Checking the is_reference output
        m = M().eval()
        qconfig_dict = {'': default_qconfig}
        prepared = prepare_fx(m, qconfig_dict)
        # not runnable
        quantized = convert_fx(prepared, is_reference=True)


    @skipIfNoFBGEMM
    def test_general_value_ops(self):
        """ A test that checks correct patterns are produced for
        all supported general value ops like aten::avg_pool2d \
        without actually checking for execution of these ops
        """
        class M(torch.nn.Module):
            def __init__(self):
                super().__init__()
                self.conv = torch.nn.Conv2d(3, 3, 3)
                self.avg_pool1d = torch.nn.AvgPool1d(3)
                self.avg_pool2d = torch.nn.AvgPool2d(3)
                self.avg_pool3d = torch.nn.AvgPool3d(3)
                self.adaptive_avg_pool1d = torch.nn.AdaptiveAvgPool1d((1))
                self.adaptive_avg_pool2d = torch.nn.AdaptiveAvgPool2d((1, 1))
                self.adaptive_avg_pool3d = torch.nn.AdaptiveAvgPool3d((1, 1, 1))

            def forward(self, x):
                x = self.conv(x)
                x = self.avg_pool1d(x)
                x = self.avg_pool2d(x)
                x = self.avg_pool3d(x)
                x = self.adaptive_avg_pool1d(x)
                x = self.adaptive_avg_pool2d(x)
                x = self.adaptive_avg_pool3d(x)
                x = F.avg_pool1d(x, 3)
                x = F.avg_pool2d(x, 3)
                x = F.avg_pool3d(x, 3)
                x = F.adaptive_avg_pool1d(x, (1))
                x = F.adaptive_avg_pool2d(x, (1, 1))
                x = F.adaptive_avg_pool3d(x, (1, 1, 1))
                x = torch.mean(x)
                x = torch.mean(x, [2, 3], False)
                x = x.mean()
                x = x.mean([2, 3], True)
                x = F.interpolate(x, 4, mode='nearest')
                x = F.interpolate(x, 4, mode='linear')
                x = self.conv(x)
                return x

        # This model is not executable since we just put all ops
        # in the same forward
        m = M().eval()
        # nothing to fuse so skipping the fuse step
        qconfig_dict = {'': default_qconfig}
        prepared = prepare_fx(m, qconfig_dict)
        # not runnable
        quantized = convert_fx(prepared)

        # This checks that the dequantize from the output of first conv
        # is being propagated to the end, so that we don't insert extra
        # observers
        # check exact counts of quantize and dequantize
        count_check = {
            ns.call_function(torch.quantize_per_tensor) : 1,
            ns.call_method('dequantize') : 1
        }
        order_check = [
            ns.call_function(torch.quantize_per_tensor),
            ns.call_module(nnq.Conv2d),
            ns.call_module(nnq.Conv2d),
            ns.call_method('dequantize'),
        ]
        self.checkGraphModuleNodes(
            quantized,
            expected_node_occurrence=count_check,
            expected_node_list=order_check)

    def test_getitem(self):
        """ Make sure we only insert observer for getitem if the following node is matched
        or needs to be quantized
        """
        class M(torch.nn.Module):
            def forward(self, xs):
                x = xs[0]
                return x

        m = M().eval()
        m = prepare_fx(m, {"": default_qconfig})
        self.checkGraphModuleNodes(m, expected_node_occurrence={
            ns.call_module(torch.ao.quantization.MinMaxObserver): 0
        })
        m = convert_fx(m)
        m(torch.rand(1, 2))

        class M2(torch.nn.Module):
            def forward(self, xs):
                x = xs[0]
                x = torch.sigmoid(x)
                return x

        m2 = M2().eval()
        m2 = prepare_fx(m2, {"": default_qconfig})
        self.checkGraphModuleNodes(m2, expected_node_occurrence={
            ns.call_module(torch.ao.quantization.MinMaxObserver): 1
        })
        m2 = convert_fx(m2)
        self.checkGraphModuleNodes(m2, expected_node_list=[
            ns.call_function(torch.quantize_per_tensor),
            ns.call_method("dequantize")
        ])
        m2([torch.rand(1, 2)])

        # testing prepare recognizes non-Tensor input for getitem
        class M3(torch.nn.Module):
            def forward(self, x):
                s = x.shape
                n, c = s[:2]
                x = torch.sigmoid(x)
                return x

        m3 = M3().eval()
        m3 = prepare_fx(m3, {"": default_qconfig})
        self.checkGraphModuleNodes(m3, expected_node_occurrence={
            ns.call_module(torch.ao.quantization.MinMaxObserver): 1
        })
        m3 = convert_fx(m3)
        self.checkGraphModuleNodes(m3, expected_node_list=[
            ns.call_function(torch.quantize_per_tensor),
            ns.call_method("dequantize")
        ])
        m3(torch.rand(1, 2, 3, 4))


    @skipIfNoFBGEMM
    def test_fixed_qparams_ops(self):
        class M(torch.nn.Module):
            def __init__(self):
                super().__init__()
                self.conv = torch.nn.Conv2d(3, 3, 3)
                self.sigmoid = torch.nn.Sigmoid()
                self.hardsigmoid = torch.nn.Hardsigmoid()
                self.tanh = torch.nn.Tanh()

            def forward(self, x):
                x = self.conv(x)
                # F.sigmoid is deprecated
                x = self.sigmoid(x)
                x = torch.sigmoid(x)
                x = x.sigmoid()
                x.sigmoid_()
                x = self.hardsigmoid(x)
                x = F.hardsigmoid(x)
                x = F.hardsigmoid(x, inplace=True)
                x = x.hardsigmoid()
                x.hardsigmoid_()
                x = self.tanh(x)
                # F.tanh is deprecated
                x = torch.tanh(x)
                x = x.tanh()
                x.tanh_()
                x = self.conv(x)
                return x

        for eval_mode in [True, False]:
            # This model is not executable since we just put all ops
            # in the same forward
            m = M()
            if eval_mode:
                m.eval()
                qconfig = default_qconfig
                prepare = prepare_fx
                fq_count = 13
            else:
                m.train()
                qconfig = default_qat_qconfig
                prepare = prepare_qat_fx
                fq_count = 13

            # nothing to fuse so skipping the fuse step
            qconfig_dict = {'': qconfig}
            prepared = prepare(m, qconfig_dict)
            prepared_copy = copy.deepcopy(prepared)
            # check the correct number of activation_post_process is inserted
            count_check = {
                ns.call_module(FixedQParamsFakeQuantize) : fq_count,
            }
            self.checkGraphModuleNodes(
                prepared,
                expected_node_occurrence=count_check)
            # not runnable
            quantized = convert_fx(prepared)
            quantized_reference = convert_fx(prepared_copy, is_reference=True)

            # This checks that the dequantize from the output of first conv
            # is being propagated to the end, so that we don't insert extra
            # observers
            # check exact counts of quantize and dequantize
            count_check = {
                ns.call_function(torch.quantize_per_tensor) : 1,
                ns.call_method('dequantize') : 1
            }
            order_check = [
                ns.call_function(torch.quantize_per_tensor),
                ns.call_module(nnq.Conv2d),
                ns.call_module(nn.Sigmoid),
                ns.call_module(nnq.Conv2d),
                ns.call_method('dequantize'),
            ]
            self.checkGraphModuleNodes(
                quantized,
                expected_node_occurrence=count_check,
                expected_node_list=order_check)

            reference_count_check = {
                ns.call_function(torch.quantize_per_tensor) : 16,
                ns.call_method('dequantize') : 13
            }
            reference_order_check = [
                ns.call_function(torch.quantize_per_tensor),
                ns.call_method('dequantize'),
                ns.call_module(nnqr.Conv2d),
                ns.call_function(torch.quantize_per_tensor),
                ns.call_method('dequantize'),
                ns.call_module(nn.Sigmoid),
                ns.call_function(torch.quantize_per_tensor),
                ns.call_method('dequantize'),
                ns.call_module(nnqr.Conv2d),
                ns.call_function(torch.quantize_per_tensor),
                ns.call_method('dequantize'),
            ]
            self.checkGraphModuleNodes(
                quantized_reference,
                expected_node_occurrence=reference_count_check,
                expected_node_list=reference_order_check)


    def test_float_functional(self):
        class TorchAdd(nn.Module):
            """Wrapper around torch.add so that all ops can be found at build"""
            def __init__(self):
                super().__init__()
                self.add_func = nnq.FloatFunctional()

            def forward(self, x, y):
                return self.add_func.add(x, y)

        class M(torch.nn.Module):
            def __init__(self):
                super().__init__()
                self.ff1 = TorchAdd()
                self.ff2 = nnq.FloatFunctional()
                self.ff3 = nnq.FloatFunctional()
                self.ff4 = nnq.FloatFunctional()
                self.ff5 = nnq.FloatFunctional()
                self.ff6 = nnq.FloatFunctional()

            def forward(self, x):
                x = self.ff1(x, x)
                x = self.ff2.add_scalar(x, 3)
                x = self.ff3.mul(x, x)
                x = self.ff4.mul_scalar(x, 3)
                x = self.ff5.add_relu(x, x)
                x = self.ff6.cat([x])
                return x

        data = torch.rand(3, 3)
        # Note: QAT test succeeded by chance, to make it actually work
        # we need to fix eager mode FloatFunctional by removing
        # activation_post_process in add_scalar and mul_scalar
        for quant_type in self.static_quant_types:
            m = M()
            ref_m = torch.ao.quantization.QuantWrapper(M())
            is_qat = quant_type == QuantType.QAT
            if is_qat:
                m.train()
                ref_m.train()
                qconfig = default_qat_qconfig
                expected_act_post_process = torch.ao.quantization.FakeQuantize
            else:
                m.eval()
                ref_m.eval()
                qconfig = default_qconfig
                expected_act_post_process = torch.ao.quantization.MinMaxObserver

            prepare_fx_function = prepare_qat_fx if is_qat else prepare_fx
            qconfig_dict = {"": qconfig}
            m = prepare_fx_function(m, qconfig_dict)
            node_occurrence = {
                ns.call_module(expected_act_post_process): 7,
                ns.call_module(torch.nn.quantized.FloatFunctional): 0
            }
            self.checkGraphModuleNodes(m, expected_node_occurrence=node_occurrence)
            m(data)
            node_list = [
                ns.call_function(torch.quantize_per_tensor),
                ns.call_function(torch.ops.quantized.add),
                ns.call_function(torch.ops.quantized.add),
                ns.call_function(torch.ops.quantized.mul),
                ns.call_function(torch.ops.quantized.mul),
                ns.call_function(torch.ops.quantized.add_relu),
                ns.call_function(torch.cat),
                ns.call_method('dequantize')
            ]
            m = convert_fx(m)
            self.checkGraphModuleNodes(m, expected_node_list=node_list)

            # make sure numerics match with eager mode
            ref_m.qconfig = qconfig
            prepare_function = prepare_qat if is_qat else prepare
            ref_m = prepare_function(ref_m)
            ref_m(data)
            ref_m = convert(ref_m)
            # FX Graph Mode and Eager Mode now diverages in numerics of add_scalar and mul_scalar
            # self.assertEqual(m(data), ref_m(data))

    def test_embedding(self):
        class M(torch.nn.Module):
            def __init__(self):
                super().__init__()
                self.emb = torch.nn.Embedding(num_embeddings=10, embedding_dim=12)

            def forward(self, indices):
                return self.emb(indices)

        model = M().eval()
        indices = torch.tensor([9, 6, 5, 7, 8, 8, 9, 2, 8, 6, 6, 9, 1, 6, 8, 8, 3, 2, 3, 6, 3, 6, 5, 7, 0, 8, 4, 6, 5, 8, 2, 3])
        quantized_node = ns.call_module(nnq.Embedding)
        configs = [
            (float_qparams_weight_only_qconfig, ns.call_module(nnq.Embedding)),
            (None, ns.call_module(nn.Embedding)),
            (default_qconfig, ns.call_module(nn.Embedding)),
        ]

        for qconfig, node in configs:
            qconfig_dict = {"": qconfig}
            m = prepare_fx(model, qconfig_dict)
            self.checkGraphModuleNodes(m, expected_node_occurrence={
                ns.call_module(torch.ao.quantization.MinMaxObserver): 0
            })
            m = convert_fx(m)
            self.checkGraphModuleNodes(m, expected_node=node)
            # make sure it runs
            m(indices)

    def test_embedding_bag(self):
        class M(torch.nn.Module):
            def __init__(self):
                super().__init__()
                self.emb = torch.nn.EmbeddingBag(num_embeddings=10, embedding_dim=12, include_last_offset=True)

            def forward(self, indices, offsets):
                return self.emb(indices, offsets)

        indices = torch.tensor([9, 6, 5, 7, 8, 8, 9, 2, 8, 6, 6, 9, 1, 6, 8, 8, 3, 2, 3, 6, 3, 6, 5, 7, 0, 8, 4, 6, 5, 8, 2, 3])
        offsets = torch.tensor([0, 19, 20, 28, 28, 32])
        quantized_node = ns.call_module(nnq.EmbeddingBag)
        inputs = (indices, offsets)

        for dtype in [torch.quint8, torch.quint4x2]:
            model = M().eval()
            float_qparams_observer = PerChannelMinMaxObserver.with_args(dtype=dtype,
                                                                        qscheme=torch.per_channel_affine_float_qparams,
                                                                        ch_axis=0)
            float_qparams_qconfig = QConfigDynamic(activation=default_placeholder_observer,
                                                   weight=float_qparams_observer)
            self.checkGraphModeFxOp(
                model,
                inputs,
                QuantType.DYNAMIC,
                quantized_node,
                custom_qconfig_dict={"": float_qparams_qconfig}
            )

        # check it works in None and static qconfig
        for qconfig in [None, default_qconfig]:
            qconfig_dict = {"": default_qconfig}
            m = M().eval()
            m = prepare_fx(model, qconfig_dict)
            self.checkGraphModuleNodes(m, expected_node_occurrence={
                ns.call_module(torch.ao.quantization.MinMaxObserver): 0
            })
            m = convert_fx(m)
            self.checkGraphModuleNodes(m, expected_node=ns.call_module(nn.EmbeddingBag))
            # make sure it runs
            m(*inputs)

    def _test_rnn_impl(self, qconfigs, M, module_type_strs, module_types, sample_input):
        options = itertools.product(qconfigs, module_type_strs)
        for qconfig, module_type_str in options:
            model_eager = M(module_type_str).eval()
            model_graph = copy.deepcopy(model_eager)
            if torch.backends.quantized.engine == 'qnnpack' and \
               qconfig is float16_dynamic_qconfig:
                continue
                # fp16 dynamic quant is not supported for qnnpack

            eager_qconfig_dict = {x : qconfig for x in module_types}
            model_eager = quantize_dynamic(model_eager, qconfig_spec=eager_qconfig_dict)

            graph_qconfig_dict = {
                "object_type": [
                    (x, qconfig) for x in module_types
                ]
            }
            model_graph = prepare_fx(model_graph, graph_qconfig_dict)
            model_graph = convert_fx(model_graph)
            self.assertEqual(model_eager(sample_input), model_graph(sample_input))
            self.checkScriptable(model_graph, [[sample_input]], True)

    def test_rnn_cell(self):
        qconfigs = [per_channel_dynamic_qconfig, default_dynamic_qconfig, float16_dynamic_qconfig]
        module_type_strs = ['LSTMCell', 'GRUCell', 'RNNTanh', 'RNNReLU']
        module_types = [torch.nn.LSTMCell, torch.nn.GRUCell, torch.nn.RNNCell]
        sample_input = torch.tensor([[100, -155],
                                     [-155, 100],
                                     [100, -155]], dtype=torch.float)
        self._test_rnn_impl(qconfigs, RNNCellDynamicModel, module_type_strs, module_types, sample_input)

    def test_rnn(self):
        qconfigs = [per_channel_dynamic_qconfig, default_dynamic_qconfig, float16_dynamic_qconfig]
        module_type_strs = ['LSTM']
        module_types = [torch.nn.LSTM]
        niter = 10
        sample_input = torch.tensor([[100, -155],
                                     [-155, 100],
                                     [100, -155]], dtype=torch.float).unsqueeze(0).repeat(niter, 1, 1)
        self._test_rnn_impl(qconfigs, RNNDynamicModel, module_type_strs, module_types, sample_input)

    def _test_conv_transpose_impl(
            self, float_cls: Callable, q_cls: Callable, data: torch.Tensor):
        with override_quantized_engine('qnnpack'):
            # Create fp32 versions of FX and Eager models
            m1 = torch.nn.Sequential(float_cls(1, 1, 1))
            m2 = torch.nn.Sequential(float_cls(1, 1, 1))
            m2.load_state_dict(m1.state_dict())
            m2 = torch.ao.quantization.QuantWrapper(m2)
            # FX graph
            result_dict = self.checkGraphModeFxOp(
                m1, (data,), QuantType.STATIC,
                expected_node_occurrence={
                    ns.call_module(q_cls): 1,
                })
            q_result1 = result_dict["result"]
            # Eager
            m2.qconfig = get_default_qconfig(torch.backends.quantized.engine)
            m2.eval()
            m2p = torch.ao.quantization.prepare(m2)
            m2p(data)
            m2q = torch.ao.quantization.convert(m2p)
            q_result2 = m2q(data)
            # verify results match
            self.assertEqual(q_result1, q_result2)

    @unittest.skipUnless('qnnpack' in supported_qengines,
                         "This Pytorch Build has not been built with or does not support QNNPACK")
    def test_conv_transpose_1d(self):
        self._test_conv_transpose_impl(
            torch.nn.ConvTranspose1d, nnq.ConvTranspose1d, torch.randn(4, 1, 4))

    @unittest.skipUnless('qnnpack' in supported_qengines,
                         "This Pytorch Build has not been built with or does not support QNNPACK")
    def test_conv_transpose_2d(self):
        self._test_conv_transpose_impl(
            torch.nn.ConvTranspose2d, nnq.ConvTranspose2d, torch.randn(4, 1, 4, 4))

    def test_reshape_fp16(self):
        class M(torch.nn.Module):
            def __init__(self, w, b):
                super().__init__()
                self.w = w
                self.b = b

            def forward(self, x):
                x = torch.nn.functional.linear(x, self.w)
                x = x.reshape(-1, 4)
                x = torch.nn.functional.linear(x, self.w)
                return x

        w = torch.randn(4, 4)
        b = torch.randn(4)
        m = M(w, b).eval()
        qconfig_dict = {
            # this has no effect on reshape since it's a CopyNode
            "": float16_static_qconfig,
            "object_type": [
                (torch.nn.functional.linear, default_qconfig)
            ]
        }
        m = prepare_fx(m, qconfig_dict)
        expected_occurrence = {
            # input and weight of first and second linear, output of first and second linear
            ns.call_module(torch.ao.quantization.MinMaxObserver): 6,
            # we insert placeholder observer for both input and output of reshape
            ns.call_module(torch.ao.quantization.PlaceholderObserver): 2
        }
        self.checkGraphModuleNodes(
            m,
            expected_node_occurrence=expected_occurrence
        )
        m = convert_fx(m)
        expected_occurrence = {
            ns.call_function(torch.quantize_per_tensor): 2,
            # dequantize after first linear, before reshape and before output
            ns.call_method("dequantize"): 3,
            ns.call_method("to"): 1,
            ns.call_function(torch.ops.quantized.linear): 2
        }
        self.checkGraphModuleNodes(
            m,
            expected_node_occurrence=expected_occurrence
        )
        # make sure it runs
        m(torch.randn(2, 4))

    def test_multiple_qconfigs_for_single_value(self):
        """ Test multiple qconfigs for a single value"""
        class M(torch.nn.Module):
            def __init__(self, w, b):
                super().__init__()
                self.w = w
                self.b = b

            def forward(self, x):
                x = torch.nn.functional.linear(x, self.w)
                x = torch.sigmoid(x)
                return x

        w = torch.randn(4, 4)
        b = torch.randn(4)
        m = M(w, b).eval()
        qconfig_dict = {
            "": float16_static_qconfig,
            "object_type": [
                (torch.nn.functional.linear, default_qconfig)
            ]
        }
        m = prepare_fx(m, qconfig_dict)
        expected_occurrence = {
            # input and weight of linear, output of linear
            ns.call_module(torch.ao.quantization.MinMaxObserver): 3,
            # input and output of sigmoid
            ns.call_module(torch.ao.quantization.PlaceholderObserver): 2,
        }
        self.checkGraphModuleNodes(
            m,
            expected_node_occurrence=expected_occurrence
        )
        # make sure it runs
        m = convert_fx(m)
        expected_occurrence = {
            ns.call_function(torch.quantize_per_tensor): 1,
            ns.call_method("dequantize"): 3,
            ns.call_method("to"): 2
        }
        self.checkGraphModuleNodes(
            m,
            expected_node_occurrence=expected_occurrence
        )

    def test_boolean_tensor(self):
        """ Make sure we don't insert observer for boolean Tensors """
        class M(torch.nn.Module):
            def forward(self, x, mask):
                mask = mask.unsqueeze(0)
                mask = mask.unsqueeze(1)
                x = x.masked_fill(mask, 1)
                return x

        m = M().eval()
        m = prepare_fx(m, {"": default_qconfig})
        expected_occurrence = {
            ns.call_module(torch.ao.quantization.MinMaxObserver): 0
        }
        self.checkGraphModuleNodes(
            m,
            expected_node_occurrence=expected_occurrence)
        m = convert_fx(m)
        m(torch.rand(1, 2, 3, 4), torch.rand(3, 4).bool())
        return m

    def test_chunk(self):
        class M(torch.nn.Module):
            def forward(self, x):
                x, y = torch.chunk(x, 2)
                x = x + y
                return x
        m = M().eval()
        m = prepare_fx(m, {"": default_qconfig})
        data = torch.rand(2, 2, 2, 2)
        m(data)
        m = convert_fx(m)
        m(data)
        # make sure everything runs

<<<<<<< HEAD
=======
    def test_ref_pattern_multi_use(self):
        class M(torch.nn.Module):
            def __init__(self):
                super().__init__()
                self.linear = torch.nn.Linear(5, 5)
                self.linear1 = torch.nn.Linear(5, 5)

            def forward(self, x):
                y = self.linear(x)
                z = self.linear1(x)
                a = torch.mul(z, 5)
                b = torch.add(z, 5)
                return (y, a, b)

        m = M().eval()
        qconfig_dict = {
            "": None,
            "object_type": [
                (torch.nn.Linear, get_default_qconfig("fbgemm")),
                (torch.nn.ReLU, get_default_qconfig("fbgemm")),
            ],
        }
        m = prepare_fx(m, qconfig_dict)
        m = convert_fx(m)
        expected_occurrence = {
            ns.call_function(torch.quantize_per_tensor): 1,
            ns.call_module(nnq.Linear): 2,
            ns.call_method("dequantize"): 2,
            ns.call_function(torch.add): 1,
            ns.call_function(torch.mul): 1,
        }
        self.checkGraphModuleNodes(
            m,
            expected_node_occurrence=expected_occurrence)


class TestQuantizeFxOpsNew(QuantizationTestCase):
    def test_ops(self):
        class M(torch.nn.Module):
            def __init__(self):
                super().__init__()
                self.conv = torch.nn.Conv2d(3, 3, 3)
                self.linear = torch.nn.Linear(5, 5)
                self.relu = torch.nn.ReLU()

            def forward(self, x):
                x = self.conv(x)
                x = self.linear(x)
                x = x + 3
                x = self.relu(x)
                x = x + 6
                return x

        m = M().eval()
        m = prepare_fx(m, {"": default_qconfig})
        m = _convert_fx_do_not_use(m, is_reference=True)
        expected_occurrence = {
            ns.call_function(torch.quantize_per_tensor): 5,
            ns.call_method("dequantize"): 5,
            ns.call_module(torch.nn.quantized._reference.Linear): 1,
            ns.call_module(torch.nn.quantized._reference.Conv2d): 1,
        }
        self.checkGraphModuleNodes(
            m,
            expected_node_occurrence=expected_occurrence)

@unittest.skipIf(not TEST_CUDA, "gpu is not available.")
class TestQuantizeFxTRTOps(QuantizationTestCase):
    def setUp(self):
        super().setUp()
        self.qconfig = torch.ao.quantization.QConfig(
            activation=torch.ao.quantization.observer.HistogramObserver.with_args(
                qscheme=torch.per_tensor_symmetric, dtype=torch.qint8
            ),
            weight=torch.ao.quantization.default_weight_observer
        )
        self.trt_backend_config_dict = get_tensorrt_backend_config_dict()

    def _test_module(
            self,
            m,
            inputs,
            shape_ranges,
            no_prepare=None,
            no_convert=None):
        """
        Args:
          m: the float module we want to test
          inputs: list of inputs for the module
          shape_ranges: a list of shape_range, where every shape_range is a tuple of
          three tuples
          ((min_input_shape), (optimized_input_shape), (max_input_shape)).
          Each shape_range is used to populate a TensorRT optimization profile.
          e.g. If the input shape varies from (1, 224) to (100, 224) and we want to optimize
          for (25, 224) because it's the most common input shape, then we set shape_ranges to
          ((1, 224), (25, 225), (100, 224))
          no_prepare: node occurrence after prepare
          no_convert: node occurrence after convert
        """
        m = m.eval()
        prepared = prepare_fx(m, {"": self.qconfig}, backend_config_dict=self.trt_backend_config_dict)
        self.checkGraphModuleNodes(prepared, expected_node_occurrence=no_prepare)
        # calibration
        prepared(*inputs)
        quantized = _convert_fx_do_not_use(prepared, is_reference=True)
        self.checkGraphModuleNodes(quantized, expected_node_occurrence=no_convert)
        # lower to trt
        trt_mod = lower_to_trt(quantized, inputs, shape_ranges)
        inputs_cuda = [i.cuda() for i in inputs]
        # make sure it runs
        trt_mod(*inputs_cuda)


    def test_conv(self):
        class Conv2dModule(torch.nn.Module):
            def __init__(self):
                super().__init__()
                self.conv = torch.nn.Conv2d(3, 3, 3)

            def forward(self, x):
                return self.conv(x)

        conv2d_input = torch.rand(1, 3, 224, 224)
        no_convert = {
            ns.call_function(torch.quantize_per_tensor): 2,
            ns.call_method("dequantize"): 2
        }
        self._test_module(
            Conv2dModule(),
            [conv2d_input],
            [((1, 3, 224, 224),
              (5, 3, 224, 224),
              (10, 3, 224, 224))],
            no_convert=no_convert)

    def test_linear(self):
        class LinearModule(torch.nn.Module):
            def __init__(self):
                super().__init__()
                self.linear = torch.nn.Linear(5, 10)

            def forward(self, x):
                return self.linear(x)

        linear_input = torch.rand(8, 5)

        shape_ranges = [
            ((1, 5),
             (5, 5),
             (10, 5))
        ]
        no_convert = {
            ns.call_function(torch.quantize_per_tensor): 2,
            ns.call_method("dequantize"): 2,
        }
        self._test_module(
            LinearModule(),
            [linear_input],
            shape_ranges,
            no_convert=no_convert)

    def test_unsupported_qconfig(self):
        """ Check that we won't quantize the model if the qconfig is not supported
        """
        class LinearModule(torch.nn.Module):
            def __init__(self):
                super().__init__()
                self.linear = torch.nn.Linear(5, 10)

            def forward(self, x):
                return self.linear(x)

        linear_module_input = torch.rand(8, 5)

        m = LinearModule().eval()
        trt_unsupported_qconfig = default_qconfig
        prepared = prepare_fx(m, {"": trt_unsupported_qconfig}, backend_config_dict=self.trt_backend_config_dict)
        # calibration
        prepared(linear_module_input)
        quantized = _convert_fx_do_not_use(prepared, is_reference=True)
        node_occurrence = {
            ns.call_function(torch.quantize_per_tensor): 0,
            ns.call_method("dequantize"): 0,
            ns.call_module(torch.nn.Linear): 1,
            ns.call_module(torch.nn.quantized._reference.Linear): 0,
        }
        # check model is not quantized
        self.checkGraphModuleNodes(quantized, expected_node_occurrence=node_occurrence)

>>>>>>> 4052393a
class TestQuantizeFxModels(QuantizationTestCase):
    @skipIfNoFBGEMM
    @unittest.skipIf(not TEST_CUDA, "gpu is not available.")
    def test_static_gpu_convert_basic(self):

        class Net(nn.Module):
            def __init__(self):
                super(Net, self).__init__()
                self.relu1 = nn.ReLU()
                self.conv1 = nn.Conv2d(1, 6, 5)
                self.linear1 = nn.Linear(120, 1)

            def forward(self, x):
                x = self.relu1(self.conv1(x))
                y = self.linear1(x.view(-1))
                return y

        input = torch.randn((5, 1, 6, 6)).to('cuda')
        model = Net().to('cuda').eval()
        qconfig_dict = {"": torch.ao.quantization.get_default_qconfig('fbgemm')}
        model_prepared = prepare_fx(model, qconfig_dict)
        model_prepared(input)
        model_quantized = convert_fx(model_prepared, is_reference=True)
        out = model_quantized(input)
        self.assertEqual(out.device.type, 'cuda')

    @skipIfNoFBGEMM
    @unittest.skipIf(not TEST_CUDA, "gpu is not available.")
    def test_switch_device_prepare_convert(self):

        class Net(nn.Module):
            def __init__(self):
                super(Net, self).__init__()
                self.relu1 = nn.ReLU()
                self.conv1 = nn.Conv2d(1, 6, 5)
                self.linear1 = nn.Linear(120, 1)

            def forward(self, x):
                x = self.relu1(self.conv1(x))
                y = self.linear1(x.view(-1))
                return y

        for device in ['cuda', 'cpu']:
            device_after = 'cuda' if device == 'cpu' else 'cpu'
            input = torch.randn((5, 1, 6, 6)).to(device)
            model = Net().to(device).eval()
            qconfig_dict = {"": torch.ao.quantization.get_default_qconfig('fbgemm')}
            model_prepared = prepare_fx(model, qconfig_dict)
            model_prepared(input)
            model_prepared.to(device_after)
            model_quantized = convert_fx(model_prepared, is_reference=True)
            out = model_quantized(input.to(device_after))
            self.assertEqual(out.device.type, device_after)

    @skipIfNoFBGEMM
    @unittest.skipIf(not TEST_CUDA, "gpu is not available.")
    def test_prepare_serialize_switch_device_convert(self):
        class Net(nn.Module):
            def __init__(self):
                super(Net, self).__init__()
                self.conv1 = nn.Conv2d(1, 6, 5)
                self.linear1 = nn.Linear(120, 1)

            def forward(self, x):
                x = self.conv1(x)
                y = self.linear1(x.view(-1))
                return y

        for device in ['cuda', 'cpu']:
            for device_after in ['cuda', 'cpu']:
                input = torch.randn((5, 1, 6, 6)).to(device)
                model = Net().to(device).eval()
                qconfig_dict = {"": torch.ao.quantization.get_default_qconfig('fbgemm')}
                model_prepared_first = prepare_fx(model, qconfig_dict)
                model_prepared_second = prepare_fx(model, qconfig_dict)
                model_prepared_first(input)
                state_dict = model_prepared_first.state_dict()
                del model_prepared_first
                model_prepared_second.load_state_dict(state_dict)
                model_prepared_second.to(device_after)
                model_quantized = convert_fx(model_prepared_second, is_reference=True)
                out = model_quantized(input.to(device_after))
                self.assertEqual(out.device.type, device_after)

    def _test_model_impl(
            self, mode, name, model, eager_quantizable_model,
            check_with_eager=True,
            diff_of_quant=None,
            diff_from_eager=None):
        if diff_of_quant is None or diff_from_eager is None:
            diff_of_quant = {}
            diff_from_eager = {}

        if mode not in diff_of_quant or mode not in diff_from_eager:
            diff_of_quant[mode] = {}
            diff_from_eager[mode] = {}

        input_tensor = torch.rand(1, 3, 224, 224)
        input_tensor_inception = torch.rand(1, 3, 299, 299)
        output_value = torch.randint(0, 1, (1,))

        # print('quantizing:', name, ' mode:', mode)
        if name == 'inception_v3':
            input_value = input_tensor_inception
        else:
            input_value = input_tensor

        qconfig = default_qconfig if mode == 'static' else default_qat_qconfig
        qconfig_dict = {'': qconfig}
        script = torch.jit.script(model)

        # make sure graph module and script module are both runanble
        original_out = model(input_value)
        is_not_tuple_out = not isinstance(original_out, tuple)
        script_out = script(input_value)

        # set to train just before quantization
        prepare_fx_fn = prepare_fx
        if mode != 'static':
            model.train()
            prepare_fx_fn = prepare_qat_fx

        prepared = prepare_fx_fn(model, qconfig_dict)

        if mode == 'ddp':
            mp.spawn(run_ddp,
                     args=(world_size, prepared),
                     nprocs=world_size,
                     join=True)
        elif mode == 'qat':
            assert prepared.training, 'prepared must be in training mode for qat'
            optimizer = torch.optim.SGD(prepared.parameters(), lr=0.0001)
            criterion = nn.CrossEntropyLoss()
            train_one_epoch(prepared, criterion, optimizer, [(input_value, output_value)], torch.device('cpu'), 1)
        else:
            for i in range(10):
                prepared(input_value)

        # print('after observation root:', prepared.root)

        qgraph = convert_fx(prepared)
        # print('after quantization root:', qgraph.root)
        # print('after quantization code:', qgraph.src)
        qgraph.eval()
        qgraph_script = torch.jit.script(qgraph)
        # print('quantized and scripted:', qgraph_script.graph)

        qgraph_out = qgraph(input_value)
        qgraph_script = qgraph_script(input_value)

        if is_not_tuple_out:
            diff_of_quant[mode][name] = (original_out - qgraph_out).abs().max()
            assert torch.allclose(qgraph_out, qgraph_script), 'graph, scripted graph'
        else:
            print('tuple output')

        if eager_quantizable_model is not None:
            # comparing to eager mode quantization
            qeager = eager_quantizable_model
            ref_out = qeager(input_value)
            qeager.qconfig = qconfig
            if mode == 'static':
                qeager.fuse_model()
                prepare(qeager, inplace=True)
            else:
                qeager.train()
                qeager.fuse_model()
                prepare_qat(qeager, inplace=True)

            # calibration
            if mode == 'ddp':
                mp.spawn(run_ddp,
                         args=(world_size, qeager),
                         nprocs=world_size,
                         join=True)
            elif mode == 'qat':
                assert qeager.training, 'qeager should be in training mode for qat'
                optimizer = torch.optim.SGD(qeager.parameters(), lr=0.0001)
                train_one_epoch(qeager, criterion, optimizer, [(input_value, output_value)], torch.device('cpu'), 1)
            else:
                for i in range(10):
                    qeager(input_value)

            # print('ref after observation:', qeager)

            convert(qeager, inplace=True)
            qeager.eval()

            # print('ref after quantization:', qeager)
            qeager_out = qeager(input_value)
            qeager_script = torch.jit.script(qeager)
            qscript_out = qeager_script(input_value)
            if is_not_tuple_out:
                diff_from_eager[mode][name] = (qeager_out - qgraph_out).abs().max()
                if check_with_eager:
                    self.assertEqual(diff_from_eager[mode][name], 0,
                                     'Result of graph mode quantization and ' +
                                     'eager mode quantization on model: ' + name +
                                     ' should match. Mode: ' + mode +
                                     ' diff:' + str(diff_from_eager[mode][name]))

    def _test_building_block(self, quant_type, BB):
        eager = BB().float()
        graph = copy.deepcopy(eager)

        if quant_type == QuantType.STATIC:
            qconfig = default_qconfig
            eager_prepare = prepare
            graph_prepare = prepare_fx
            eager.eval()
            graph.eval()
            calibrate_or_train = test_only_eval_fn
            data = self.img_data_2d
        else:
            assert quant_type == QuantType.QAT
            qconfig = default_qat_qconfig
            eager_prepare = prepare_qat
            graph_prepare = prepare_qat_fx
            eager.train()
            graph.train()
            calibrate_or_train = test_only_train_fn
            data = self.img_data_2d_train

        if hasattr(eager, "fuse_model"):
            eager.fuse_model()
        eager = QuantWrapper(eager)
        eager.qconfig = qconfig
        eager = eager_prepare(eager)

        qconfig_dict = {"": qconfig}
        graph = graph_prepare(graph, qconfig_dict)

        eager_out = eager(data[0][0])
        graph_out = graph(data[0][0])
        # Eager Mode and FX Graph Mode QAT now differ in numerics both
        # in Post Training and QAT because FX Graph Mode uses same fake_quant instances
        # for input and output of CopyNode
        # self.assertEqual(eager_out, graph_out)

        calibrate_or_train(eager, data)
        calibrate_or_train(graph, data)

        eager = convert(eager)
        graph = convert_fx(graph)

        eager_out = eager(data[0][0])
        graph_out = graph(data[0][0])

    @override_qengines
    def test_resnet_base(self):
        models = [ResNetBase]
        options = itertools.product(self.static_quant_types, models)
        for quant_type, M in options:
            self._test_building_block(quant_type, M)

    @skip_if_no_torchvision
    @skipIfNoFBGEMM
    @unittest.skip("skip for now since tbb failed")
    def test_torchvision(self):
        from torchvision import models
        from torchvision.models import quantization as quantized_models
        from torchvision.models.quantization.utils import _replace_relu

        def get_available_classification_models(models):
            return [k for k, v in models.__dict__.items() if callable(v) and k[0].lower() == k[0] and k[0] != "_"]

        model_list = get_available_classification_models(models)
        quantized_model_list = get_available_classification_models(quantized_models)

        no_pretrained_model = set(['shufflenet_v2_x0_5', 'shufflenet_v2_x1_5', 'shufflenet_v2_x2_0'])
        quantized_model_list = set(quantized_model_list) - no_pretrained_model
        # test eager and graph consistency
        model_list = quantized_model_list
        model_list = set(model_list)
        # mobilenet/inception_v3/googlenet qat is not working due to AdaptiveAveragePool qat
        # we might observe the output of AdaptiveAveragePool in the future
        # and re-enable the test
        fx_eager_not_matching = [
            ("mobilenet_v2", "qat"),
            ("inception_v3", "qat"),
            ("googlenet", "qat")
        ]  # because relu6 is replaced as relu in mobilenetv2

        diff_of_quant = {}
        diff_from_eager = {}
        modes = ['static', 'qat']
        options = itertools.product(modes, model_list)
        for mode, name in options:
            pretrained = name in quantized_model_list  # load pretrained model to compare with quantized model
            kwargs = {}
            # turn off transform input for inception_v3 since
            # it's not quantized in eager mode and in fx graph
            # mode we can't skip quantizing a method right now
            # (might be supported in the future)
            if name in ["inception_v3", "googlenet"]:
                kwargs["transform_input"] = False
            eager_quantizable_model = None
            if name in quantized_model_list:
                eager_quantizable_model = quantized_models.__dict__[name](pretrained=False, quantize=False, **kwargs).eval().float()
            # compare with eager mode quantized model when it is available
            pretrained = eager_quantizable_model is not None
            model = models.__dict__[name](pretrained=pretrained, **kwargs).eval().float()
            if name == "mobilenet_v2":
                _replace_relu(model)
            # disable aux logits
            if hasattr(model, "aux_logits"):
                model.aux_logits = False
                model.AuxLogits = None
                if eager_quantizable_model:
                    eager_quantizable_model.aux_logits = False
                    eager_quantizable_model.AuxLogits = None

            check_with_eager = (name, mode) not in fx_eager_not_matching
            self._test_model_impl(
                mode, name, model, eager_quantizable_model,
                check_with_eager,
                diff_of_quant, diff_from_eager)

        def print_diffs(diffs):
            for mode, diffs_for_mode in diffs.items():
                print('mode:', mode)
                for name, diff in diffs_for_mode.items():
                    print(name, ':', diff)

        # print('differences between float and quantized')
        # print_diffs(diff_of_quant)
        # print('----------------------')
        # print('differences between graph mode and eager mode')
        # print_diffs(diff_from_eager)
        # print('----------------------')

    @skip_if_no_torchvision
    @skipIfNoFBGEMM
    @unittest.skip("TODO: Test is always failing - https://github.com/pytorch/pytorch/issues/54979")
    def test_resnet18_ddp(self):
        from torchvision import models
        from torchvision.models import quantization as quantized_models
        eager_quantizable_model = quantized_models.__dict__[name](pretrained=False, quantize=False).eval().float()
        model = models.__dict__[name](pretrained=False).eval().float()
        self._test_model_impl(
            'ddp', 'resnet18', model, eager_quantizable_model)

    @given(
        device=st.sampled_from(
            ["cpu", "cuda"] if torch.cuda.is_available() else ["cpu"]
        )
    )
    @settings(deadline=None)
    def test_qat_functional_linear(self, device):
        class Linear(torch.nn.Module):
            def __init__(self):
                super().__init__()
                self.w = torch.ones(5, 5)
                self.b = torch.zeros(5)

            def forward(self, x):
                return torch.nn.functional.linear(x, self.w, self.b)

        class M(torch.nn.Module):
            def __init__(self):
                super().__init__()
                self.mods1 = torch.nn.Sequential(Linear(), Linear())
                self.mods2 = Linear()

            def forward(self, x):
                x = self.mods1(x)
                x = self.mods2(x)
                return x

        model = M().train()
        ref_fake_quant = FakeQuantize.with_args(
            observer=MovingAverageMinMaxObserver,
            quant_min=0,
            quant_max=255,
            dtype=torch.quint8,
            reduce_range=False,
        )
        ref_weight_fake_quant = FakeQuantize.with_args(
            observer=MovingAverageMinMaxObserver,
            quant_min=-128,
            quant_max=127,
            dtype=torch.qint8,
            reduce_range=False,
        )
        ref_qat_qconfig = QConfig(
            activation=ref_fake_quant, weight=ref_weight_fake_quant
        )
        qconfig_dict = {"": ref_qat_qconfig}

        prepared_ref = prepare_qat_fx(model, qconfig_dict)

        custom_fake_quant = FusedMovingAvgObsFakeQuantize.with_args(
            observer=MovingAverageMinMaxObserver,
            quant_min=0,
            quant_max=255,
            dtype=torch.quint8,
            reduce_range=False,
        )
        custom_weight_fake_quant = FusedMovingAvgObsFakeQuantize.with_args(
            observer=MovingAverageMinMaxObserver,
            quant_min=-128,
            quant_max=127,
            dtype=torch.qint8,
            reduce_range=False,
        )
        custom_qconfig = QConfig(
            activation=custom_fake_quant, weight=custom_weight_fake_quant
        )
        custom_qconfig_dict = {"": custom_qconfig}
        prepared = prepare_qat_fx(model, custom_qconfig_dict)

        prepared.to(device)
        prepared_ref.to(device)

        prepared.apply(torch.ao.quantization.disable_fake_quant)
        prepared.apply(torch.ao.quantization.disable_observer)
        prepared_ref.apply(torch.ao.quantization.disable_fake_quant)
        prepared_ref.apply(torch.ao.quantization.disable_observer)

        inp = torch.randn(5, 5, device=device, requires_grad=True)
        for i in range(10):
            if i == 2:
                prepared.apply(torch.ao.quantization.enable_observer)
                prepared_ref.apply(torch.ao.quantization.enable_observer)
            if i == 4:
                prepared.apply(torch.ao.quantization.enable_fake_quant)
                prepared_ref.apply(torch.ao.quantization.enable_fake_quant)

            inp = torch.randn(5, 5, device=device, requires_grad=True)
            out_ref = prepared_ref(inp)
            out = prepared(inp)
            torch.testing.assert_allclose(out, out_ref)

            # try backward pass
            labels = torch.randn(5, 5, device=device)
            loss = (out - labels).sum()
            grad = torch.autograd.grad(loss, [inp])
            loss_ref = (out_ref - labels).sum()
            grad_ref = torch.autograd.grad(loss_ref, [inp])
            torch.testing.assert_allclose(grad[0], grad_ref[0])

        if 'fbgemm' in torch.backends.quantized.supported_engines:
            converted = convert_fx(prepared)
            converted_ref = convert_fx(prepared_ref)
            inp = torch.rand(5, 5)
            out = converted(inp)
            out_ref = converted(inp)

            torch.testing.assert_allclose(out, out_ref)
if __name__ == '__main__':
    raise RuntimeError("This test file is not meant to be run directly, use:\n\n"
                       "\tpython test/test_quantization.py TESTNAME\n\n"
                       "instead.")<|MERGE_RESOLUTION|>--- conflicted
+++ resolved
@@ -170,29 +170,6 @@
 def _user_func_with_complex_return_type(x):
     return list(torch.split(x, 1, 1))
 
-<<<<<<< HEAD
-=======
-def lower_to_trt(model, inputs, shape_ranges):
-    """ Lower a quantized model to TensorRT
-    """
-    assert len(inputs) == 1, "lower_to_trt only works for one input currently"
-    model = acc_tracer.trace(model, inputs)  # type: ignore[attr-defined]
-    # TODO: test multiple inputs setting and enable multiple inputs
-    input_specs = [
-        InputTensorSpec(
-            torch.Size([-1, *inputs[0].shape[1:]]), torch.float,
-            shape_ranges=shape_ranges, has_batch_dim=True)
-    ]
-
-    interp = TRTInterpreter(
-        model,
-        input_specs,
-        explicit_batch_dimension=True, explicit_precision=True)
-    engine, input_names, output_names = interp.run(fp16_mode=False, int8_mode=True)
-    trt_mod = TRTModule(engine, input_names, output_names)
-    return trt_mod
-
->>>>>>> 4052393a
 class TestFuseFx(QuantizationTestCase):
     def test_fuse_conv_bn_relu(self):
         class M(torch.nn.Module):
@@ -5303,8 +5280,6 @@
         m(data)
         # make sure everything runs
 
-<<<<<<< HEAD
-=======
     def test_ref_pattern_multi_use(self):
         class M(torch.nn.Module):
             def __init__(self):
@@ -5340,161 +5315,6 @@
             m,
             expected_node_occurrence=expected_occurrence)
 
-
-class TestQuantizeFxOpsNew(QuantizationTestCase):
-    def test_ops(self):
-        class M(torch.nn.Module):
-            def __init__(self):
-                super().__init__()
-                self.conv = torch.nn.Conv2d(3, 3, 3)
-                self.linear = torch.nn.Linear(5, 5)
-                self.relu = torch.nn.ReLU()
-
-            def forward(self, x):
-                x = self.conv(x)
-                x = self.linear(x)
-                x = x + 3
-                x = self.relu(x)
-                x = x + 6
-                return x
-
-        m = M().eval()
-        m = prepare_fx(m, {"": default_qconfig})
-        m = _convert_fx_do_not_use(m, is_reference=True)
-        expected_occurrence = {
-            ns.call_function(torch.quantize_per_tensor): 5,
-            ns.call_method("dequantize"): 5,
-            ns.call_module(torch.nn.quantized._reference.Linear): 1,
-            ns.call_module(torch.nn.quantized._reference.Conv2d): 1,
-        }
-        self.checkGraphModuleNodes(
-            m,
-            expected_node_occurrence=expected_occurrence)
-
-@unittest.skipIf(not TEST_CUDA, "gpu is not available.")
-class TestQuantizeFxTRTOps(QuantizationTestCase):
-    def setUp(self):
-        super().setUp()
-        self.qconfig = torch.ao.quantization.QConfig(
-            activation=torch.ao.quantization.observer.HistogramObserver.with_args(
-                qscheme=torch.per_tensor_symmetric, dtype=torch.qint8
-            ),
-            weight=torch.ao.quantization.default_weight_observer
-        )
-        self.trt_backend_config_dict = get_tensorrt_backend_config_dict()
-
-    def _test_module(
-            self,
-            m,
-            inputs,
-            shape_ranges,
-            no_prepare=None,
-            no_convert=None):
-        """
-        Args:
-          m: the float module we want to test
-          inputs: list of inputs for the module
-          shape_ranges: a list of shape_range, where every shape_range is a tuple of
-          three tuples
-          ((min_input_shape), (optimized_input_shape), (max_input_shape)).
-          Each shape_range is used to populate a TensorRT optimization profile.
-          e.g. If the input shape varies from (1, 224) to (100, 224) and we want to optimize
-          for (25, 224) because it's the most common input shape, then we set shape_ranges to
-          ((1, 224), (25, 225), (100, 224))
-          no_prepare: node occurrence after prepare
-          no_convert: node occurrence after convert
-        """
-        m = m.eval()
-        prepared = prepare_fx(m, {"": self.qconfig}, backend_config_dict=self.trt_backend_config_dict)
-        self.checkGraphModuleNodes(prepared, expected_node_occurrence=no_prepare)
-        # calibration
-        prepared(*inputs)
-        quantized = _convert_fx_do_not_use(prepared, is_reference=True)
-        self.checkGraphModuleNodes(quantized, expected_node_occurrence=no_convert)
-        # lower to trt
-        trt_mod = lower_to_trt(quantized, inputs, shape_ranges)
-        inputs_cuda = [i.cuda() for i in inputs]
-        # make sure it runs
-        trt_mod(*inputs_cuda)
-
-
-    def test_conv(self):
-        class Conv2dModule(torch.nn.Module):
-            def __init__(self):
-                super().__init__()
-                self.conv = torch.nn.Conv2d(3, 3, 3)
-
-            def forward(self, x):
-                return self.conv(x)
-
-        conv2d_input = torch.rand(1, 3, 224, 224)
-        no_convert = {
-            ns.call_function(torch.quantize_per_tensor): 2,
-            ns.call_method("dequantize"): 2
-        }
-        self._test_module(
-            Conv2dModule(),
-            [conv2d_input],
-            [((1, 3, 224, 224),
-              (5, 3, 224, 224),
-              (10, 3, 224, 224))],
-            no_convert=no_convert)
-
-    def test_linear(self):
-        class LinearModule(torch.nn.Module):
-            def __init__(self):
-                super().__init__()
-                self.linear = torch.nn.Linear(5, 10)
-
-            def forward(self, x):
-                return self.linear(x)
-
-        linear_input = torch.rand(8, 5)
-
-        shape_ranges = [
-            ((1, 5),
-             (5, 5),
-             (10, 5))
-        ]
-        no_convert = {
-            ns.call_function(torch.quantize_per_tensor): 2,
-            ns.call_method("dequantize"): 2,
-        }
-        self._test_module(
-            LinearModule(),
-            [linear_input],
-            shape_ranges,
-            no_convert=no_convert)
-
-    def test_unsupported_qconfig(self):
-        """ Check that we won't quantize the model if the qconfig is not supported
-        """
-        class LinearModule(torch.nn.Module):
-            def __init__(self):
-                super().__init__()
-                self.linear = torch.nn.Linear(5, 10)
-
-            def forward(self, x):
-                return self.linear(x)
-
-        linear_module_input = torch.rand(8, 5)
-
-        m = LinearModule().eval()
-        trt_unsupported_qconfig = default_qconfig
-        prepared = prepare_fx(m, {"": trt_unsupported_qconfig}, backend_config_dict=self.trt_backend_config_dict)
-        # calibration
-        prepared(linear_module_input)
-        quantized = _convert_fx_do_not_use(prepared, is_reference=True)
-        node_occurrence = {
-            ns.call_function(torch.quantize_per_tensor): 0,
-            ns.call_method("dequantize"): 0,
-            ns.call_module(torch.nn.Linear): 1,
-            ns.call_module(torch.nn.quantized._reference.Linear): 0,
-        }
-        # check model is not quantized
-        self.checkGraphModuleNodes(quantized, expected_node_occurrence=node_occurrence)
-
->>>>>>> 4052393a
 class TestQuantizeFxModels(QuantizationTestCase):
     @skipIfNoFBGEMM
     @unittest.skipIf(not TEST_CUDA, "gpu is not available.")
