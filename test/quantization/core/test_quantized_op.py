# Owner(s): ["oncall: quantization"]

from builtins import round

import copy
import itertools
import numpy as np
import unittest
import operator
import random

import torch
from torch import _VF
import torch.jit
import torch.nn.functional as F
from torch.nn.modules.utils import _single, _pair

from hypothesis import settings, HealthCheck
from hypothesis import assume, given, note
from hypothesis import strategies as st
import torch.testing._internal.hypothesis_utils as hu
hu.assert_deadline_disabled()

from torch.testing._internal.common_utils import TestCase
from torch.testing._internal.common_utils import IS_PPC, TEST_WITH_UBSAN, IS_MACOS, BUILD_WITH_CAFFE2
from torch.testing._internal.common_quantization import skipIfNoFBGEMM, skipIfNoQNNPACK, skipIfNoONEDNN
from torch.testing._internal.common_quantized import _quantize, _dequantize, _calculate_dynamic_qparams, \
    override_quantized_engine, supported_qengines, override_qengines, _snr
from torch.testing._internal.common_quantized import (
    qengine_is_qnnpack,
    qengine_is_onednn,
)
from torch.ao.quantization import PerChannelMinMaxObserver
from torch.testing._internal.common_cuda import TEST_CUDNN, TEST_CUDA
import torch.backends.xnnpack

from typing import Optional

np_dtype = {
    torch.quint8 : np.uint8,
    torch.qint8 : np.int8,
    torch.qint32 : np.int32
}

# Make sure we won't have overflows from vpmaddubsw instruction used in FBGEMM.
# On the current Intel x86 architecture, we need to utilize vpmaddubsw instruction
# for the 8-bit int multiplication. This instruction vertically multiplies each
# unsigned 8-bit integer from a with the corresponding signed 8-bit integer from
# b, producing intermediate signed 16-bit integers. This function modifies the
# weights to eliminate the overflow on the signed 16-bit integers.
def avoid_vpmaddubsw_overflow_linear(
    batch_size, input_channels, output_channels, X, X_min, X_max, W, W_min, W_max
):
    for i, j in np.ndindex((batch_size, output_channels)):
        for k in range(0, input_channels // 2 * 2, 2):
            x0 = X[i, k] - X_min
            x1 = X[i, k + 1] - X_min
            w0 = W[j, k] - 128 - W_min
            w1 = W[j, k + 1] - 128 - W_min
            if x0 * w0 + x1 * w1 < -(1 << 15):
                w1_adjusted = (-(1 << 15) - float(x0) * w0) / x1
                W[j, k + 1] = int(w1_adjusted) + 128 + W_min
            elif x0 * w0 + x1 * w1 > (1 << 15) - 1:
                w1_adjusted = ((1 << 15) - 1 - float(x0) * w0) / x1
                W[j, k + 1] = int(w1_adjusted) + 128 + W_min

    # Go through the same loop again to double check we don't have any overflow
    for i, j in np.ndindex((batch_size, output_channels)):
        for k in range(0, input_channels // 2 * 2, 2):
            x0 = X[i, k] - X_min
            x1 = X[i, k + 1] - X_min
            w0 = W[j, k] - 128 - W_min
            w1 = W[j, k + 1] - 128 - W_min
            assert -(1 << 15) <= x0 * w0 + x1 * w1 < (1 << 15)


# Reference quantized Linear operator
def qlinear_ref(X_q, X_scale, X_zp, W_q, W_scale, W_zp, b_q, Y_scale, Y_zp, dtype=np.uint8):
    X_q = np.reshape(X_q, (-1, X_q.shape[X_q.ndim - 1]))
    row_offsets_ref = X_q.sum(axis=1).astype(np.int32).reshape((-1, 1))
    col_offsets_ref = W_q.sum(axis=1).astype(np.int32).reshape((1, -1))
    assert X_q.ndim == 2
    batch_size, input_channels = X_q.shape
    Prod_XqWq_ref = (
        np.matmul(X_q.astype(np.int32), W_q.astype(np.int32).T)
        - W_zp * row_offsets_ref
        - X_zp * col_offsets_ref
        + input_channels * X_zp * W_zp
    )
    if b_q is not None:
        Prod_XqWq_ref += b_q
    Y_q_ref = _quantize(Prod_XqWq_ref, Y_scale / (X_scale * W_scale), Y_zp, dtype=dtype)
    return Y_q_ref

"""Computes the output shape given pooling parameters."""
def pool_output_shape(input_size, kernel_size, padding, stride,
                      dilation, ceiling_mode=False):
    if stride is None:
        stride = kernel_size
    output_size = (
        (input_size + 2 * padding - dilation * (kernel_size - 1) - 1
         + (stride - 1 if ceiling_mode else 0)) // stride + 1)
    if (ceiling_mode and
            ((output_size - 1) * stride >= input_size + padding)):
        output_size -= 1
    return output_size

"""
Util for creating a random tensor and quantization params when Hypothesis
is undesirable.
"""
def _get_random_tensor_and_q_params(shapes, rand_scale, torch_type):
    X = (torch.rand(*shapes, dtype=torch.float) - 0.5) * rand_scale
    # Calculate reasonable quantization params
    min_val = torch.min(X)
    max_val = torch.max(X)
    if torch_type == torch.qint32:
        X_zero_point = int(torch.randint(-1 * (2 ** 31), 2 ** 31 - 1, (1,)))
        num_bins = 2 ** 32
        X_scale = float(max_val - min_val) / num_bins
    elif torch_type == torch.qint8:
        X_zero_point = int(torch.randint(-128, 127, (1,)))
        num_bins = 2 ** 8
        X_scale = float(max_val - min_val) / num_bins
    else:  # torch.quint8
        X_zero_point = 127
        num_bins = 2 ** 8
        X_scale = float(max_val - min_val) / num_bins
    if X_scale == 0:
        X_scale = 1e-10
    return X, X_scale, X_zero_point

class TestQuantizedOps(TestCase):

    """Helper function to test quantized activation functions."""
    def _test_activation_function(self, X, fn_name, test_configs):
        r"""
            When writing a unit test for the activation function,
            instead of specifying the test routines only applicable to the activation function itself,
            you utilize the _test_activation_function that provides general testing.
            To utilize the helper function, a test config must be provided.
            A test config is a list that contains metadata about the quantized activation
            functions that will be tested and how the tests need to be set up; it allows simpler and
            more concise unit tests to be written by specifying the configurations needed
            and calling the provided helper function _test_activation_function.
            Inside the list, each config (as a dictionary) represents a suite of tests that assert the
            correctness of various quantization functions.
            You can check out the test_qrelu, test_qrelu6, test_qsigmoid, and test_qhardsigmoid for
            how their test configs are specified.
            Here's a list of the fields that can be included in a test config:
            quantized_fn: a list of the quantized functions to be tested
            reference_fn: the original reference function to be called on the
            the dequantized X
            extra_kwargs: the additional keyword arguments
            for each test entry in ops_under_test, it must have at least the fields
            for quantized_fn and reference_fn.
            output_range: the output range the operator will map to. By default, if it is
            no specified, the range will not be controlled and depend on Xmin and Xmax.
            change_zero_point: a boolean flag indicating if the zero point parameter should
            be determined based on torch_type during quantization (see sigmoid/hardsigmoid for
            examples). By default, if it is not specified, change_zero_point is assumed to be
            False and zero point will just take on the default value from X.
            `output_is_observed`: if specified and is True, we'll append extra
             output_scale/output_zero_point keyword argument when calling quantized op
        """
        # Retrives the default parameters from X.
        X, (scale, zero_point, torch_type) = X
        if not isinstance(X, torch.Tensor):
            X = torch.from_numpy(X)
        if (X.device.type == 'cuda') and (torch.backends.quantized.engine == 'qnnpack'):
            return
        # Quantizes the reference to account for max error.
        # q_min and q_max only depend on the initial torch_type.
        q_min, q_max = torch.iinfo(torch_type).min, torch.iinfo(torch_type).max

        for op_group in test_configs:
            ref_op = op_group['reference_fn']
            for q_op in op_group['quantized_fn']:

                for memory_format in (torch.channels_last, torch.contiguous_format):
                    if memory_format == torch.channels_last and len(X.shape) != 4:
                        continue
                    X = X.to(memory_format=memory_format)

                    # Retrieves the inplace keyword arguments
                    # some functions require inplace=True to test in-place.
                    # copy.copy is needed because these are modified in place
                    extra_kwargs = \
                        copy.copy(op_group.get('extra_kwargs', {}))
                    output_is_observed = \
                        copy.copy(op_group.get('output_is_observed', False))

                    # Quantizes and dequantizes to account for max error.
                    qX = torch.quantize_per_tensor(X, scale=scale, zero_point=zero_point,
                                                   dtype=torch_type)
                    dqX = qX.dequantize()
                    dqY_hat = ref_op(dqX.clone(), **extra_kwargs)

                    # Adjusts output_scale if needed.
                    # The output_scale determines the quantization scale for functions that
                    # have a constrained output range. e.x. sigmoid ranges from 0 to 1.
                    output_scale = scale
                    if 'output_range' in op_group:
                        (f_min, f_max) = op_group['output_range']
                        output_scale = (f_max - f_min) / (q_max - q_min + 1.0)

                    # Adjusts output_zero_point if needed (see explanation for the
                    # change_zero_point parameter above).
                    # output_zero_point determines the additional offset that will be
                    # added to a scaled value during quantization.
                    if op_group.get('change_zero_point', False):
                        output_zero_point = 0 if torch_type == torch.qint32 else q_min
                    else:
                        output_zero_point = zero_point

                    # Quantizes the dequantized version of Y_hat.
                    qY_hat = torch.quantize_per_tensor(dqY_hat, scale=output_scale,
                                                       zero_point=output_zero_point,
                                                       dtype=torch_type)

                    if output_is_observed:
                        extra_kwargs.update({'output_scale': output_scale, 'output_zero_point': output_zero_point})

                    # Finds qY using in-place or non-in-place quantized operators.
                    qY = q_op(qX, **extra_kwargs)

                    self.assertEqual(qY, qY_hat, msg='{} - {} failed: ({} vs. {})'.format(
                        fn_name, q_op, qY, qY_hat
                    ))

    """Tests the correctness of the quantized::relu op."""
    @override_qengines
    def test_qrelu(self):
        relu_test_configs = [
            {
                'quantized_fn': [
                    torch.relu,
                    torch.relu_,
                    torch.nn.functional.relu,
                    torch.nn.functional.relu,
                ],
                'reference_fn': torch.nn.functional.relu
            },
            {
                'quantized_fn': [
                    torch.nn.functional.relu,
                    torch.nn.functional.relu,
                ],
                'reference_fn': torch.nn.functional.relu,
                'extra_kwargs': {
                    'inplace': True
                }
            }
        ]
        devices = ["cpu", "cuda"] if TEST_CUDA else ["cpu"]
        for device in devices:
            shapes = ((4,), (4, 4), (4, 4, 4), (4, 4, 4, 4))
            dtypes = (torch.quint8, torch.qint8)
            scales = (0.05, 0.1)
            zero_points = (0, 5)
            test_cases = itertools.product(shapes, dtypes, scales, zero_points)
            for shape, dtype, scale, zero_point in test_cases:
                X = torch.randn(*shape, device=device)
                X = (X, (scale, zero_point, dtype))
                self._test_activation_function(X, 'relu', relu_test_configs)

    """Tests the correctness of the quantized::relu6 op."""
    def test_qrelu6(self):
        relu6_test_configs = [
            {
                'quantized_fn': [
                    torch.ops.quantized.relu6,
                    torch.ao.nn.quantized.ReLU6(inplace=False),
                    torch.ao.nn.quantized.ReLU6(inplace=True)
                ],
                'reference_fn': torch.nn.functional.relu6
            }
        ]
        shapes = ((4,), (4, 4), (4, 4, 4), (4, 4, 4, 4))
        dtypes = (torch.quint8, torch.qint8)
        scales = (0.05, 0.1)
        zero_points = (0, 5)
        test_cases = itertools.product(shapes, dtypes, scales, zero_points)
        for shape, dtype, scale, zero_point in test_cases:
            X = torch.randn(*shape) * 10
            X = (X, (scale, zero_point, dtype))
            self._test_activation_function(X, 'relu6', relu6_test_configs)

    """Tests the correctness of the quantized::sigmoid op."""
    @override_qengines
    @given(X=hu.tensor(shapes=hu.array_shapes(1, 5, 1, 5),
                       qparams=hu.qparams()))
    def test_sigmoid_non_observed(self, X):
        sigmoid_test_configs = [
            {
                'quantized_fn': [
                    torch.sigmoid
                ],
                'reference_fn': torch.sigmoid,
                'output_range': (0.0, 1.0),
                'change_zero_point': True
            }
        ]
        self._test_activation_function(X, 'sigmoid', sigmoid_test_configs)

    """Tests the correctness of the quantized::sigmoid op."""
    # TODO: enable after observed output is supported in qnnpack
    # @override_qengines
    @skipIfNoFBGEMM
    @given(X=hu.tensor(shapes=hu.array_shapes(1, 5, 1, 5),
                       qparams=hu.qparams()))
    def test_sigmoid(self, X):
        sigmoid_test_configs = [
            {
                'quantized_fn': [
                    torch.ops.quantized.sigmoid
                ],
                'reference_fn': torch.sigmoid,
                'output_range': (0.0, 1.0),
                'change_zero_point': True,
                'output_is_observed': True,
            }
        ]
        self._test_activation_function(X, 'sigmoid', sigmoid_test_configs)

    """Tests the correctness of the quantized::hardsigmoid op."""
    @override_qengines
    def test_qhardsigmoid(self):
        hardsigmoid_test_configs = [
            {
                'quantized_fn': [
                    torch.ao.nn.quantized.functional.hardsigmoid,
                    torch.nn.quantized.functional.hardsigmoid,
                ],
                'reference_fn': torch.nn.functional.hardsigmoid,
                'output_range': (0.0, 1.0),
                'change_zero_point': True,
            },
            {
                'quantized_fn': [
                    torch.ao.nn.quantized.functional.hardsigmoid,
                    torch.nn.quantized.functional.hardsigmoid,
                ],
                'reference_fn': torch.nn.functional.hardsigmoid,
                'output_range': (0.0, 1.0),
                'change_zero_point': True,
                'extra_kwargs': {
                    'inplace': True,
                },
            },
        ]
        shapes = ((4,), (4, 4), (4, 4, 4), (4, 4, 4, 4))
        dtypes = (torch.quint8, torch.qint8)
        test_cases = itertools.product(shapes, dtypes)
        for shape, dtype in test_cases:
            X = (np.random.rand(*shape).astype(np.float32), (1.0, 0, dtype))
            self._test_activation_function(X, 'hardsigmoid', hardsigmoid_test_configs)

    @override_qengines
    @given(X=hu.tensor(shapes=hu.array_shapes(1, 5, 1, 5),
                       qparams=hu.qparams()))
    def test_leaky_relu_observed_output(self, X):
        leaky_relu_test_configs = [
            {
                'quantized_fn': [
                    torch.ops.quantized.leaky_relu
                ],
                'reference_fn': torch.nn.functional.leaky_relu,
                'extra_kwargs': {
                    'negative_slope': 0.1,
                    'inplace': False,
                },
                'output_is_observed': True,
            }
        ]
        self._test_activation_function(X, 'leaky_relu', leaky_relu_test_configs)

    """Tests the correctness of the quantized::relu op."""
    def test_leaky_relu(self):
        shapes = ((4,), (4, 4), (4, 4, 4), (4, 4, 4, 4))
        dtypes = (torch.quint8, torch.qint8)
        memory_formats = (torch.channels_last, torch.contiguous_format)
        test_cases = itertools.product(shapes, dtypes, memory_formats)
        for shape, dtype, memory_format in test_cases:
            if memory_format == torch.channels_last and len(shape) != 4:
                continue
            X, scale, zero_point, torch_type, alpha = \
                torch.randn(*shape), 0.1, 0, dtype, 0.01
            X = X.to(memory_format=memory_format)

            qX = torch.quantize_per_tensor(X, scale=scale, zero_point=zero_point,
                                           dtype=torch_type)
            dqX = qX.dequantize()

            # torch.nn.functional
            op = torch.nn.functional.leaky_relu
            dqY = op(dqX, negative_slope=alpha)
            qY = torch.quantize_per_tensor(dqY, scale=scale, zero_point=zero_point,
                                           dtype=torch_type)
            qY_hat = op(qX, negative_slope=alpha)
            self.assertEqual(qY.dequantize(), qY_hat.dequantize(),
                             msg="F.leaky_relu failed ({} vs {})".format(qY, qY_hat))

    """Tests the correctness of the quantized::elu op."""
    @given(X=hu.tensor(shapes=hu.array_shapes(1, 5, 1, 5),
                       elements=hu.floats(-1e3, 1e3, allow_nan=False, allow_infinity=False),
                       qparams=hu.qparams()),
           alpha=st.floats(0.01, 10.0, allow_nan=False, allow_infinity=False))
    def test_qelu(self, X, alpha):
        X, (scale, zero_point, torch_type) = X
        output_scale = 0.5
        output_zero_point = 1

        X = torch.from_numpy(X)
        qX = torch.quantize_per_tensor(X, scale=scale, zero_point=zero_point,
                                       dtype=torch_type)

        # calculate ELU(dqX) and quantize
        dqX = qX.dequantize()
        dqY_hat = dqX.clone()
        dqY_hat = torch.nn.functional.elu(dqX, alpha)
        qY_hat = torch.quantize_per_tensor(dqY_hat, scale=output_scale, zero_point=output_zero_point,
                                           dtype=torch_type)

        qY = torch.ao.nn.quantized.functional.elu(qX, output_scale, output_zero_point, alpha=alpha)
        self.assertEqual(qY, qY_hat,
                         msg="F.elu failed ({} vs {})".format(qY, qY_hat))


    """Tests the correctness of the quantized::celu op."""
    @given(X=hu.tensor(shapes=hu.array_shapes(1, 5, 1, 5),
                       elements=hu.floats(-1e2, 1e2, allow_nan=False, allow_infinity=False),
                       qparams=hu.qparams(scale_max=9.999999747378752e-06)),
           alpha=st.floats(0.01, 100.0, allow_nan=False, allow_infinity=False))
    def test_qcelu(self, X, alpha):
        X, (scale, zero_point, torch_type) = X
        output_scale = 0.5
        output_zero_point = 1

        X = torch.from_numpy(X)
        qX = torch.quantize_per_tensor(X, scale=scale, zero_point=zero_point,
                                       dtype=torch_type)

        # calculate CELU(dqX) and quantize
        dqX = qX.dequantize()
        dqY_hat = torch.nn.functional.celu(dqX, alpha)
        qY_hat = torch.quantize_per_tensor(dqY_hat, scale=output_scale, zero_point=output_zero_point,
                                           dtype=torch_type)

        # test regular
        qY = torch.ops.quantized.celu(qX, output_scale, output_zero_point, alpha=alpha)
        self.assertEqual(qY, qY_hat,
                         msg="F.celu failed ({} vs {})".format(qY, qY_hat))

    """Tests the correctness of the quantized::gelu op."""
    def test_qgelu(self):
        shapes = ((4,), (4, 4), (4, 4, 4), (4, 4, 4, 4))
        dtypes = (torch.quint8, torch.qint8)
        memory_formats = (torch.channels_last, torch.contiguous_format)
        approximation = ['none', 'tanh']
        test_cases = itertools.product(shapes, dtypes, memory_formats, approximation)
        devices = ["cpu", "cuda"] if TEST_CUDA else ["cpu"]
        for shape, dtype, memory_format, approximate in test_cases:
            if memory_format == torch.channels_last and len(shape) != 4:
                continue

            X, scale, zero_point, torch_type = \
                torch.randn(*shape), 0.1, 0, dtype
            X = X.to(memory_format=memory_format)
            for device in devices:
                X = X.to(device=device)
                qX = torch.quantize_per_tensor(X, scale=scale, zero_point=zero_point,
                                               dtype=torch_type)
                dqX = qX.dequantize()

                op = torch.nn.functional.gelu
                dqY = op(dqX, approximate=approximate)
                qY = torch.quantize_per_tensor(dqY, scale=scale, zero_point=zero_point,
                                               dtype=torch_type)
                qY_hat = op(qX)
                self.assertEqual(qY.dequantize(), qY_hat.dequantize(),
                                 msg="F.gelu failed ({} vs {})".format(qY, qY_hat))

    """Tests the correctness of the quantized::prelu op."""
    def test_qprelu(self):
        shapes = ((4,), (4, 4), (4, 4, 4), (4, 4, 4, 4))
        num_params = (0, 1)  # 0: num_parameter = num_channels
        dtypes = (torch.quint8, torch.qint8)
        memory_formats = (torch.channels_last, torch.contiguous_format)
        test_cases = itertools.product(shapes, num_params, dtypes, memory_formats)
        for shape, num_param, dtype, memory_format in test_cases:
            if memory_format == torch.channels_last and len(shape) != 4:
                continue
            X, scale, zero_point, torch_type = \
                torch.randn(*shape), 0.1, 0, dtype
            X = X.to(memory_format=memory_format)
            num_parameter = 1 if num_param == 1 or len(shape) == 1 else shape[1]
            W = torch.randn(num_parameter)
            W, w_scale, w_zero_point = \
                torch.randn(num_parameter), 0.2, 0

            qX = torch.quantize_per_tensor(X, scale=scale, zero_point=zero_point,
                                           dtype=torch_type)
            dqX = qX.dequantize()
            qW = torch.quantize_per_tensor(W, scale=w_scale, zero_point=w_zero_point,
                                           dtype=torch_type)
            dqW = qW.dequantize()

            op = torch.nn.functional.prelu
            qop = torch.ops.quantized.prelu
            dqY = op(dqX, dqW)
            qY = torch.quantize_per_tensor(dqY, scale=scale, zero_point=zero_point,
                                           dtype=torch_type)
            qY_hat = qop(qX, qW, scale, zero_point)
            self.assertEqual(qY.dequantize(), qY_hat.dequantize(),
                             msg="F.prelu failed ({} vs {})".format(qY, qY_hat))

    """Tests the correctness of the quantized::qlayer_norm op."""
    @skipIfNoFBGEMM
    def test_qlayer_norm(self):
        # hypothesis is flaky for this test, create test cases manually
        side_lens = (1, 8, 11)
        torch_types = (torch.qint8, torch.quint8)
        y_scales = (0.1, 4.23)
        y_zero_points = (0, 1)
        channels_last_list = (True, False)
        affine_list = (True, False)
        combined = [side_lens, torch_types, y_scales, y_zero_points,
                    channels_last_list, affine_list]
        test_cases = itertools.product(*combined)

        with override_quantized_engine("fbgemm"):
            for test_case in test_cases:

                side_len, torch_type, Y_scale, Y_zero_point, channels_last, \
                    affine = test_case
                shapes = [side_len] * 4

                # In the FP kernel, mean and variance are calculated in floating point.
                # In the quantized kernel, they are calculated in integer arithmetic.
                # Because of this, the numerics do not always match exactly which is
                # expected and acceptable. We do two things to allow this failure
                # in this test:
                # 1. do not use Hypothesis to generate the input tensor.  Hypothesis
                #    favors homogeneous inputs in its search strategies which isn't
                #    representative of the inputs we care about, and tends to maximize
                #    this particular numerics difference.
                # 2. allow a small % of off by Y_scale errors.  Even when the
                #    variance of the input is high, there can be off by one errors
                #    in the result if the input value happens to fall exactly on
                #    the bin boundary of the output scale.
                #
                # If we want the numerics to match we could switch to calculating
                # mean+var in floating point in the future, at the cost of speed.
                X, X_scale, X_zero_point = \
                    _get_random_tensor_and_q_params(shapes, 1.0, torch_type)

                qX = torch.quantize_per_tensor(X, scale=X_scale,
                                               zero_point=X_zero_point,
                                               dtype=torch_type)
                if channels_last:
                    qX = qX.contiguous(memory_format=torch.channels_last)
                dqX = qX.dequantize()

                # Enforce non-homogeneous inputs
                enough_unique_vals_in_each_layer = sum(
                    1 if (
                        dqX[i].shape[0] < 5 or
                        float(torch.unique(dqX[i]).shape[0]) / dqX[i].shape[0] > 0.01
                    ) else 0
                    for i in range(dqX.shape[0])
                ) == dqX.shape[0]
                assume(enough_unique_vals_in_each_layer)

                # Initialize the weights non-randomly for reproducibility, to avoid
                # flaky tests
                if affine:
                    weight = torch.ones(*qX.size()[1:], dtype=torch.float) * 0.5
                    bias = torch.ones(*qX.size()[1:], dtype=torch.float) * 1
                else:
                    weight = None
                    bias = None
                epsilon = 1e-5

                qY = torch.ops.quantized.layer_norm(
                    qX, qX.size()[1:], weight=weight, bias=bias, eps=epsilon,
                    output_scale=Y_scale, output_zero_point=Y_zero_point)

                Y_hat = F.layer_norm(
                    dqX, dqX.size()[1:], weight=weight, bias=bias, eps=epsilon)
                qY_hat = torch.quantize_per_tensor(
                    Y_hat, scale=Y_scale, zero_point=Y_zero_point, dtype=torch_type)

                # Due to the numerics difference mentioned above between calculating
                # the variance in float vs int, the results can still be slightly
                # different.
                dqY = qY.dequantize()
                dqY_hat = qY_hat.dequantize()
                diff = dqY - dqY_hat

                # off-by-one errors are magnitude of Y_scale
                num_diff = torch.sum(diff > Y_scale * 1.0001)
                pct_diff = float(num_diff) / (diff.numel() + 1e-5)
                num_diff_off_by_one = torch.sum((diff > 0) * (diff <= Y_scale))
                pct_diff_off_by_one = float(num_diff_off_by_one) / (diff.numel() + 1e-5)

                self.assertTrue(pct_diff < 1e-6)
                self.assertTrue(pct_diff_off_by_one < 0.01)


    """Tests the correctness of the quantized::qnnpack_tanh op."""
    @given(X=hu.tensor(shapes=hu.array_shapes(1, 5, 1, 5),
                       qparams=hu.qparams()))
    @unittest.skip(
        "this is broken without changes to any relevant code, "
        "we need to remove hypothesis testing in CI")
    def test_qtanh(self, X):
        # Note: QNNPACK is tested separately in TestQNNPackOps
        X, (scale, zero_point, torch_type) = X

        X = torch.from_numpy(X)
        Y = torch.tanh(X)

        qX = torch.quantize_per_tensor(X, scale=scale,
                                       zero_point=zero_point,
                                       dtype=torch_type)

        # Quantize the reference to account for max error.
        # Note that the output scale has +1, because we use scale of 2.0/2^BITS
        # in the implementations.
        f_min, f_max = -1.0, 1.0
        q_min, q_max = torch.iinfo(torch_type).min, torch.iinfo(torch_type).max
        output_scale = (f_max - f_min) / (q_max - q_min + 1.0)
        output_zero_point = int(round((q_max + q_min) / 2.0))
        qY = torch.quantize_per_tensor(Y, scale=output_scale,
                                       zero_point=output_zero_point,
                                       dtype=torch_type)
        qY_hat = torch.tanh(qX)
        self.assertEqual(qY, qY_hat,
                         msg="TanH failed: {} vs. {}".format(qY, qY_hat))

    """Tests the correctness of the quantized::threshold op."""
    @given(X=hu.tensor(shapes=hu.array_shapes(1, 5, 1, 5),
                       elements=hu.floats(-1e3, 1e3, allow_nan=False, allow_infinity=False),
                       qparams=hu.qparams()),
           threshold=hu.floats(-1e3, 1e3, allow_nan=False, allow_infinity=False),
           value=hu.floats(-1e3, 1e3, allow_nan=False, allow_infinity=False))
    def test_qthreshold(self, X, threshold, value):
        X, (scale, zero_point, torch_type) = X
        X = torch.from_numpy(X)
        qX = torch.quantize_per_tensor(X, scale=scale, zero_point=zero_point,
                                       dtype=torch_type)

        # calculate threshold(dqX) and quantize
        dqX = qX.dequantize()
        dqY_hat = dqX.clone()
        dqY_hat = torch.nn.functional.threshold(dqY_hat, threshold, value)
        qY_hat = torch.quantize_per_tensor(dqY_hat, scale=scale, zero_point=zero_point,
                                           dtype=torch_type)

        ops_under_test = {
            'native': torch.threshold,
            'nn.functional': torch.nn.functional.threshold,
            'nn.quantized.functional': torch.nn.quantized.functional.threshold,
            'ao.nn.quantized.functional': torch.ao.nn.quantized.functional.threshold,
        }

        for name, op in ops_under_test.items():
            qY = op(qX, threshold, value)
            self.assertEqual(qY, qY_hat, msg="{} qthreshold failed".format(name))

    """Tests the correctness of the quantized::clamp op."""
    @given(X=hu.tensor(shapes=hu.array_shapes(1, 8, 1, 8, max_numel=10**5),
                       elements=hu.floats(-1e6, 1e6, allow_nan=False),
                       qparams=hu.qparams()),
           min_val=hu.floats(-1e6, 1e6, allow_nan=False),
           max_val=hu.floats(-1e6, 1e6, allow_nan=False))
    def test_qclamp(self, X, min_val, max_val):
        X, (scale, zero_point, torch_type) = X

        assume(min_val <= max_val)
        Y_clamp = torch.clamp(torch.from_numpy(X), min=min_val, max=max_val)
        qY_clamp = torch.quantize_per_tensor(Y_clamp, scale=scale,
                                             zero_point=zero_point, dtype=torch_type)

        X = torch.from_numpy(X)
        qX = torch.quantize_per_tensor(X, scale=scale, zero_point=zero_point,
                                       dtype=torch_type)
        ops_under_test = {
            'ops.quantized': torch.ops.quantized.clamp,
        }

        for name, op in ops_under_test.items():
            qY_clamp_hat = op(qX, min=min_val, max=max_val)
            self.assertEqual(qY_clamp, qY_clamp_hat, msg="{} qclamp failed".format(name))

        if torch.backends.quantized.engine == 'fbgemm':
            with override_quantized_engine('fbgemm'):
                Y_min_clamp = torch.clamp(X, min=min_val)
                Y_max_clamp = torch.clamp(X, max=max_val)

                qY_min_clamp = torch.quantize_per_tensor(Y_min_clamp, scale=scale,
                                                         zero_point=zero_point, dtype=torch_type)
                qY_max_clamp = torch.quantize_per_tensor(Y_max_clamp, scale=scale,
                                                         zero_point=zero_point, dtype=torch_type)


                for name, op in ops_under_test.items():
                    qY_min_clamp_hat = op(qX, min=min_val)
                    self.assertEqual(qY_min_clamp, qY_min_clamp_hat, msg="{} qclamp failed".format(name))
                    qY_max_clamp_hat = op(qX, max=max_val)
                    self.assertEqual(qY_max_clamp, qY_max_clamp_hat, msg="{} qclamp failed".format(name))

    """Tests the correctness of the quantized::hardtanh op."""
    @skipIfNoFBGEMM
    @given(X=hu.tensor(shapes=hu.array_shapes(1, 8, 1, 8, max_numel=10**5),
                       elements=hu.floats(-1e6, 1e6, allow_nan=False, allow_infinity=False),
                       qparams=hu.qparams()),
           min_val=hu.floats(-1e6, 1e6, allow_nan=False, allow_infinity=False),
           max_val=hu.floats(-1e6, 1e6, allow_nan=False, allow_infinity=False))
    def test_hardtanh(self, X, min_val, max_val):
        with override_quantized_engine('fbgemm'):
            X, (scale, zero_point, torch_type) = X

            assume(min_val <= max_val)
            Y = X.copy()
            Y[Y < min_val] = min_val
            Y[Y > max_val] = max_val
            qY = torch.quantize_per_tensor(torch.from_numpy(Y), scale=scale,
                                           zero_point=zero_point, dtype=torch_type)
            X = torch.from_numpy(X)
            qX = torch.quantize_per_tensor(X, scale=scale, zero_point=zero_point,
                                           dtype=torch_type)

            ops_under_test = {
                'nn.quantized.functional.hardtanh':
                    torch.nn.quantized.functional.hardtanh,
                'ao.nn.quantized.functional.hardtanh':
                    torch.ao.nn.quantized.functional.hardtanh,
            }

            for name, op in ops_under_test.items():
                qY_hat = op(qX, min_val, max_val)
                self.assertEqual(qY, qY_hat, msg="{} hardtanh failed".format(name))

            ops_under_test_inplace = {
                'inplace nn.quantized.functional.hardtanh':
                    torch.nn.quantized.functional.hardtanh,
                'inplace ao.nn.quantized.functional.hardtanh':
                    torch.ao.nn.quantized.functional.hardtanh,
            }

            for name, op_ in ops_under_test_inplace.items():
                qY_hat = qX.clone()
                op_(qY_hat, min_val, max_val, inplace=True)
                self.assertEqual(qY, qY_hat, msg="{} hardtanh failed".format(name))

    """Tests the correctness of the quantized::hardswish op."""
    @override_qengines
    def test_hardswish(self):
        max_sides = (3, 4)
        side_lens = (1, 7)
        torch_types = (torch.quint8, torch.qint8)
        y_scales = (0.1, )
        y_zero_points = (1,)
        combined = [max_sides, side_lens, torch_types, y_scales, y_zero_points]
        test_cases = itertools.product(*combined)
        for test_case in test_cases:
            max_side, side_len, torch_type, Y_scale, Y_zero_point = test_case

            if torch.backends.quantized.engine == 'qnnpack' and torch_type != torch.quint8:
                continue

            shapes = [side_len] * max_side
            X, X_scale, X_zero_point = \
                _get_random_tensor_and_q_params(shapes, 2.0, torch_type)
            for memory_format in torch.channels_last, torch.contiguous_format:
                if memory_format == torch.channels_last and len(shapes) == 4:
                    X = X.to(memory_format=memory_format)
                qX = torch.quantize_per_tensor(X, scale=X_scale, zero_point=X_zero_point,
                                               dtype=torch_type)
                dqX = qX.dequantize()

                dqY_hat = F.hardswish(dqX)
                qY_hat = torch.quantize_per_tensor(dqY_hat, scale=Y_scale,
                                                   zero_point=Y_zero_point,
                                                   dtype=torch_type)

                qY = torch.ao.nn.quantized.functional.hardswish(
                    qX, scale=Y_scale, zero_point=Y_zero_point)
                self.assertEqual(
                    qY, qY_hat,
                    msg="Hardswish failed: {} vs {}, {}".format(qY, qY_hat, torch.backends.quantized.engine))

    """Tests the correctness of the binary op + scalar."""
    def _test_binary_op_scalar_relu(self, A, b, binary_op_name, binary_op, quantized_op, quantized_op_relu):
        import copy
        op_scalar = quantized_op
        op_scalar_relu = quantized_op_relu

        A, (scale, zero_point, dtype) = A
        A = A.astype(np.float32)
        qA = torch.quantize_per_tensor(torch.from_numpy(A), scale, zero_point, dtype)

        if binary_op_name == 'add':
            C = binary_op(qA.dequantize(), round(b / scale) * scale)
        else:
            C = binary_op(qA.dequantize(), b)
        C_relu = copy.deepcopy(C)
        C_relu[C_relu < 0] = 0

        C_hat = op_scalar(qA, b)
        C_ref = torch.quantize_per_tensor(C, C_hat.q_scale(), C_hat.q_zero_point(), dtype)
        C_relu_hat = op_scalar_relu(qA, b)
        C_relu_ref = torch.quantize_per_tensor(
            C_relu, C_relu_hat.q_scale(), C_relu_hat.q_zero_point(), dtype)

        self.assertEqual(C_ref.dequantize(), C_hat.dequantize(),
                         msg="{}_scalar results don't match: "
                         "{} vs {}".format(binary_op_name, C_ref.dequantize(), C_hat.dequantize()))
        self.assertEqual(C_relu_ref.dequantize(), C_relu_hat.dequantize(),
                         msg="{}_scalar_relu results don't match: "
                         "{} vs {}".format(binary_op_name, C_relu_ref.dequantize(), C_relu_hat.dequantize()))

    @unittest.skipIf(IS_MACOS, "skipping macos test")
    @given(A=hu.tensor(shapes=hu.array_shapes(1, 4, 1, 5),
                       elements=hu.floats(-1e6, 1e6, allow_nan=False),
                       qparams=hu.qparams()),
           b=hu.floats(-1e6, 1e6, allow_nan=False, allow_infinity=False))
    def test_add_scalar_relu(self, A, b):
        self._test_binary_op_scalar_relu(A, b, "add", operator.add, torch.ops.quantized.add, torch.ops.quantized.add_relu)

    @unittest.skipIf(IS_MACOS, "skipping macos test")
    @given(A=hu.tensor(shapes=hu.array_shapes(1, 4, 1, 5),
                       elements=hu.floats(-1e6, 1e6, allow_nan=False),
                       qparams=hu.qparams()),
           b=hu.floats(-1e6, 1e6, allow_nan=False, allow_infinity=False))
    def test_mul_scalar_relu(self, A, b):
        self._test_binary_op_scalar_relu(A, b, "mul", operator.mul, torch.ops.quantized.mul, torch.ops.quantized.mul_relu)

    """Tests the correctness of the add and add_relu op."""
    def test_qadd_relu_same_qparams(self):
        for dtype in [torch.quint8, torch.qint8, torch.qint32]:
            add_relu = torch.ops.quantized.add_relu
            add = torch.ops.quantized.add
            add_out = torch.ops.quantized.add
            add_relu_out = torch.ops.quantized.add_relu

            # NB: This is a strange size so that we exercise both the vectorized
            # implementation (64-element chunks at at time) as well as the scalar
            # implementation
            A = torch.arange(-128, 130, dtype=torch.float)
            B = torch.arange(-128, 130, dtype=torch.float)
            scale = 2.0
            zero_point = 127
            qA = torch.quantize_per_tensor(A, scale=scale, zero_point=zero_point,
                                           dtype=dtype)
            qB = torch.quantize_per_tensor(B, scale=scale, zero_point=zero_point,
                                           dtype=dtype)

            # Add ReLU ground truth
            C = (qA.dequantize() + qB.dequantize()).numpy()
            qC = _quantize(C, scale, zero_point, dtype=np_dtype[dtype])
            qC_hat = add(qA, qB, scale=scale, zero_point=zero_point)
            np.testing.assert_equal(qC, qC_hat.int_repr(),
                                    "Quantized addition failed.")
            qC_out_hat = torch._empty_affine_quantized(qC.shape,
                                                       scale=scale,
                                                       zero_point=zero_point,
                                                       dtype=dtype)
            add_out(qA, qB, out=qC_out_hat)
            self.assertEqual(qC_hat, qC_out_hat, msg="Add.out failed")

            # Add + ReLU ground truth
            Crelu = C.copy()
            Crelu[C < 0] = 0
            qCrelu = _quantize(Crelu, scale, zero_point, dtype=np_dtype[dtype])
            qCrelu_hat = add_relu(qA, qB, scale=scale, zero_point=zero_point)
            np.testing.assert_equal(qCrelu, qCrelu_hat.int_repr(),
                                    "Quantized addition with ReLU failed.")
            qCrelu_out_hat = torch._empty_affine_quantized(qCrelu.shape,
                                                           scale=scale,
                                                           zero_point=zero_point,
                                                           dtype=dtype)
            add_relu_out(qA, qB, out=qCrelu_out_hat)
            self.assertEqual(qCrelu_hat, qCrelu_out_hat,
                             msg="AddReLU.out failed")

    """Tests the correctness of the cudnn add and add_relu op
    (Similar to test_qadd_relu_different_qparams, will probably merge in the future)"""
    @unittest.skipIf(not TEST_CUDNN, "cudnn is not enabled.")
    @unittest.skip("Local only - currently the test_qadd_relu_cudnn op is bulid "
                   "with USE_EXPERIMENTAL_CUDNN_V8_API, we can enable the test "
                   "after it is built by default")
    def test_qadd_relu_cudnn(self):
        dtype = torch.qint8
        add_relu = torch.ops.quantized.add_relu
        add = torch.ops.quantized.add

        A = torch.arange(-128, 130, dtype=torch.float).to(torch.device("cuda"))
        B = torch.arange(-128, 130, dtype=torch.float).to(torch.device("cuda"))
        scale_A = 2.5
        scale_B = 6.3
        scale_C = 12.9
        zero_point = 0
        qA = torch.quantize_per_tensor(A, scale=scale_A, zero_point=zero_point,
                                       dtype=dtype)
        qB = torch.quantize_per_tensor(B, scale=scale_B, zero_point=zero_point,
                                       dtype=dtype)
        # Add ground truth
        C = (qA.dequantize() + qB.dequantize()).to(device="cpu").numpy()
        qC = _quantize(C, scale_C, zero_point, dtype=np_dtype[dtype])
        qC_hat = add(qA, qB, scale=scale_C, zero_point=zero_point).to(device="cpu")
        np.testing.assert_equal(qC, qC_hat.int_repr(),
                                "Quantized addition failed.")

        # Add + ReLU ground truth
        Crelu = C.copy()
        Crelu[C < 0] = 0
        qCrelu = _quantize(Crelu, scale_C, zero_point, dtype=np_dtype[dtype])
        qCrelu_hat = add_relu(qA, qB, scale=scale_C, zero_point=zero_point).to(device="cpu")
        np.testing.assert_equal(qCrelu, qCrelu_hat.int_repr(),
                                "Quantized addition with ReLU failed.")

    """Tests the correctness of the cudnn add and add_relu op for nhwc format"""
    @unittest.skipIf(not TEST_CUDNN, "cudnn is not enabled.")
    @unittest.skip("Local only - currently the test_qadd_relu_cudnn_nhwc op is bulid "
                   "with USE_EXPERIMENTAL_CUDNN_V8_API, we can enable the test "
                   "after it is built by default")
    def test_qadd_relu_cudnn_nhwc(self):
        dtype = torch.qint8
        add_relu = torch.ops.quantized.add_relu
        add = torch.ops.quantized.add

        A = torch.rand(16, 8, 4, 12).to(device="cuda")
        B = torch.rand(16, 8, 4, 12).to(device="cuda")
        scale_A = 2.5
        scale_B = 6.3
        scale_C = 12.9
        zero_point = 0
        qA = torch.quantize_per_tensor(A, scale=scale_A, zero_point=zero_point,
                                       dtype=dtype)
        qB = torch.quantize_per_tensor(B, scale=scale_B, zero_point=zero_point,
                                       dtype=dtype)
        # Add ground truth
        C = (qA.dequantize() + qB.dequantize()).to(device="cpu").numpy()
        qC = _quantize(C, scale_C, zero_point, dtype=np_dtype[dtype])
        qC_hat = add(qA, qB, scale=scale_C, zero_point=zero_point).to(device="cpu")
        np.testing.assert_equal(qC, qC_hat.int_repr(),
                                "Quantized addition failed.")

        # Add + ReLU ground truth
        Crelu = C.copy()
        Crelu[C < 0] = 0
        qCrelu = _quantize(Crelu, scale_C, zero_point, dtype=np_dtype[dtype])
        qCrelu_hat = add_relu(qA, qB, scale=scale_C, zero_point=zero_point).to(device="cpu")
        np.testing.assert_equal(qCrelu, qCrelu_hat.int_repr(),
                                "Quantized addition with ReLU failed.")

    """Tests the correctness of the add and add_relu op."""
    def test_qadd_relu_different_qparams(self):
        for dtype in [torch.quint8, torch.qint8, torch.qint32]:
            add_relu = torch.ops.quantized.add_relu
            add = torch.ops.quantized.add
            add_out = torch.ops.quantized.add
            add_relu_out = torch.ops.quantized.add_relu

            # NB: This is a strange size so that we exercise both the vectorized
            # implementation (64-element chunks at at time) as well as the scalar
            # implementation
            A = torch.arange(-128, 130, dtype=torch.float)
            B = torch.arange(-128, 130, dtype=torch.float)
            scale_A = 3.0
            zero_point_A = 7
            scale_B = 5.0
            zero_point_B = 127

            scale_C = 0.5
            zero_point_C = 5

            qA = torch.quantize_per_tensor(A, scale=scale_A, zero_point=zero_point_A,
                                           dtype=dtype)
            qB = torch.quantize_per_tensor(B, scale=scale_B, zero_point=zero_point_B,
                                           dtype=dtype)

            # Add ground truth
            C = (qA.dequantize() + qB.dequantize()).numpy()
            qC = _quantize(C, scale_C, zero_point_C, dtype=np_dtype[dtype])
            qC_hat = add(qA, qB, scale=scale_C, zero_point=zero_point_C)
            np.testing.assert_equal(qC, qC_hat.int_repr(),
                                    "Quantized addition failed.")
            qC_out_hat = torch._empty_affine_quantized(qC.shape,
                                                       scale=scale_C,
                                                       zero_point=zero_point_C,
                                                       dtype=dtype)
            add_out(qA, qB, out=qC_out_hat)
            self.assertEqual(qC_hat, qC_out_hat, msg="Add.out failed")

            # Add + ReLU ground truth
            Crelu = C.copy()
            Crelu[C < 0] = 0
            qCrelu = _quantize(Crelu, scale_C, zero_point_C, dtype=np_dtype[dtype])
            qCrelu_hat = add_relu(qA, qB, scale=scale_C, zero_point=zero_point_C)
            np.testing.assert_equal(qCrelu, qCrelu_hat.int_repr(),
                                    "Quantized addition with ReLU failed.")
            qCrelu_out_hat = torch._empty_affine_quantized(qCrelu.shape,
                                                           scale=scale_C,
                                                           zero_point=zero_point_C,
                                                           dtype=dtype)
            add_relu_out(qA, qB, out=qCrelu_out_hat)
            self.assertEqual(qCrelu_hat, qCrelu_out_hat,
                             msg="AddReLU.out failed")

    """Tests the correctness of the mul and mul_relu op."""
    def test_qmul_relu_same_qparams(self):
        for dtype in [torch.quint8, torch.qint8, torch.qint32]:
            mul_relu = torch.ops.quantized.mul_relu
            mul = torch.ops.quantized.mul
            mul_out = torch.ops.quantized.mul
            mul_relu_out = torch.ops.quantized.mul_relu

            A = torch.arange(-100, 100, dtype=torch.float)
            B = torch.arange(-100, 100, dtype=torch.float)
            scale = 2
            zero_point = 127
            qA = torch.quantize_per_tensor(A, scale=scale, zero_point=zero_point,
                                           dtype=dtype)
            qB = torch.quantize_per_tensor(B, scale=scale, zero_point=zero_point,
                                           dtype=dtype)

            # mul ReLU ground truth
            C = (qA.dequantize() * qB.dequantize()).numpy()
            qC = _quantize(C, scale, zero_point, dtype=np_dtype[dtype])
            qC_hat = mul(qA, qB, scale=scale, zero_point=zero_point)
            np.testing.assert_equal(qC, qC_hat.int_repr(),
                                    "Quantized mulition failed.")
            qC_out_hat = torch._empty_affine_quantized(qC.shape,
                                                       scale=scale,
                                                       zero_point=zero_point,
                                                       dtype=dtype)
            mul_out(qA, qB, out=qC_out_hat)
            self.assertEqual(qC_hat, qC_out_hat, msg="mul.out failed")

            # mul + ReLU ground truth
            Crelu = C.copy()
            Crelu[C < 0] = 0
            qCrelu = _quantize(Crelu, scale, zero_point, dtype=np_dtype[dtype])
            qCrelu_hat = mul_relu(qA, qB, scale=scale, zero_point=zero_point)
            np.testing.assert_equal(qCrelu, qCrelu_hat.int_repr(),
                                    "Quantized mulition with ReLU failed.")
            qCrelu_out_hat = torch._empty_affine_quantized(qCrelu.shape,
                                                           scale=scale,
                                                           zero_point=zero_point,
                                                           dtype=dtype)
            mul_relu_out(qA, qB, out=qCrelu_out_hat)
            self.assertEqual(qCrelu_hat, qCrelu_out_hat,
                             msg="mulReLU.out failed")

            # Scalar multiplication
            for b in B:
                C_ref = qA.dequantize().numpy() * b.item()
                qC_hat = torch.ops.quantized.mul(qA, b.item())

                self.assertEqual(C_ref, qC_hat.dequantize())

            # Scalar multiplication + relu
            for b in B:
                C_ref = qA.dequantize().numpy() * b.item()
                C_ref[C_ref < 0] = 0
                qC_hat = torch.ops.quantized.mul_relu(qA, b.item())

                self.assertEqual(C_ref, qC_hat.dequantize())

    """Tests the correctness of the mul and mul_relu op."""
    def test_qmul_relu_different_qparams(self):
        for dtype in [torch.quint8, torch.qint8, torch.qint32]:
            mul_relu = torch.ops.quantized.mul_relu
            mul = torch.ops.quantized.mul
            mul_out = torch.ops.quantized.mul
            mul_relu_out = torch.ops.quantized.mul_relu

            A = torch.arange(-100, 100, dtype=torch.float)
            B = torch.arange(-100, 100, dtype=torch.float)
            scale_A = 3.0
            zero_point_A = 7
            scale_B = 5.0
            zero_point_B = 127

            scale_C = 0.5
            zero_point_C = 5

            qA = torch.quantize_per_tensor(A, scale=scale_A, zero_point=zero_point_A,
                                           dtype=dtype)
            qB = torch.quantize_per_tensor(B, scale=scale_B, zero_point=zero_point_B,
                                           dtype=dtype)

            # mul ground truth
            C = (qA.dequantize() * qB.dequantize()).numpy()
            qC = _quantize(C, scale_C, zero_point_C, dtype=np_dtype[dtype])
            qC_hat = mul(qA, qB, scale=scale_C, zero_point=zero_point_C)
            np.testing.assert_equal(qC, qC_hat.int_repr(),
                                    "Quantized multiplication failed.")
            qC_out_hat = torch._empty_affine_quantized(qC.shape,
                                                       scale=scale_C,
                                                       zero_point=zero_point_C,
                                                       dtype=dtype)
            mul_out(qA, qB, out=qC_out_hat)
            self.assertEqual(qC_hat, qC_out_hat, msg="mul.out failed")

            # mul + ReLU ground truth
            Crelu = C.copy()
            Crelu[C < 0] = 0
            qCrelu = _quantize(Crelu, scale_C, zero_point_C, dtype=np_dtype[dtype])
            qCrelu_hat = mul_relu(qA, qB, scale=scale_C, zero_point=zero_point_C)
            np.testing.assert_equal(qCrelu, qCrelu_hat.int_repr(),
                                    "Quantized multiplication with ReLU failed.")
            qCrelu_out_hat = torch._empty_affine_quantized(qCrelu.shape,
                                                           scale=scale_C,
                                                           zero_point=zero_point_C,
                                                           dtype=dtype)
            mul_relu_out(qA, qB, out=qCrelu_out_hat)
            self.assertEqual(qCrelu_hat, qCrelu_out_hat,
                             msg="mulReLU.out failed")

    """Tests the correctness of the matmul op."""
    @given(num_dims=st.integers(2, 5),
           outer_dims=st.lists(st.integers(2, 6), min_size=3, max_size=3),
           m=st.integers(2, 6),
           k=st.integers(2, 6),
           n=st.integers(2, 6),
           dtypes=st.sampled_from(((torch.qint8, np.int8),
                                   (torch.quint8, np.uint8))))
    def test_qmatmul(self, num_dims, outer_dims, m, k, n, dtypes):
        (torch_dtype, np_dtype) = dtypes

        size_a = outer_dims[:num_dims - 2] + [m, k]
        size_b = outer_dims[:num_dims - 2] + [k, n]
        A = torch.randn(size=size_a, dtype=torch.float32) * 3
        B = torch.randn(size=size_b, dtype=torch.float32) * 3

        scale_A = 3.1
        zero_point_A = 7
        scale_B = 5.3
        zero_point_B = 127

        scale_C = 1.3
        zero_point_C = 5

        qA = torch.quantize_per_tensor(A,
                                       scale=scale_A,
                                       zero_point=zero_point_A,
                                       dtype=torch_dtype)
        qB = torch.quantize_per_tensor(B,
                                       scale=scale_B,
                                       zero_point=zero_point_B,
                                       dtype=torch_dtype)

        # matmul ground truth
        C = torch.matmul(qA.dequantize(), qB.dequantize()).numpy()
        qC = _quantize(C, scale_C, zero_point_C, dtype=(np_dtype))
        qC_hat = torch.ops.quantized.matmul(qA,
                                            qB,
                                            scale=scale_C,
                                            zero_point=zero_point_C)
        np.testing.assert_equal(qC, qC_hat.int_repr(),
                                "Quantized multiplication failed.")

        # Using per channel quantization fails
        axis = 0
        scales_A = torch.rand(size=(A.shape[axis],))
        zero_points_A = torch.randint(low=0, high=5, size=(A.shape[axis],))
        scales_B = torch.rand(size=(B.shape[axis],))
        zero_points_B = torch.randint(low=0, high=5, size=(B.shape[axis],))

        qA = torch.quantize_per_channel(A,
                                        scales=scales_A,
                                        zero_points=zero_points_A,
                                        axis=axis,
                                        dtype=torch.qint8)
        qB = torch.quantize_per_channel(B,
                                        scales=scales_B,
                                        zero_points=zero_points_B,
                                        axis=axis,
                                        dtype=torch.qint8)
        np.testing.assert_raises_regex(RuntimeError,
                                       ".*per-tensor.*",
                                       torch.ops.quantized.matmul,
                                       qA,
                                       qB,
                                       scale_C,
                                       zero_point_C)


    """Tests the correctness of the quantized softmax op."""
    @given(dims=st.lists(st.integers(2, 5), min_size=5, max_size=5))
    def test_qsoftmax(self, dims):
        for (num_dims, dim, memory_format) in [
            (2, 1, torch.contiguous_format),  # 2d softmax over last dim
            (4, 3, torch.contiguous_format),  # >2 dims, softmax along last dim
            (5, 2, torch.contiguous_format),  # >2 dims, softmax along not last dim (requires permute)
            (4, 3, torch.channels_last),      # >2 dims, softmax along last dim, but not contiguous
            (4, 1, torch.channels_last),      # Channels Last, doesn't require permute
            (5, 1, torch.channels_last_3d),   # Channels Last 3D, doesn't require permute
        ]:
            size = dims[:num_dims]
            torch_dtype = torch.quint8
            np_dtype = np.uint8

            scale_X = 1.3
            zero_point_X = 5
            X = torch.rand(size=size, dtype=torch.float32) * 8 + zero_point_X
            X = X.to(memory_format=memory_format)

            scale_Y = 1 / 256
            zero_point_Y = 0

            qX = torch.quantize_per_tensor(X,
                                           scale=scale_X,
                                           zero_point=zero_point_X,
                                           dtype=torch_dtype)


            # softmax ground truth
            Y = torch.softmax(qX.dequantize(), dim=dim).numpy()
            qY = _quantize(Y, scale_Y, zero_point_Y, dtype=np_dtype)
            qY_hat = torch.ops.quantized.softmax(qX,
                                                 dim=dim,
                                                 output_scale=scale_Y,
                                                 output_zero_point=zero_point_Y)

            np.testing.assert_equal(qY, qY_hat.int_repr(),
                                    "Quantized softmax failed.")

    """Tests the correctness of the quantized softmax op using qnnpack."""
    @skipIfNoQNNPACK
    def test_qsoftmax_qnnpack(self):
        with override_quantized_engine('qnnpack'):
            self.test_qsoftmax()

    """Tests the correctness of the mul and mul_relu op."""
    def test_qmul_broadcast(self):
        mul_relu = torch.ops.quantized.mul_relu
        mul = torch.ops.quantized.mul
        mul_out = torch.ops.quantized.mul
        mul_relu_out = torch.ops.quantized.mul_relu

        # A = torch.arange(-25, 25, dtype=torch.float)
        # B = torch.arange(-25, 25, dtype=torch.float)
        A = torch.randn(8, 1, 6, 1)
        B = torch.randn(7, 1, 5)
        scale_A = 3.0
        zero_point_A = 7
        scale_B = 5.0
        zero_point_B = 127

        scale_C = 0.5
        zero_point_C = 5

        qA = torch.quantize_per_tensor(A, scale=scale_A, zero_point=zero_point_A,
                                       dtype=torch.quint8)
        qB = torch.quantize_per_tensor(B, scale=scale_B, zero_point=zero_point_B,
                                       dtype=torch.quint8)

        # mul ground truth
        C = (qA.dequantize() * qB.dequantize()).numpy()
        qC = _quantize(C, scale_C, zero_point_C)
        qC_hat = mul(qA, qB, scale=scale_C, zero_point=zero_point_C)
        np.testing.assert_equal(qC, qC_hat.int_repr(),
                                "Quantized multiplication failed.")

    """Tests that quantized add works with broadcasting"""
    def test_qadd_broadcast(self):
        A = torch.randn(1, 1, 4, 4)
        B = torch.randn(2, 1, 4, 4)
        qA = torch.quantize_per_tensor(A, 0.02, 0, torch.quint8)
        qB = torch.quantize_per_tensor(B, 0.04, 2, torch.quint8)

        output_scale = 0.01
        output_zp = 1

        # ground truth
        C = qA.dequantize() + qB.dequantize()
        qC = torch.quantize_per_tensor(C, output_scale, output_zp, torch.quint8)

        # quantized
        qC_hat_1 = torch.ops.quantized.add(qA, qB, output_scale, output_zp)
        qC_hat_2 = torch.ops.quantized.add(qB, qA, output_scale, output_zp)

        self.assertTrue(torch.allclose(qC.dequantize(), qC_hat_1.dequantize()))
        self.assertTrue(torch.allclose(qC.dequantize(), qC_hat_2.dequantize()))

    """Tests channel shuffle operation on quantized tensors."""
    @given(X=hu.tensor(shapes=hu.array_shapes(min_dims=4, max_dims=4,
                                              min_side=2, max_side=32, max_numel=10**5),
                       qparams=hu.qparams(dtypes=[torch.quint8])),
           groups=st.integers(2, 6))
    def test_channel_shuffle(self, X, groups):
        X, (scale, zero_point, torch_type) = X
        channels = X.shape[-3]
        iH, iW = X.shape[-2:]
        assume(channels % groups == 0)

        a = torch.from_numpy(X)
        a = torch.rand(a.shape)
        a_out = torch.nn.functional.channel_shuffle(a, groups)

        a_ref = torch.quantize_per_tensor(a_out, scale=scale,
                                          zero_point=zero_point, dtype=torch_type)
        a_ref = a_ref.dequantize()
        qa = torch.quantize_per_tensor(a, scale=scale, zero_point=zero_point,
                                       dtype=torch_type)

        a_hat = torch.nn.functional.channel_shuffle(qa, groups)
        self.assertEqual(a_ref, a_hat.dequantize(),
                         msg="torch.nn.functional.channel_shuffle results are off")

    """Tests 1D max pool operation on quantized tensors."""
    @given(X=hu.tensor(shapes=hu.array_shapes(min_dims=2, max_dims=3,
                                              min_side=1, max_side=10),
                       qparams=hu.qparams()),
           kernel=st.sampled_from((3, 5, 7)),
           stride=st.sampled_from((None, 1, 2)),
           dilation=st.integers(1, 2),
           padding=st.integers(0, 2),
           ceil_mode=st.booleans())
    def test_max_pool1d(self, X, kernel, stride, dilation, padding, ceil_mode):
        X, (scale, zero_point, torch_type) = X
        # Check constraints
        assume(kernel // 2 >= padding)  # Kernel cannot be overhanging!
        iW = X.shape[-1]
        oW = pool_output_shape(iW, kernel, padding, stride, dilation, ceil_mode)
        assume(oW > 0)

        a = torch.from_numpy(X)
        a_pool = torch.nn.functional.max_pool1d(a, kernel_size=kernel,
                                                stride=stride,
                                                padding=padding,
                                                dilation=dilation,
                                                ceil_mode=ceil_mode)
        a_ref = torch.quantize_per_tensor(a_pool, scale=scale,
                                          zero_point=zero_point, dtype=torch_type)
        a_ref = a_ref.dequantize()
        qa = torch.quantize_per_tensor(a, scale=scale, zero_point=zero_point,
                                       dtype=torch_type)

        ops_under_test = {
            "torch": torch.max_pool1d,
            "nn.functional": torch.nn.functional.max_pool1d,
            "nn.quantized.functional": torch.nn.quantized.functional.max_pool1d,
            "ao.nn.quantized.functional": torch.ao.nn.quantized.functional.max_pool1d,
        }

        for name, op in ops_under_test.items():
            a_hat = op(qa, kernel_size=kernel, stride=stride, padding=padding,
                       dilation=dilation, ceil_mode=ceil_mode)
            self.assertEqual(a_ref, a_hat.dequantize(),
                             msg="{} results are off".format(name))
        # Test the ops.quantized separately, because None is not treated.
        a_hat = torch.ops.quantized.max_pool1d(
            qa, kernel_size=_single(kernel),
            stride=_single(kernel if stride is None else stride),
            padding=_single(padding), dilation=_single(dilation),
            ceil_mode=ceil_mode)
        self.assertEqual(a_ref, a_hat.dequantize(),
                         msg="ops.quantized.max_pool1d results are off")

    # TODO: merge this test with test_max_pool2d when USE_EXPERIMENTAL_CUDNN_V8_API flag is enabled in CI
    """Tests 2D cudnn max pool operation on quantized tensors."""
    @given(X=hu.tensor(shapes=hu.array_shapes(min_dims=3, max_dims=4,
                                              min_side=1, max_side=10),
                       # cudnn's support for quantized pooling is limited to
                       # int8 currently
                       qparams=hu.qparams(dtypes=[torch.qint8])),
           kernel=st.sampled_from((3, 5, 7)),
           stride=st.sampled_from((None, 1, 2)),
           # currently there is no support for dilation for cudnn
           # pooling
           dilation=st.integers(1, 1),
           padding=st.integers(0, 2),
           ceil_mode=st.booleans())
    @unittest.skipIf(not TEST_CUDNN, "cudnn is not enabled.")
    @unittest.skip("Local only - currently the qconv2d_cudnn op is bulid "
                   "with USE_EXPERIMENTAL_CUDNN_V8_API, we can enable the test "
                   "after it is built by default")
    def test_max_pool2d_cudnn(self, X, kernel, stride, dilation, padding, ceil_mode):
        X, (scale, zero_point, torch_type) = X
        assume(kernel // 2 >= padding)  # Kernel cannot be overhanging!
        iH, iW = X.shape[-2:]
        oH = pool_output_shape(iH, kernel, padding, stride, dilation, ceil_mode)
        assume(oH > 0)
        oW = pool_output_shape(iW, kernel, padding, stride, dilation, ceil_mode)
        assume(oW > 0)

        a = torch.from_numpy(X).to(device="cuda")
        a_pool = torch.nn.functional.max_pool2d(a, kernel_size=kernel,
                                                stride=stride,
                                                padding=padding, dilation=dilation,
                                                ceil_mode=ceil_mode)
        a_ref = torch.quantize_per_tensor(a_pool, scale=scale,
                                          zero_point=zero_point, dtype=torch_type)
        a_ref = a_ref.dequantize()
        qa = torch.quantize_per_tensor(a, scale=scale, zero_point=zero_point,
                                       dtype=torch_type)

        # Test the ops.quantized separately, because None is not treated.
        a_hat = torch.ops.quantized.max_pool2d(
            qa, kernel_size=_pair(kernel),
            stride=_pair(kernel if stride is None else stride),
            padding=_pair(padding), dilation=_pair(dilation), ceil_mode=ceil_mode)
        self.assertEqual(a_ref, a_hat.dequantize(),
                         msg="ops.quantized.max_pool2d results are off")

    """Tests 2D max pool operation on quantized tensors."""
    @given(X=hu.tensor(shapes=hu.array_shapes(min_dims=3, max_dims=4,
                                              min_side=1, max_side=10),
                       qparams=hu.qparams()),
           kernel=st.sampled_from((3, 5, 7)),
           stride=st.sampled_from((None, 1, 2)),
           dilation=st.integers(1, 2),
           padding=st.integers(0, 2),
           ceil_mode=st.booleans())
    def test_max_pool2d(self, X, kernel, stride, dilation, padding, ceil_mode):
        X, (scale, zero_point, torch_type) = X
        # Check constraints
        assume(kernel // 2 >= padding)  # Kernel cannot be overhanging!
        iH, iW = X.shape[-2:]
        oH = pool_output_shape(iH, kernel, padding, stride, dilation, ceil_mode)
        assume(oH > 0)
        oW = pool_output_shape(iW, kernel, padding, stride, dilation, ceil_mode)
        assume(oW > 0)

        a = torch.from_numpy(X)
        a_pool = torch.nn.functional.max_pool2d(a, kernel_size=kernel,
                                                stride=stride,
                                                padding=padding, dilation=dilation,
                                                ceil_mode=ceil_mode)
        a_ref = torch.quantize_per_tensor(a_pool, scale=scale,
                                          zero_point=zero_point, dtype=torch_type)
        a_ref = a_ref.dequantize()
        qa = torch.quantize_per_tensor(a, scale=scale, zero_point=zero_point,
                                       dtype=torch_type)

        ops_under_test = {
            "torch": torch.max_pool2d,
            "nn.functional": torch.nn.functional.max_pool2d,
            "nn.quantized.functional": torch.nn.quantized.functional.max_pool2d,
            "ao.nn.quantized.functional": torch.ao.nn.quantized.functional.max_pool2d,
        }

        for name, op in ops_under_test.items():
            a_hat = op(qa, kernel_size=kernel, stride=stride, padding=padding,
                       dilation=dilation, ceil_mode=ceil_mode)
            self.assertEqual(a_ref, a_hat.dequantize(),
                             msg="{} results are off".format(name))
        # Test the ops.quantized separately, because None is not treated.
        a_hat = torch.ops.quantized.max_pool2d(
            qa, kernel_size=_pair(kernel),
            stride=_pair(kernel if stride is None else stride),
            padding=_pair(padding), dilation=_pair(dilation), ceil_mode=ceil_mode)
        self.assertEqual(a_ref, a_hat.dequantize(),
                         msg="ops.quantized.max_pool2d results are off")

    """Tests max pool operation on NHWC quantized tensors."""
    @given(X=hu.tensor(shapes=hu.array_shapes(min_dims=4, max_dims=4,
                                              min_side=1, max_side=10),
                       qparams=hu.qparams()),
           kernel=st.sampled_from((3, 5, 7)),
           stride=st.sampled_from((None, 1, 2)),
           dilation=st.integers(1, 2),
           padding=st.integers(0, 2),
           ceil_mode=st.booleans())
    def test_max_pool2d_nhwc(self, X, kernel, stride, dilation, padding, ceil_mode):
        X, (scale, zero_point, torch_type) = X
        # Ensure we hit the vectorized paths
        # 176 = 128 + 32 + 16
        # 128 hits the interleaved path
        # 32 hits the non-interleaved path
        # 16 hits the scalar path
        if X.shape[1] < 176:
            X = np.repeat(X, 176 / X.shape[1], 1)
        # Check constraints
        assume(kernel // 2 >= padding)  # Kernel cannot be overhanging!
        iH, iW = X.shape[-2:]
        oH = pool_output_shape(iH, kernel, padding, stride, dilation, ceil_mode)
        assume(oH > 0)
        oW = pool_output_shape(iW, kernel, padding, stride, dilation, ceil_mode)
        assume(oW > 0)

        X_nchw = np.ascontiguousarray(X.transpose([0, 2, 3, 1]))
        a = torch.from_numpy(X_nchw).permute([0, 3, 1, 2])
        a_pool = torch.nn.functional.max_pool2d(a, kernel_size=kernel,
                                                stride=stride,
                                                padding=padding, dilation=dilation,
                                                ceil_mode=ceil_mode)
        a_ref = torch.quantize_per_tensor(a_pool, scale=scale,
                                          zero_point=zero_point, dtype=torch_type)
        a_ref = a_ref.dequantize()
        qa = torch.quantize_per_tensor(torch.from_numpy(X_nchw), scale=scale, zero_point=zero_point,
                                       dtype=torch_type).permute([0, 3, 1, 2])
        self.assertTrue(qa.stride() != sorted(qa.stride()))

        ops_under_test = {
            "torch": torch.max_pool2d,
            "nn.functional": torch.nn.functional.max_pool2d,
            "nn.quantized.functional": torch.nn.quantized.functional.max_pool2d,
            "ao.nn.quantized.functional": torch.ao.nn.quantized.functional.max_pool2d,
        }

        for name, op in ops_under_test.items():
            a_hat = op(qa, kernel_size=kernel, stride=stride, padding=padding,
                       dilation=dilation, ceil_mode=ceil_mode)
            self.assertTrue(a_hat.stride() != sorted(a_hat.stride()))
            self.assertEqual(a_ref, a_hat.dequantize(),
                             msg="{} results are off".format(name))
        # Test the ops.quantized separately, because None is not treated.
        a_hat = torch.ops.quantized.max_pool2d(
            qa, kernel_size=_pair(kernel),
            stride=_pair(kernel if stride is None else stride),
            padding=_pair(padding), dilation=_pair(dilation), ceil_mode=ceil_mode)
        self.assertEqual(a_ref, a_hat.dequantize(),
                         msg="ops.quantized.max_pool2d results are off")

    @given(X=hu.tensor(shapes=hu.array_shapes(min_dims=3, max_dims=4,
                                              min_side=5, max_side=10),
                       qparams=hu.qparams(dtypes=torch.quint8)),
           kernel=st.sampled_from((3, 5)),
           stride=st.sampled_from((None, 1, 2)),
           padding=st.integers(0, 2),
           ceil_mode=st.sampled_from((True, False)),
           count_include_pad=st.sampled_from((True, False)),
           divisor_override=st.sampled_from((None, None)))
    def test_avg_pool2d(self, X, kernel, stride, padding, ceil_mode, count_include_pad, divisor_override):
        """
        Note: we currently cannot test the divisor_override, because quantized op will clamp the result
        within range. However, the float op will not.
        """
        X, (scale, zero_point, torch_type) = X

        assume(kernel // 2 >= padding)  # Kernel cannot be overhanging!
        iH, iW = X.shape[-2:]
        oH = pool_output_shape(iH, kernel, padding, stride, dilation=1)
        assume(oH > 0)
        oW = pool_output_shape(iW, kernel, padding, stride, dilation=1)
        assume(oW > 0)
        X = torch.from_numpy(X)
        qX = torch.quantize_per_tensor(X, scale=scale, zero_point=zero_point,
                                       dtype=torch_type)
        X = qX.dequantize()
        # Run reference on float tensor and then quantize the result for comparison
        X_ref = torch.nn.functional.avg_pool2d(
            X, kernel_size=kernel, stride=stride, padding=padding,
            ceil_mode=ceil_mode, count_include_pad=count_include_pad, divisor_override=divisor_override)
        ops_under_test = {
            "nn.functional": torch.nn.functional.avg_pool2d,
            "nn.quantized.functional": torch.nn.quantized.functional.avg_pool2d,
            "ao.nn.quantized.functional": torch.ao.nn.quantized.functional.avg_pool2d,
        }
        error_message = r"Results are off for {}:\n\tExpected:\n{}\n\tGot:\n{}"
        for name, op in ops_under_test.items():
            qX_hat = op(qX, kernel_size=kernel, stride=stride, padding=padding, ceil_mode=ceil_mode,
                        count_include_pad=count_include_pad, divisor_override=divisor_override)
            qX_ref = torch.quantize_per_tensor(X_ref, scale=qX_hat.q_scale(), zero_point=qX_hat.q_zero_point(),
                                               dtype=torch_type)

            self.assertEqual(qX_ref.int_repr().to(torch.double), qX_hat.int_repr().to(torch.double), atol=1.0, rtol=0,
                             msg=error_message.format(name, qX_ref.int_repr(), qX_hat.int_repr()))
            self.assertEqual(scale, qX_hat.q_scale(),
                             msg=error_message.format(name + '.scale', scale, qX_hat.q_scale()))
            self.assertEqual(zero_point, qX_hat.q_zero_point(),
                             msg=error_message.format(name + '.zero_point', scale,
                                                      qX_hat.q_zero_point()))

    @given(X=hu.tensor(shapes=hu.array_shapes(min_dims=4, max_dims=4,
                                              min_side=5, max_side=10),
                       qparams=hu.qparams(dtypes=torch.qint8)),
           kernel=st.sampled_from((4, 5)),
           stride=st.sampled_from((None, 1, 2)),
           padding=st.integers(0, 2),
           ceil_mode=st.sampled_from((True, False)),
           count_include_pad=st.sampled_from((True, False)),
           divisor_override=st.sampled_from((None, None)))
    def test_avg_pool2d_nhwc(self, X, kernel, stride, padding, ceil_mode, count_include_pad, divisor_override):
        """
        Note: 1) we currently cannot test the divisor_override, because quantized op will clamp the result
        within range. However, the float op will not.
        2) we cannot test the qint32, since the float point precision is much lower than int32 for big number,
        which will make the test be very flaky.
        """
        X, (scale, zero_point, torch_type) = X
        H, W = X.shape[-2:]


        if X.shape[1] < 176:
            X = np.repeat(X, 176 / X.shape[1], 1)

        assume(kernel // 2 >= padding)  # Kernel cannot be overhanging!
        iH, iW = X.shape[-2:]
        oH = pool_output_shape(iH, kernel, padding, stride, dilation=1)
        assume(oH > 0)
        oW = pool_output_shape(iW, kernel, padding, stride, dilation=1)
        assume(oW > 0)

        X_nchw = np.ascontiguousarray(X.transpose([0, 2, 3, 1]))

        qX = torch.quantize_per_tensor(torch.from_numpy(X_nchw), scale=scale,
                                       zero_point=zero_point, dtype=torch_type).permute([0, 3, 1, 2])
        X = qX.dequantize()

        # Run reference on int_repr + round to avoid double rounding error.
        X_ref = torch.nn.functional.avg_pool2d(
            X, kernel_size=kernel, stride=stride, padding=padding,
            ceil_mode=ceil_mode, count_include_pad=count_include_pad, divisor_override=divisor_override)

        self.assertTrue(qX.stride() != sorted(qX.stride()))
        ops_under_test = {
            "nn.functional": torch.nn.functional.avg_pool2d,
            "nn.quantized.functional": torch.nn.quantized.functional.avg_pool2d,
            "ao.nn.quantized.functional": torch.ao.nn.quantized.functional.avg_pool2d,
        }
        error_message = r"Results are off for {}:\n\tExpected:\n{}\n\tGot:\n{}"
        for name, op in ops_under_test.items():
            X_hat = op(qX, kernel_size=kernel, stride=stride, padding=padding, ceil_mode=ceil_mode,
                       count_include_pad=count_include_pad, divisor_override=divisor_override)
            self.assertTrue(X_hat.stride() != sorted(X_hat.stride()))
            qX_ref = torch.quantize_per_tensor(X_ref, scale=X_hat.q_scale(), zero_point=X_hat.q_zero_point(),
                                               dtype=torch_type)

            self.assertEqual(qX_ref.int_repr().to(torch.double), X_hat.int_repr().to(torch.double), atol=1.0, rtol=0,
                             msg=error_message.format(name, qX_ref.int_repr(), X_hat.int_repr()))
            self.assertEqual(scale, X_hat.q_scale(),
                             msg=error_message.format(name + '.scale', scale, X_hat.q_scale()))
            self.assertEqual(zero_point, X_hat.q_zero_point(),
                             msg=error_message.format(name + '.zero_point', scale,
                             X_hat.q_zero_point()))

    @given(X=hu.tensor(shapes=hu.array_shapes(min_dims=5, max_dims=5,
                                              min_side=5, max_side=10),
                       qparams=hu.qparams(dtypes=torch.quint8)),
           kernel=st.sampled_from((3, 5)),
           stride=st.sampled_from((None, 1, 2)),
           padding=st.integers(0, 2),
           ceil_mode=st.sampled_from((True, False)),
           count_include_pad=st.sampled_from((True, False)),
           divisor_override=st.sampled_from((None, None)))
    def test_avg_pool3d(self, X, kernel, stride, padding, ceil_mode, count_include_pad, divisor_override):
        """
        Note: we currently cannot test the divisor_override, because quantized op will clamp the result
        within range. However, the float op will not.
        """
        X, (scale, zero_point, torch_type) = X

        assume(kernel // 2 >= padding)  # Kernel cannot be overhanging!
        iD, iH, iW = X.shape[-3:]
        oD = pool_output_shape(iD, kernel, padding, stride, dilation=1)
        assume(oD > 0)
        oH = pool_output_shape(iH, kernel, padding, stride, dilation=1)
        assume(oH > 0)
        oW = pool_output_shape(iW, kernel, padding, stride, dilation=1)
        assume(oW > 0)

        X = torch.from_numpy(X)
        qX = torch.quantize_per_tensor(X, scale=scale, zero_point=zero_point,
                                       dtype=torch_type)
        X = qX.dequantize()
        # Run reference on float tensor and then quantize the result for comparison
        X_ref = torch.nn.functional.avg_pool3d(
            X, kernel_size=kernel, stride=stride, padding=padding,
            ceil_mode=ceil_mode, count_include_pad=count_include_pad, divisor_override=divisor_override)

        ops_under_test = {
            "nn.functional": torch.nn.functional.avg_pool3d,
            "nn.quantized.functional": torch.nn.quantized.functional.avg_pool3d,
            "ao.nn.quantized.functional": torch.ao.nn.quantized.functional.avg_pool3d,
        }
        error_message = r"Results are off for {}:\n\tExpected:\n{}\n\tGot:\n{}"
        for name, op in ops_under_test.items():
            qX_hat = op(qX, kernel_size=kernel, stride=stride, padding=padding, ceil_mode=ceil_mode,
                        count_include_pad=count_include_pad, divisor_override=divisor_override)
            qX_ref = torch.quantize_per_tensor(X_ref, scale=qX_hat.q_scale(), zero_point=qX_hat.q_zero_point(),
                                               dtype=torch_type)
            self.assertEqual(qX_ref.int_repr().to(torch.double), qX_hat.int_repr().to(torch.double), atol=1.0, rtol=0,
                             msg=error_message.format(name, qX_ref.int_repr(), qX_hat.int_repr()))
            self.assertEqual(scale, qX_hat.q_scale(),
                             msg=error_message.format(name + '.scale', scale, qX_hat.q_scale()))
            self.assertEqual(zero_point, qX_hat.q_zero_point(),
                             msg=error_message.format(name + '.zero_point', scale,
                                                      qX_hat.q_zero_point()))

    @given(X=hu.tensor(shapes=hu.array_shapes(min_dims=5, max_dims=5,
                                              min_side=5, max_side=10),
                       qparams=hu.qparams(dtypes=torch.qint8)),
           kernel=st.sampled_from((4, 5)),
           stride=st.sampled_from((None, 1, 2)),
           padding=st.integers(0, 2),
           ceil_mode=st.sampled_from((True, False)),
           count_include_pad=st.sampled_from((True, False)),
           divisor_override=st.sampled_from((None, None)))
    def test_avg_pool3d_nhwc(self, X, kernel, stride, padding, ceil_mode, count_include_pad, divisor_override):
        """
        Note: 1) we currently cannot test the divisor_override, because quantized op will clamp the result
        within range. However, the float op will not.
        2) we cannot test the qint32, since the float point precision is much lower than int32 for big number,
        which will make the test be very flaky.
        """
        X, (scale, zero_point, torch_type) = X
        D, H, W = X.shape[-3:]


        if X.shape[1] < 176:
            X = np.repeat(X, 176 / X.shape[1], 1)

        assume(kernel // 2 >= padding)  # Kernel cannot be overhanging!
        iD, iH, iW = X.shape[-3:]
        oD = pool_output_shape(iD, kernel, padding, stride, dilation=1)
        assume(oD > 0)
        oH = pool_output_shape(iH, kernel, padding, stride, dilation=1)
        assume(oH > 0)
        oW = pool_output_shape(iW, kernel, padding, stride, dilation=1)
        assume(oW > 0)

        X_nchw = np.ascontiguousarray(X.transpose([0, 2, 3, 4, 1]))

        qX = torch.quantize_per_tensor(torch.from_numpy(X_nchw), scale=scale,
                                       zero_point=zero_point, dtype=torch_type).permute([0, 4, 1, 2, 3])
        X = qX.dequantize()

        # Run reference on int_repr + round to avoid double rounding error.
        X_ref = torch.nn.functional.avg_pool3d(
            X, kernel_size=kernel, stride=stride, padding=padding,
            ceil_mode=ceil_mode, count_include_pad=count_include_pad, divisor_override=divisor_override)

        self.assertTrue(qX.stride() != sorted(qX.stride()))
        ops_under_test = {
            "nn.functional": torch.nn.functional.avg_pool3d,
            "nn.quantized.functional": torch.nn.quantized.functional.avg_pool3d,
            "ao.nn.quantized.functional": torch.ao.nn.quantized.functional.avg_pool3d,
        }
        error_message = r"Results are off for {}:\n\tExpected:\n{}\n\tGot:\n{}"
        for name, op in ops_under_test.items():
            X_hat = op(qX, kernel_size=kernel, stride=stride, padding=padding, ceil_mode=ceil_mode,
                       count_include_pad=count_include_pad, divisor_override=divisor_override)
            self.assertTrue(X_hat.stride() != sorted(X_hat.stride()))
            qX_ref = torch.quantize_per_tensor(X_ref, scale=X_hat.q_scale(), zero_point=X_hat.q_zero_point(),
                                               dtype=torch_type)

            self.assertEqual(qX_ref.int_repr().to(torch.double), X_hat.int_repr().to(torch.double), atol=1.0, rtol=0,
                             msg=error_message.format(name, qX_ref.int_repr(), X_hat.int_repr()))
            self.assertEqual(scale, X_hat.q_scale(),
                             msg=error_message.format(name + '.scale', scale, X_hat.q_scale()))
            self.assertEqual(zero_point, X_hat.q_zero_point(),
                             msg=error_message.format(name + '.zero_point', scale,
                             X_hat.q_zero_point()))

    """Tests adaptive average pool operation on NHWC quantized tensors."""
    def test_adaptive_avg_pool2d_nhwc(self):
        side_lens = (range(1, 10))
        dim_lens = (range(3, 4))
        torch_type = torch.qint8
        zero_points = (0, 1)
        combined = [side_lens, dim_lens, zero_points]
        test_cases = itertools.product(*combined)
        for test_case in test_cases:
            output_size_h = random.randint(1, 10)
            output_size_w = random.randint(1, 10)
            side_len, dim_len, zero_point = test_case
            shapes = [side_len] * dim_len
            X, X_scale, X_zero_point = \
                _get_random_tensor_and_q_params(shapes, 1.0, zero_point)
            X = np.array(X)
            scale = 1
            H, W = X.shape[-2:]
            output_size_h = output_size_h if (output_size_h <= H) else H
            output_size_w = output_size_w if (output_size_w <= W) else W
            if output_size_h == output_size_w:
                output_size = output_size_h
            else:
                output_size = (output_size_h, output_size_w)

            if X.shape[1] < 176:
                X = np.repeat(X, 176 / X.shape[1], 1)

            if X.ndim == 4:
                X_nchw = np.ascontiguousarray(X.transpose([0, 2, 3, 1]))
                X = torch.from_numpy(X_nchw).permute([0, 3, 1, 2])
                qX = torch.quantize_per_tensor(torch.from_numpy(X_nchw),
                                               scale=scale,
                                               zero_point=zero_point,
                                               dtype=torch_type).permute([0, 3, 1, 2])
            else:  # ndim == 3
                X_nchw = np.ascontiguousarray(X.transpose([1, 2, 0]))
                X = torch.from_numpy(X_nchw).permute([2, 0, 1])
                qX = torch.quantize_per_tensor(torch.from_numpy(X_nchw),
                                               scale=scale,
                                               zero_point=zero_point,
                                               dtype=torch_type).permute([2, 0, 1])

            # Run reference on int_repr + round to avoid double rounding error.
            X_ref = torch.nn.functional.adaptive_avg_pool2d(qX.int_repr().to(torch.double), output_size).round()

            self.assertTrue(qX.stride() != sorted(qX.stride()))

            ops_under_test = {
                "nn.functional": torch.nn.functional.adaptive_avg_pool2d,
                "nn.quantized.functional":
                    torch.nn.quantized.functional.adaptive_avg_pool2d,
                "ao.nn.quantized.functional":
                    torch.ao.nn.quantized.functional.adaptive_avg_pool2d,
            }
            error_message = r"Results are off for {}:\n\tExpected:\n{}\n\tGot:\n{}"
            for name, op in ops_under_test.items():
                X_hat = op(qX, output_size=output_size)
                self.assertTrue(X_hat.stride() != sorted(X_hat.stride()))
                self.assertEqual(X_ref, X_hat.int_repr(), atol=1.0, rtol=0,
                                 msg=error_message.format(name, X_ref, X_hat.int_repr()),
                                 exact_dtype=False)
                self.assertEqual(scale, X_hat.q_scale(),
                                 msg=error_message.format(name + '.scale', scale, X_hat.q_scale()))
                self.assertEqual(zero_point, X_hat.q_zero_point(),
                                 msg=error_message.format(name + '.zero_point', scale,
                                 X_hat.q_zero_point()))

    def test_adaptive_avg_pool(self):

        side_lens = (range(1, 10))
        dim_lens = (range(3, 5))
        torch_type = torch.qint8
        zero_points = (0, 1)
        combined = [side_lens, dim_lens, zero_points]
        test_cases = itertools.product(*combined)
        for test_case in test_cases:
            output_size_d = random.randint(1, 10)
            output_size_h = random.randint(1, 10)
            output_size_w = random.randint(1, 10)
            side_len, dim_len, zero_point = test_case
            shapes = [side_len] * dim_len
            X, X_scale, X_zero_point = \
                _get_random_tensor_and_q_params(shapes, 1.0, zero_point)
            X = np.array(X)
            scale = 1
            ndim = X.ndim
            dim_to_check = []
            if ndim <= 4:
                dim_to_check.append(2)
            if ndim >= 4:
                dim_to_check.append(3)

            D, H, W = X.shape[-3:]
            output_size_d = output_size_d if (output_size_d <= D) else D
            output_size_h = output_size_h if (output_size_h <= H) else H
            output_size_w = output_size_w if (output_size_w <= W) else W

            X = torch.from_numpy(X)
            qX = torch.quantize_per_tensor(X, scale=scale, zero_point=zero_point,
                                           dtype=torch_type)

            for dim in dim_to_check:
                if dim == 2:
                    if output_size_h == output_size_w:
                        output_size = output_size_h
                    else:
                        output_size = (output_size_h, output_size_w)
                elif dim == 3:
                    if output_size_d == output_size_h == output_size_w:
                        output_size = output_size_h
                    else:
                        output_size = (output_size_d, output_size_h, output_size_w)

                # Run reference on int_repr + round to avoid double rounding error.
                ref_op = getattr(torch.nn.functional, 'adaptive_avg_pool{}d'.format(dim))
                X_ref = ref_op(qX.int_repr().to(torch.float), output_size).round()

                ops_under_test = {
                    "nn.functional":
                        getattr(torch.nn.functional, 'adaptive_avg_pool{}d'.format(dim)),
                    "nn.quantized.functional":
                        getattr(torch.nn.quantized.functional, 'adaptive_avg_pool{}d'.format(dim)),
                    "ao.nn.quantized.functional":
                        getattr(torch.ao.nn.quantized.functional, 'adaptive_avg_pool{}d'.format(dim))
                }

                error_message = r"Results are off for {}:\n\tExpected:\n{}\n\tGot:\n{}"

                for name, op in ops_under_test.items():
                    # TODO: torch.cuda.is_available() should be swapped for a flag that checks if cudnn
                    # is enabled in the build when cudnn supports adaptive average pooling
                    devices = ["cpu", "cuda"] if (dim == 2 and torch.cuda.is_available()) else ["cpu"]
                    for device in devices:
                        qX_hat = op(qX.to(device=device), output_size=output_size)
                        self.assertEqual(
                            X_ref, qX_hat.int_repr(), atol=1.0,
                            rtol=0, msg=error_message.format(name, X_ref, qX_hat), exact_dtype=False)
                        self.assertEqual(
                            scale, qX_hat.q_scale(),
                            msg=error_message.format(name + '.scale', scale,
                                                     qX_hat.q_scale()))
                        self.assertEqual(
                            zero_point, qX_hat.q_zero_point(),
                            msg=error_message.format(name + '.zero_point', scale,
                                                     qX_hat.q_zero_point()))

    """Tests adaptive average pool operation on NHWC quantized tensors."""
    def test_adaptive_avg_pool3d_ndhwc(self):
        side_lens = (range(1, 10))
        dim_lens = (range(4, 5))
        torch_type = torch.qint8
        zero_point = 0
        combined = [side_lens, dim_lens]
        test_cases = itertools.product(*combined)
        for test_case in test_cases:
            output_size_d = random.randint(1, 10)
            output_size_h = random.randint(1, 10)
            output_size_w = random.randint(1, 10)
            side_len, dim_len = test_case
            shapes = [side_len] * dim_len
            X, X_scale, X_zero_point = \
                _get_random_tensor_and_q_params(shapes, 1.0, zero_point)
            X = np.array(X)
            scale = 1
            D, H, W = X.shape[-3:]
            output_size_d = output_size_d if (output_size_d <= D) else D
            output_size_h = output_size_h if (output_size_h <= H) else H
            output_size_w = output_size_w if (output_size_w <= W) else W
            if output_size_d == output_size_h == output_size_w:
                output_size = output_size_h
            else:
                output_size = (output_size_d, output_size_h, output_size_w)

            if X.shape[1] < 176:
                X = np.repeat(X, 176 / X.shape[1], 1)

            if X.ndim == 5:
                X_ncdhw = np.ascontiguousarray(X.transpose([0, 2, 3, 4, 1]))
                X = torch.from_numpy(X_ncdhw).permute([0, 4, 1, 2, 3])
                qX = torch.quantize_per_tensor(torch.from_numpy(X_ncdhw),
                                               scale=scale,
                                               zero_point=zero_point,
                                               dtype=torch_type).permute([0, 4, 1, 2, 3])
            else:  # ndim == 4
                X_ncdhw = np.ascontiguousarray(X.transpose([1, 2, 3, 0]))
                X = torch.from_numpy(X_ncdhw).permute([3, 0, 1, 2])
                qX = torch.quantize_per_tensor(torch.from_numpy(X_ncdhw),
                                               scale=scale,
                                               zero_point=zero_point,
                                               dtype=torch_type).permute([3, 0, 1, 2])

            # Run reference on int_repr + round to avoid double rounding error.
            X_ref = torch.nn.functional.adaptive_avg_pool3d(
                qX.int_repr().to(torch.double), output_size).round()

            self.assertTrue(qX.stride() != sorted(qX.stride()))

            ops_under_test = {
                "nn.functional": torch.nn.functional.adaptive_avg_pool3d,
                "nn.quantized.functional":
                    torch.nn.quantized.functional.adaptive_avg_pool3d,
                "ao.nn.quantized.functional":
                    torch.ao.nn.quantized.functional.adaptive_avg_pool3d,
            }
            error_message = r"Results are off for {}:\n\tExpected:\n{}\n\tGot:\n{}"
            for name, op in ops_under_test.items():
                X_hat = op(qX, output_size=output_size)
                self.assertTrue(X_hat.stride() != sorted(X_hat.stride()))
                self.assertEqual(X_ref, X_hat.int_repr(), atol=1.0, rtol=0,
                                 msg=error_message.format(name, X_ref, X_hat.int_repr()),
                                 exact_dtype=False)
                self.assertEqual(scale, X_hat.q_scale(),
                                 msg=error_message.format(name + '.scale', scale, X_hat.q_scale()))
                self.assertEqual(zero_point, X_hat.q_zero_point(),
                                 msg=error_message.format(name + '.zero_point', scale,
                                 X_hat.q_zero_point()))

    def test_qtopk(self):
        x_dims = [3, 4]  # Num elements in the shape
        sides = [3, 5]  # Side of the tensor generated
        dims = [0, 1, 2, 3]  # dimension over which to perform topk
        largest = [False, True]  # Return largest or smallest element
        sorted = [False, True]  # Return sorted or not
        dtypes = [torch.qint8, torch.quint8]
        is_nhwc = [False, True]  # Is input in the NHWC format?

        test_cases = itertools.product(x_dims, sides, dims, largest, sorted, dtypes, is_nhwc)
        k = 2
        for x_dim, side, dim, larg, sort, dtype, nhwc in test_cases:
            if nhwc and x_dim != 4:  # NHWC requires 4 dimensions
                continue
            if dim >= x_dim:  # Dimension to find top-k for should exist
                continue
            shape = [side] * x_dim
            X, scale, zp = _get_random_tensor_and_q_params(shape, 1.0, dtype)
            qX = torch.quantize_per_tensor(X, scale, zp, dtype)

            if nhwc:
                qX = qX.permute([0, 3, 1, 2])
                X = np.transpose(X, [0, 3, 1, 2])

            unquantized_out = torch.topk(qX.dequantize(), k, dim=dim, largest=larg, sorted=sort)

            values = torch.quantize_per_tensor(X, scale, zp, dtype)
            indices = torch.tensor(X).long()

            quantized_out = torch.topk(qX, k, dim=dim, largest=larg, sorted=sort)

            assert(len(unquantized_out) == len(quantized_out))
            torch.testing.assert_close(quantized_out[0].dequantize(), unquantized_out[0])
            torch.testing.assert_close(quantized_out[1], unquantized_out[1])

    """Tests quantize concatenation (both fused and not)."""
    @given(X=hu.tensor(shapes=hu.array_shapes(min_dims=3, max_dims=4,
                                              min_side=1, max_side=10),
                       qparams=hu.qparams()),
           num=st.integers(1, 4),
           dim=st.integers(1, 4),
           relu=st.booleans())
    def test_cat(self, X, num, dim, relu):
        tensors_q = []
        tensors_ref = []
        X, (scale, zero_point, torch_type) = X
        assume(dim < X.ndim)
        X = torch.from_numpy(X)
        new_shape = np.array(X.shape)
        new_shape[dim] = 0
        for idx in range(num):
            tensors_q.append(torch.quantize_per_tensor(X, scale, zero_point,
                                                       torch_type))
            tensors_ref.append(X)
            new_shape[dim] += tensors_ref[-1].shape[dim]

        cat_ref = torch.cat(tensors_ref, dim=dim)
        cat_ref = torch.quantize_per_tensor(cat_ref, scale, zero_point, torch_type)
        cat_ref = cat_ref.dequantize()

        if relu:
            cat_ref = F.relu(cat_ref)
            q_cat_op = torch.ops.quantized.cat_relu
            q_cat_out_op = torch.ops.quantized.cat_relu_out
        else:
            q_cat_op = torch.ops.quantized.cat
            q_cat_out_op = torch.ops.quantized.cat_out

        cat_q = q_cat_op(tensors_q, dim=dim, scale=scale,
                         zero_point=zero_point)
        cat_q = cat_q.dequantize()
        np.testing.assert_equal(cat_ref.numpy(), cat_q.numpy())

        cat_q_out = torch._empty_affine_quantized(
            list(new_shape), scale=scale,
            zero_point=zero_point, dtype=torch_type)
        q_cat_out_op(tensors_q, dim=dim, out=cat_q_out)
        cat_q_out = cat_q_out.dequantize()
        np.testing.assert_equal(cat_ref.numpy(), cat_q_out.numpy())

        # Test the cat on per-channel quantized tensor.
        ch_axis = 1
        scales = torch.from_numpy(np.array([1.0] * X.shape[ch_axis]))
        scales = scales.to(torch.float64)
        zero_points = torch.from_numpy(np.array([0] * X.shape[ch_axis]))
        zero_points = zero_points.to(torch.long)
        tensors_q[0] = torch.quantize_per_channel(
            X, scales, zero_points, axis=ch_axis, dtype=torch_type)
        with self.assertRaisesRegex(RuntimeError, "supported.*cat"):
            cat_q = q_cat_op(tensors_q, dim=ch_axis, scale=scale,
                             zero_point=zero_point)

    @given(X=hu.tensor(shapes=hu.array_shapes(min_dims=4, max_dims=4,
                                              min_side=5, max_side=10),
                       qparams=hu.qparams()),
           size=st.sampled_from((1, 3, 5, 10)),
           mode=st.sampled_from(("bilinear", "nearest", "nearest-exact")),
           scale_factor=st.sampled_from((None, 1.5, 2.0)),
           align_corners=st.sampled_from((True, False)),
           nhwc_layout=st.sampled_from((True, False)))
    def test_interpolate(self, X, size, mode, scale_factor, align_corners, nhwc_layout):
        """
        This test cover upsample_nearest2d and upsample_bilinear2d
        """
        X, (scale, zero_point, torch_type) = X

        if scale_factor is not None:
            size = None
        if mode in ("nearest", "nearest-exact"):
            align_corners = None

        if nhwc_layout:
            if X.shape[1] < 176:
                X = np.repeat(X, 176 / X.shape[1], 1)

            X_nchw = np.ascontiguousarray(X.transpose([0, 2, 3, 1]))
            X = torch.from_numpy(X_nchw).permute([0, 3, 1, 2])

            qX = torch.quantize_per_tensor(X, scale=scale, zero_point=zero_point,
                                           dtype=torch_type).permute([0, 3, 1, 2])
        else:
            X = torch.from_numpy(X)
            qX = torch.quantize_per_tensor(X, scale=scale, zero_point=zero_point,
                                           dtype=torch_type)

        X_ref = torch.nn.functional.interpolate(
            qX.int_repr().to(torch.float), size=size, scale_factor=scale_factor,
            mode=mode, align_corners=align_corners)

        ops_under_test = {
            "nn.functional": torch.nn.functional.interpolate,
            "nn.quantized.functional": torch.nn.quantized.functional.interpolate,
            "ao.nn.quantized.functional": torch.ao.nn.quantized.functional.interpolate,
        }
        error_message = r"Results are off for {}:\n\tExpected:\n{}\n\tGot:\n{}"
        for name, op in ops_under_test.items():
            qX_hat = op(qX, size=size, scale_factor=scale_factor,
                        mode=mode, align_corners=align_corners)
            self.assertEqual(X_ref, qX_hat.int_repr(), atol=1.0, rtol=0,
                             msg="{} results are off: qX_hat={} X_ref={}"
                             .format(name, qX_hat.int_repr(), X_ref),
                             exact_dtype=False)
            self.assertEqual(scale, qX_hat.q_scale(),
                             msg=error_message.format(name + '.scale', scale, qX_hat.q_scale()))
            self.assertEqual(zero_point, qX_hat.q_zero_point(),
                             msg=error_message.format(name + '.zero_point', scale,
                                                      qX_hat.q_zero_point()))

    @given(X=hu.tensor(shapes=hu.array_shapes(min_dims=5, max_dims=5,
                                              min_side=5, max_side=10),
                       qparams=hu.qparams()),
           size=st.sampled_from((1, 3, 5, 5, 10)),
           mode=st.sampled_from(("nearest", "nearest-exact")),
           scale_factor=st.sampled_from((None, 1.5, 2.0)),
           align_corners=st.sampled_from((True, False)),
           nhwc_layout=st.sampled_from((True, False)))
    def test_interpolate3d(self, X, size, mode, scale_factor, align_corners, nhwc_layout):
        """
        This test cover upsample_nearest3d
        """
        X, (scale, zero_point, torch_type) = X
        if scale_factor is not None:
            size = None

        align_corners = None

        if nhwc_layout:
            if X.shape[1] < 176:
                X = np.repeat(X, 176 / X.shape[1], 1)

            X_nchw = np.ascontiguousarray(X.transpose([0, 2, 3, 4, 1]))
            X = torch.from_numpy(X_nchw).permute([0, 4, 1, 2, 3])

            qX = torch.quantize_per_tensor(X, scale=scale, zero_point=zero_point,
                                           dtype=torch_type).permute([0, 4, 1, 2, 3])
        else:
            X = torch.from_numpy(X)
            qX = torch.quantize_per_tensor(X, scale=scale, zero_point=zero_point,
                                           dtype=torch_type)
        X_ref = torch.nn.functional.interpolate(
            qX.int_repr().to(torch.float), size=size, scale_factor=scale_factor,
            mode=mode, align_corners=align_corners)

        ops_under_test = {
            "nn.functional": torch.nn.functional.interpolate,
            "nn.quantized.functional": torch.nn.quantized.functional.interpolate,
            "ao.nn.quantized.functional": torch.ao.nn.quantized.functional.interpolate,
        }

        error_message = r"Results are off for {}:\n\tExpected:\n{}\n\tGot:\n{}"
        for name, op in ops_under_test.items():
            qX_hat = op(qX, size=size, scale_factor=scale_factor,
                        mode=mode, align_corners=align_corners)
            self.assertEqual(X_ref, qX_hat.int_repr(), atol=1.0, rtol=0,
                             msg="{} results are off: qX_hat={}, X_ref={}"
                             .format(name, qX_hat.int_repr(), X_ref), exact_dtype=False)
            self.assertEqual(scale, qX_hat.q_scale(),
                             msg=error_message.format(name + '.scale', scale, qX_hat.q_scale()))
            self.assertEqual(zero_point, qX_hat.q_zero_point(),
                             msg=error_message.format(name + '.zero_point', scale,
                                                      qX_hat.q_zero_point()))

    """Tests quantize concatenation (both fused and not)."""
    @given(X=hu.tensor(shapes=hu.array_shapes(min_dims=4, max_dims=4,
                                              min_side=1, max_side=10),
                       qparams=hu.qparams()),
           relu=st.booleans())
    def test_cat_nhwc(self, X, relu):
        # X is NHWC
        X, (scale, zero_point, torch_type) = X

        # Tile out X so # channels is > 64
        X = np.repeat(X, 70 / X.shape[3], 3)
        X = torch.from_numpy(np.ascontiguousarray(X))
        Y = X.clone()
        Y = torch.from_numpy(np.ascontiguousarray(Y))
        # We add a fast path in qcat: when inputs share the same scale and zero_point,
        # it will go direct memcpy instead of dequant-cat-quant.
        for scaleX, scaleY in ((scale, scale), (scale, scale * 1.1)):
            # Here, we quantize and get quantized tensors in NHWC for both dims and strides. The
            # permute switches it so that the tensor looks like NCHW but it laid out in memory as
            # NHWC.
            qX = torch.quantize_per_tensor(X, scaleX, zero_point, torch_type).permute([0, 3, 1, 2])
            qY = torch.quantize_per_tensor(Y, scaleY, zero_point, torch_type).permute([0, 3, 1, 2])

            ref = torch.cat([qX.dequantize(), qY.dequantize()], dim=1)
            if relu:
                ref[ref < 0] = 0.0
            ref = torch.quantize_per_tensor(ref, scale=scale, zero_point=zero_point, dtype=torch_type)

            if relu:
                out = torch.ops.quantized.cat_relu(
                    [qX, qY], dim=1, scale=scale, zero_point=zero_point)
            else:
                out = torch.ops.quantized.cat([qX, qY], dim=1, scale=scale, zero_point=zero_point)

            torch.testing.assert_close(out.dequantize(), ref.dequantize())
            self.assertNotEqual(out.stride(), sorted(out.stride()))

    @override_qengines
    def test_mean(self):
        scale_list = (1, 0.25)
        zero_point_list = (0, 2)
        shapes = ((4,), (4, 4), (4, 4, 4), (4, 4, 4, 4), (4, 4, 4, 4, 4))
        dtypes = (torch.quint8, torch.qint8)
        dims = ((), (-1,), (0,), (1,), (2,), (3,), (0, 1), (1, 2), (3, 4))
        test_cases = itertools.product(scale_list, zero_point_list, shapes, dtypes, dims)
        op = torch.mean
        for scale, zp, shape, dtype, dim in test_cases:
            if not all([d < len(shape) for d in dim]):
                continue
            X = torch.randn(*shape) * 10
            qX = torch.quantize_per_tensor(X, scale, zp, dtype)
            Y = op(qX.dequantize(), dim)
            Y = torch.quantize_per_tensor(Y, scale, zp, dtype).dequantize()
            qY = op(qX, dim)
            self.assertEqual(Y, qY.dequantize())

    @skipIfNoQNNPACK
    @given(keep=st.booleans())
    def test_quantized_mean_qnnpack(self, keep):
        with override_quantized_engine("qnnpack"):
            # using multiple of 4 sizes to satisfy pytorch_q8gavgpool_ukernel_up8xm__sse2() 4-byte alignment demand under ASAN
            in_dim = (4, 4, 4, 4)
            if keep:
                out_dim = (4, 4, 1, 1)
            else:
                out_dim = (4, 4)
            X = torch.ones(in_dim)
            Y = torch.ones(out_dim)
            XQ = torch.quantize_per_tensor(X, scale=0.2, zero_point=0, dtype=torch.quint8)
            YQ = torch.quantize_per_tensor(Y, scale=0.2, zero_point=0, dtype=torch.quint8)
            MQ = XQ.mean((2, 3), keepdim=keep)
            self.assertTrue(torch.equal(MQ, YQ))

    @override_qengines
    def test_std(self):
        scale_list = (1, 0.25)
        zero_point_list = (0, 2)
        shapes = ((4,), (4, 4), (4, 4, 4), (4, 4, 4, 4), (4, 4, 4, 4, 4))
        dtypes = (torch.quint8, torch.qint8)
        dims = ((), (-1,), (0,), (1,), (2,), (3,), (0, 1), (1, 2), (3, 4))
        unbiased_list = (True, False)
        keep_dim_list = (True, False)
        test_cases = itertools.product(scale_list, zero_point_list, shapes,
                                       dtypes, dims, unbiased_list, keep_dim_list)
        op = torch.std
        for scale, zp, shape, dtype, dim, unbiased, keep_dim in test_cases:
            if not all([d < len(shape) for d in dim]):
                continue
            X = torch.randn(*shape) * 10
            qX = torch.quantize_per_tensor(X, scale, zp, dtype)
            Y = op(qX.dequantize(), dim, unbiased, keep_dim)
            Y = torch.quantize_per_tensor(Y, scale, zp, dtype).dequantize()
            qY = op(qX, dim, unbiased, keep_dim)
            self.assertEqual(Y, qY.dequantize())

    """Tests the correctness of the quantized equal op."""
    @given(X=hu.tensor(shapes=hu.array_shapes(1, 5, 1, 5),
                       qparams=hu.qparams()),
           X2=hu.tensor(shapes=hu.array_shapes(1, 5, 1, 5),
                        qparams=hu.qparams()),
           X_per_channel=st.booleans(),
           X2_per_channel=st.booleans())
    def test_equal(self, X, X2, X_per_channel, X2_per_channel):
        X, X_params = X
        (scale, zero_point, torch_type) = X_params
        X2, X2_params = X2
        (scale2, zero_point2, torch_type2) = X2_params

        X = torch.from_numpy(X)
        if X_per_channel:
            X_scheme = 'per_channel'
            channels = X.shape[-1]
            qX = torch.quantize_per_channel(
                X,
                scales=torch.tensor([scale] * channels),
                zero_points=torch.tensor([zero_point] * channels),
                dtype=torch_type,
                axis=X.ndim - 1)
        else:
            X_scheme = 'per_tensor'
            qX = torch.quantize_per_tensor(X, scale=scale, zero_point=zero_point,
                                           dtype=torch_type)
        X2 = torch.from_numpy(X2)
        if X2_per_channel:
            X2_scheme = 'per_channel'
            channels = X2.shape[-1]
            qX2 = torch.quantize_per_channel(
                X2,
                scales=torch.tensor([scale2] * channels),
                zero_points=torch.tensor([zero_point2] * channels),
                dtype=torch_type2,
                axis=X2.ndim - 1)
        else:
            X2_scheme = 'per_tensor'
            qX2 = torch.quantize_per_tensor(X2, scale=scale2, zero_point=zero_point2,
                                            dtype=torch_type2)

        def equal_ref(qX, qX2):
            if qX.qscheme() != qX2.qscheme():
                return False
            if qX.shape != qX2.shape:
                return False
            if qX.dtype != qX2.dtype:
                return False
            if qX.qscheme() == torch.per_tensor_affine:
                if qX.q_scale() != qX2.q_scale():
                    return False
                if qX.q_zero_point() != qX2.q_zero_point():
                    return False
            elif qX.qscheme() == torch.per_channel_affine:
                if (qX.q_per_channel_scales() !=
                   qX2.q_per_channel_scales()).any():
                    return False
                if (qX.q_per_channel_zero_points() !=
                   qX2.q_per_channel_zero_points()).any():
                    return False
            else:
                raise NotImplementedError("Don't know what to do with",
                                          qX.qscheme())
            if (qX.int_repr().to(float) != qX2.int_repr().to(float)).any():
                return False
            return True

        self.assertEqual(qX.equal(qX), equal_ref(qX, qX))
        self.assertEqual(qX.equal(qX2), equal_ref(qX, qX2))

    @skipIfNoFBGEMM
    def test_group_norm(self):
        # hypothesis is flaky for this test, create test cases manually
        batches_list = (1, 7)
        num_groups_list = (1, 4)
        channels_per_groups = (1, 36, 72)
        elements_per_channels = (8, 128, 1024)
        torch_types = (torch.qint8, torch.quint8)
        y_scales = (0.1, 4.23)
        y_zero_points = (0, 1)
        channels_last_list = [True, False]
        affine_list = [True, False]
        combined = [batches_list, num_groups_list, channels_per_groups, elements_per_channels,
                    torch_types, y_scales, y_zero_points, channels_last_list, affine_list]
        test_cases = itertools.product(*combined)

        with override_quantized_engine("fbgemm"):
            for test_case in test_cases:

                batches, num_groups, channels_per_group, elements_per_channel, \
                    torch_type, Y_scale, Y_zero_point, channels_last, \
                    affine = test_case
                num_channels = num_groups * channels_per_group
                # minimum rank for channels_last
                shapes = (batches, num_channels, elements_per_channel, 1)

                # In the FP kernel, sums and sums of squares are calculated in floating point.
                # In the int8 and uint8 versions of the quantized kernel, they are
                # calculated in integer arithmetic (which is exact).
                # Because of this, the numerics do not always match exactly which is
                # expected and acceptable. We do the following to allow this failure
                # in this test:
                # 1. do not use Hypothesis to generate the input tensor.  Hypothesis
                #    favors homogeneous inputs in its search strategies which isn't
                #    representative of the inputs we care about, and tends to maximize
                #    this particular numerics difference.
                # 2. allow a small % of off by Y_scale errors.  Even when the
                #    variance of the input is high, there can be off by one errors
                #    in the result if the input value happens to fall exactly on
                #    the bin boundary of the output scale.
                #
                # If we want the numerics to match we could switch to calculating
                # mean+var in floating point in the future, at the cost of speed.
                X, X_scale, X_zero_point = \
                    _get_random_tensor_and_q_params(shapes, 1.0, torch_type)

                # Initialize the weights non-randomly for reproducibility
                if affine:
                    weight = torch.ones(num_channels).float() * 0.5
                    bias = torch.ones(num_channels).float()
                    for i in range(num_channels):
                        weight[i] *= i
                        bias[i] *= i
                else:
                    weight = None
                    bias = None

                eps = 0.001

                qX = torch.quantize_per_tensor(X, X_scale, X_zero_point, torch_type)
                if channels_last:
                    qX = qX.contiguous(memory_format=torch.channels_last)
                dqX = qX.dequantize()

                # Enforce non-homogeneous inputs
                for batch_idx in range(batches):
                    for group_idx in range(num_groups):
                        ch_start = group_idx * channels_per_group
                        ch_end = ch_start + channels_per_group
                        group_vals = dqX[batch_idx][ch_start:ch_end]
                        assume(
                            float(torch.unique(group_vals).shape[0]) / group_vals.numel() > 0.001
                            or group_vals.numel() < 5)

                qY = torch.ops.quantized.group_norm(qX, num_groups, weight, bias, eps, Y_scale, Y_zero_point)

                dqY_hat = F.group_norm(dqX, num_groups=num_groups, weight=weight, bias=bias, eps=eps)
                qY_hat = torch.quantize_per_tensor(dqY_hat, Y_scale, Y_zero_point, torch_type)

                # Due to the numerics difference mentioned above between calculating
                # the variance in float vs int, the results can still be slightly
                # different.
                dqY = qY.dequantize()
                dqY_hat = qY_hat.dequantize()
                diff = dqY - dqY_hat

                # off-by-one errors are magnitude of Y_scale
                num_diff = torch.sum(diff > Y_scale * 1.0001)
                pct_diff = float(num_diff) / (diff.numel() + 1e-5)
                num_diff_off_by_one = torch.sum((diff > 0) * (diff <= Y_scale))
                pct_diff_off_by_one = float(num_diff_off_by_one) / (diff.numel() + 1e-5)

                self.assertTrue(pct_diff < 1e-6)
                self.assertTrue(pct_diff_off_by_one < 0.01)

    @skipIfNoFBGEMM
    def test_instance_norm(self):
        max_sides = (4, 5)
        shape_list = ([2, 2, 2, 2], [8, 8, 8, 8], [11, 11, 11, 11])
        torch_types = (torch.qint8, torch.quint8)
        y_scales = (0.1, 4.23)
        y_zero_points = (0, 1)
        channels_last_list = (True, False)
        affine_list = (True, False)
        combined = [shape_list, torch_types, y_scales, y_zero_points, channels_last_list, affine_list]
        test_cases_product = itertools.product(*combined)
        test_cases = list(test_case for test_case in test_cases_product)
        # add just one test case to test overflow
        test_cases.append([
            [1, 4, 224, 224, 160],  # shape,
            torch.qint8,  # torch_type
            0.1,  # scale
            0,  # zero_point
            False,   # channels_last
            True,  # affine
        ])
        with override_quantized_engine("fbgemm"):
            for test_case in test_cases:

                shapes, torch_type, Y_scale, Y_zero_point, channels_last, affine = test_case
                if channels_last and shapes.__len__() >= 5:
                    # required rank 4 tensor to use channels_last format
                    continue

                # In the FP kernel, sums and sums of squares are calculated in floating point.
                # In the int8 and uint8 versions of the quantized kernel, they are
                # calculated in integer arithmetic (which is exact).
                # Because of this, the numerics do not always match exactly which is
                # expected and acceptable. We do the following to allow this failure
                # in this test:
                # 1. do not use Hypothesis to generate the input tensor.  Hypothesis
                #    favors homogeneous inputs in its search strategies which isn't
                #    representative of the inputs we care about, and tends to maximize
                #    this particular numerics difference.
                # 2. allow a small % of off by Y_scale errors.  Even when the
                #    variance of the input is high, there can be off by one errors
                #    in the result if the input value happens to fall exactly on
                #    the bin boundary of the output scale.
                #
                # If we want the numerics to match we could switch to calculating
                # mean+var in floating point in the future, at the cost of speed.
                X, X_scale, X_zero_point = \
                    _get_random_tensor_and_q_params(shapes, 1.0, torch_type)

                num_channels = shapes[1]
                if affine:
                    weight = torch.rand(num_channels).float() * 0.5
                    bias = torch.rand(num_channels).float()
                    for i in range(num_channels):
                        weight[i] *= i
                        bias[i] *= i
                else:
                    weight = None
                    bias = None
                eps = 0.001

                qX = torch.quantize_per_tensor(X, X_scale, X_zero_point, torch_type)
                if channels_last:
                    qX = qX.contiguous(memory_format=torch.channels_last)
                dqX = qX.dequantize()

                # Enforce non-homogeneous inputs
                batches = shapes[0]
                for batch_idx in range(batches):
                    for ch_idx in range(num_channels):
                        ch_vals = dqX[batch_idx][ch_idx]
                        assume(
                            float(torch.unique(ch_vals).shape[0]) / ch_vals.numel() > 0.01
                            or ch_vals.numel() < 5 or ch_vals.numel() > 25600)

                qY = torch.ops.quantized.instance_norm(qX, weight, bias, eps, Y_scale, Y_zero_point)

                dqY_hat = F.instance_norm(dqX, weight=weight, bias=bias, eps=eps)
                qY_hat = torch.quantize_per_tensor(dqY_hat, Y_scale, Y_zero_point, torch_type)

                # Due to the numerics difference mentioned above between calculating
                # the variance in float vs int, the results can still be slightly
                # different.
                dqY = qY.dequantize()
                dqY_hat = qY_hat.dequantize()
                diff = dqY - dqY_hat

                # off-by-one errors are magnitude of Y_scale
                num_diff = torch.sum(diff > Y_scale * 1.0001)
                pct_diff = float(num_diff) / (diff.numel() + 1e-5)
                num_diff_off_by_one = torch.sum((diff > 0) * (diff <= Y_scale))
                pct_diff_off_by_one = float(num_diff_off_by_one) / (diff.numel() + 1e-5)

                self.assertTrue(pct_diff < 1e-6)
                self.assertTrue(pct_diff_off_by_one < 0.01)

    @skipIfNoFBGEMM
    def test_batch_norm_relu(self):
        # hypothesis too slow for this test, create test cases manually
        max_sides = (2, 3, 4, 5)
        side_lens = (1, 8, 11)
        torch_types = (torch.qint8, torch.quint8)
        combined = [max_sides, side_lens, torch_types]
        test_cases = itertools.product(*combined)

        with override_quantized_engine("fbgemm"):
            for test_case in test_cases:
                max_side, side_len, torch_type = test_case
                Y_zero_point = 1
                Y_scale = 0.5

                shapes = [side_len] * max_side
                X, scale_x, zero_point_x = \
                    _get_random_tensor_and_q_params(shapes, 1.0, torch_type)
                dtype_x = torch_type

                c = X.shape[1]
                mean = torch.rand(c).float()
                var = torch.rand(c).float()
                weight = torch.rand(c).float()
                bias = torch.rand(c).float()
                eps = 0.001
                qx = torch.quantize_per_tensor(X, scale_x, zero_point_x, dtype_x)
                if len(X.shape) == 2 or len(X.shape) == 3:
                    qy = torch.ops.quantized.batch_norm1d_relu(
                        qx, weight, bias, mean, var, eps, Y_scale, Y_zero_point)
                elif len(X.shape) == 4:
                    qy = torch.ops.quantized.batch_norm2d_relu(
                        qx, weight, bias, mean, var, eps, Y_scale, Y_zero_point)
                else:
                    qy = torch.ops.quantized.batch_norm3d_relu(
                        qx, weight, bias, mean, var, eps, Y_scale, Y_zero_point)


                float_ref = F.batch_norm(qx.dequantize(), weight=weight, bias=bias,
                                         running_mean=mean, running_var=var,
                                         training=False, momentum=0, eps=eps).numpy()

                float_ref_relu = float_ref.copy()
                float_ref_relu[float_ref < 0] = 0
                quantize_ref = torch.quantize_per_tensor(
                    torch.from_numpy(float_ref_relu), Y_scale, Y_zero_point, dtype_x)
                self.assertEqual(
                    qy.int_repr().numpy(),
                    quantize_ref.int_repr().numpy(),
                    msg="{} vs {}".format(qy, quantize_ref))

    @skipIfNoFBGEMM
    def test_batch_norm(self):
        # hypothesis too slow for this test, create test cases manually
        max_sides = (2, 3, 4, 5)
        side_lens = (1, 8, 11)
        torch_types = (torch.qint8, torch.quint8)
        combined = [max_sides, side_lens, torch_types]
        test_cases = itertools.product(*combined)

        with override_quantized_engine("fbgemm"):
            for test_case in test_cases:
                max_side, side_len, torch_type = test_case
                Y_zero_point = 1
                Y_scale = 0.5

                shapes = [side_len] * max_side
                X, scale_x, zero_point_x = \
                    _get_random_tensor_and_q_params(shapes, 1.0, torch_type)
                dtype_x = torch_type

                c = X.shape[1]
                mean = torch.rand(c).float()
                var = torch.rand(c).float()
                weight = torch.rand(c).float()
                bias = torch.rand(c).float()
                eps = 0.001
                qx = torch.quantize_per_tensor(X, scale_x, zero_point_x, dtype_x)
                if len(X.shape) == 2 or len(X.shape) == 3:
                    qy = torch.ops.quantized.batch_norm1d(
                        qx, weight, bias, mean, var, eps, Y_scale, Y_zero_point)
                elif len(X.shape) == 4:
                    qy = torch.ops.quantized.batch_norm2d(
                        qx, weight, bias, mean, var, eps, Y_scale, Y_zero_point)
                elif len(X.shape) == 5:
                    qy = torch.ops.quantized.batch_norm3d(
                        qx, weight, bias, mean, var, eps, Y_scale, Y_zero_point)

                float_ref = F.batch_norm(qx.dequantize(), weight=weight, bias=bias,
                                         running_mean=mean, running_var=var, training=False,
                                         momentum=0, eps=eps)
                quantize_ref = torch.quantize_per_tensor(float_ref, Y_scale, Y_zero_point, dtype_x)
                self.assertEqual(
                    qy.int_repr().numpy(), quantize_ref.int_repr().numpy(),
                    msg="{} vs {}".format(qy, quantize_ref))

    @override_qengines
    def test_empty_batch(self):
        scale = 1.0
        zero_point = 0
        X = torch.ones((0, 2, 4, 4), dtype=torch.float32)
        qX = torch.quantize_per_tensor(X, scale=scale, zero_point=zero_point,
                                       dtype=torch.quint8)

        # upsample_nearest2d
        qY = torch.nn.functional.upsample_nearest(qX, scale_factor=2)
        np.testing.assert_equal(qY.size(), (0, 2, 8, 8),
                                "Quantized upsample_nearsest2d with batch size 0 failed.")

        # relu
        qY = torch.nn.functional.relu(qX)
        np.testing.assert_equal(qY.size(), qX.size(),
                                "Quantized relu with batch size 0 failed.")

        # tanh
        qY = torch.tanh(qX)
        np.testing.assert_equal(qY.size(), qX.size(),
                                "Quantized tanh with batch size 0 failed.")
        # sigmoid
        qY = torch.sigmoid(qX)
        np.testing.assert_equal(qY.size(), qX.size(),
                                "Quantized sigmoid with batch size 0 failed.")

        # interpolate
        op = torch.ao.nn.quantized.functional.interpolate
        for mode in ["nearest", "bilinear", "nearest-exact"]:
            qY = op(qX, scale_factor=2, mode=mode)
            np.testing.assert_equal(qY.size(), (0, 2, 8, 8),
                                    "Quantized interpolate with batch size 0 failed.")

        # avg_pool
        kernel = (2, 2)
        stride = (1, 1)
        padding = (0, 0)
        op = torch.ao.nn.quantized.functional.avg_pool2d
        qY = op(qX, kernel, stride, padding)
        np.testing.assert_equal(qY.size(), (0, 2, 3, 3),
                                "Quantized avg_pool2d with batch size 0 failed.")

        # adaptive_avg_pool
        op = torch.ao.nn.quantized.functional.adaptive_avg_pool2d
        qY = op(qX, (3, 3))
        np.testing.assert_equal(qY.size(), (0, 2, 3, 3),
                                "Quantized adaptive_avg_pool2d with batch size 0 failed.")

        # max_pool
        dilation = (1, 1)
        qY = torch.ops.quantized.max_pool2d(qX, kernel, stride, padding, dilation, ceil_mode=False)
        oH = pool_output_shape(4, 2, 0, 1, 1)
        oW = pool_output_shape(4, 2, 0, 1, 1)
        np.testing.assert_equal(qY.size(), (0, 2, oH, oW),
                                "Quantized maxpool2d with batch size 0 failed.")

        # hardtanh
        qY = torch.ao.nn.quantized.functional.hardtanh(qX, -1, 6)
        np.testing.assert_equal(qY.size(), qX.size(),
                                "Quantized hardtanh with batch size 0 failed.")

        # mul
        qY = torch.ops.quantized.mul(qX, qX, 1.0, 0)
        np.testing.assert_equal(qY.size(), qX.size(),
                                "Quantized mul with batch size 0 failed.")
        # add
        qY = torch.ops.quantized.add(qX, qX, 1.0, 0)
        np.testing.assert_equal(qY.size(), qX.size(),
                                "Quantized addition with batch size 0 failed.")

        # conv
        w = torch.randn((2, 2, 2, 2), dtype=torch.float)
        qw = torch.quantize_per_tensor(w, scale=1.0, zero_point=0, dtype=torch.qint8)
        bias_float = torch.ones(2, dtype=torch.float)
        strides = [1, 1]
        pads = [0, 0]
        dilations = [1, 1]

        w_packed = torch.ops.quantized.conv2d_prepack(qw, bias_float, strides, pads, dilations, 1)
        result = torch.ops.quantized.conv2d(qX, w_packed, 1.0, 0)
        self.assertEqual(result.shape, (0, 2, 3, 3))

        # linear
        X = torch.ones((0, 2), dtype=torch.float32)
        qX = torch.quantize_per_tensor(X, scale=scale, zero_point=zero_point,
                                       dtype=torch.quint8)
        w = torch.randn((2, 2), dtype=torch.float)
        qw = torch.quantize_per_tensor(w, scale=1.0, zero_point=0, dtype=torch.qint8)
        w_packed = torch.ops.quantized.linear_prepack(qw, bias_float)
        result = torch.ops.quantized.linear(qX, w_packed, 1.0, 0)
        self.assertEqual(result.shape, (0, 2))

        # dynamic linear
        result = torch.ops.quantized.linear_dynamic(X, w_packed)
        self.assertEqual(result.shape, (0, 2))

    @override_qengines
    def test_linear_bias_unpack(self):
        """
        Verifies the correctness of bias() and unpack() API for LinearPackedParamBase.
        """
        bias_float = torch.ones(2, dtype=torch.float)
        w = torch.randn((2, 2), dtype=torch.float)
        qw = torch.quantize_per_tensor(w, scale=1.0, zero_point=0, dtype=torch.qint8)
        w_packed = torch.ops.quantized.linear_prepack(qw, bias_float)
        # test bias()
        self.assertEqual(w_packed.bias(), bias_float)
        # test unpack()
        self.assertEqual(w_packed.unpack()[0], qw)

    def test_advanced_indexing(self):
        """
        Verifies that the x[:, [0], :, :] syntax works for quantized tensors.
        """
        for dtype in (torch.qint8, torch.quint8, torch.qint32):
            scale = 0.1
            zp = 0
            x_q = torch.quantize_per_tensor(
                torch.randn(1, 4, 4, 4), scale, zp, dtype)
            # reference
            x_fp32 = x_q.dequantize()

            # single dim, single index
            x_q_s1 = x_q[:, [0], :, :]
            x_fp32_s1 = x_fp32[:, [0], :, :]
            x_fp32_s1_ref = \
                torch.quantize_per_tensor(x_fp32_s1, scale, zp, dtype)
            self.assertEqual(x_q_s1, x_fp32_s1_ref)

            # multiple dim, single index
            x_q_s2 = x_q[:, [0], [2], :]
            x_fp32_s2 = x_fp32[:, [0], [2], :]
            x_fp32_s2_ref = \
                torch.quantize_per_tensor(x_fp32_s2, scale, zp, dtype)
            self.assertEqual(x_q_s2, x_fp32_s2_ref)

            # single dim, multiple indices
            x_q_s3 = x_q[:, [2, 0, 1], :, :]
            x_fp32_s3 = x_fp32[:, [2, 0, 1], :, :]
            x_fp32_s3_ref = \
                torch.quantize_per_tensor(x_fp32_s3, scale, zp, dtype)
            self.assertEqual(x_q_s3, x_fp32_s3_ref)

            # multiple dim, multiple indices
            x_q_s4 = x_q[:, [2, 0, 1], :, [1]]
            x_fp32_s4 = x_fp32[:, [2, 0, 1], :, [1]]
            x_fp32_s4_ref = \
                torch.quantize_per_tensor(x_fp32_s4, scale, zp, dtype)
            self.assertEqual(x_q_s4, x_fp32_s4_ref)

    @override_qengines
    def test_custom_module_lstm(self):
        qengine = torch.backends.quantized.engine

        batch_size = 4
        seq_len = 8
        input_size = 12

        hidden_size = 8
        num_layers = 2

        dropout = 0  # This is not supported

        Bias = [False, True]
        Batch_first = [False, True]
        Bidirectional = [False, True]

        dtype = np.uint8
        qtype = torch.quint8

        x = np.random.randn(seq_len, batch_size, input_size)
        scale, zero_point = _calculate_dynamic_qparams(x, dtype=dtype)
        x = torch.from_numpy(x).to(torch.float)
        qx = torch.quantize_per_tensor(x, scale=scale, zero_point=zero_point,
                                       dtype=qtype)
        x = qx.dequantize()

        with torch.no_grad():
            for bias, batch_first, bidirectional in itertools.product(
                    Bias, Batch_first, Bidirectional):
                # Assume 12dB is sufficient for functional equivalence
                # Without the bias, linear performs poorly
                min_power = 10 if bias else 5
                max_mse = 5e-6 if bias else 5e-1

                if batch_first:
                    x = x.reshape(batch_size, seq_len, input_size)
                    qx = qx.reshape(batch_size, seq_len, input_size)
                else:
                    x = x.reshape(seq_len, batch_size, input_size)
                    qx = qx.reshape(seq_len, batch_size, input_size)

                lstm = torch.nn.Sequential(
                    torch.nn.LSTM(input_size, hidden_size,
                                  num_layers=num_layers,
                                  bias=bias, batch_first=batch_first,
                                  dropout=dropout,
                                  bidirectional=bidirectional))
                lstm.eval()
                y_ref = lstm(x)

                # Prepare
                lstm.qconfig = torch.ao.quantization.get_default_qconfig(qengine)
                lstm_prepared = torch.ao.quantization.prepare(lstm)
                self.assertTrue(hasattr(lstm_prepared[0], 'layers'))
                self.assertEqual(num_layers, len(lstm_prepared[0].layers))
                assert type(lstm_prepared[0]) == torch.nn.quantizable.LSTM

                # Calibrate
                y = lstm_prepared(x)
                self.assertEqual(y_ref, y)

                # Quantize
                lstm_quantized = torch.ao.quantization.convert(lstm_prepared)
                assert type(lstm_quantized[0]) == torch.nn.quantized.LSTM
                qy = lstm_quantized(qx)

                snr = _snr(y, qy)
                snr = [snr[0]] + snr[1]

                for signal, mse, power in snr:
                    self.assertTrue(
                        power > min_power or mse < max_mse,
                        msg=(f"Error is too high: SNR(dB): {power}, "
                             f"Signal: {signal}, MSE: {mse}"))

                # Trace
                jit_qmodule = torch.jit.trace(lstm_quantized, qx)

                # Script
                jit_qmodule = torch.jit.script(lstm_quantized)

    @override_qengines
    def test_custom_module_multi_head_attention(self):
        class MultiheadAttentionModel(torch.nn.Module):
            def __init__(self, *args, **kwargs):
                super(MultiheadAttentionModel, self).__init__()
                self.layer = torch.nn.MultiheadAttention(*args, **kwargs)

            def forward(
                self,
                query,
                key,
                value,
                key_padding_mask: Optional[torch.Tensor] = None,
                need_weights: bool = True,
                attn_mask: Optional[torch.Tensor] = None,
            ):
                return self.layer(query, key, value, key_padding_mask, need_weights, attn_mask)

        qengine = torch.backends.quantized.engine

        min_power = 30
        max_mse = 2

        num_heads = 16
        batch_size = 4
        target_seq_length = 128
        source_seq_length = 64
        qembed_dim = 512  # Must be divisible by the number of heads
        kembed_dim = 128
        vembed_dim = 256

        dropout = 0.0  # This is not supported

        Bias = [False, True]
        Add_bias_kv = [False, True]
        Add_zero_attn = [False, True]

        dtype = np.uint8
        qtype = torch.quint8

        for kdim, vdim in ((kembed_dim, vembed_dim), (None, None)):
            fp_data = [
                torch.randn(target_seq_length, batch_size, qembed_dim),  # Q
                torch.randn(source_seq_length, batch_size,
                            qembed_dim if kdim is None else kembed_dim),  # K
                torch.randn(source_seq_length, batch_size,
                            qembed_dim if vdim is None else vembed_dim)   # V
            ]

            q_data = []
            reduce_range = (qengine in ('x86', 'fbgemm', 'onednn'))
            for idx, x in enumerate(fp_data):
                scale, zero_point = _calculate_dynamic_qparams(
                    x, dtype=dtype, reduce_range=reduce_range)
                x = x.to(torch.float)
                qx = torch.quantize_per_tensor(x, scale=scale,
                                               zero_point=zero_point, dtype=qtype)
                q_data.append(qx)

                # Dequantize the data back for reference
                fp_data[idx] = qx.dequantize()

            with torch.no_grad():
                for bias, add_bias_kv, add_zero_attn in itertools.product(
                        Bias, Add_bias_kv, Add_zero_attn):
                    mha = MultiheadAttentionModel(qembed_dim, num_heads, dropout,
                                                  bias, add_bias_kv, add_zero_attn,
                                                  kdim=kdim, vdim=vdim)
                    mha.eval()

                    # Prepare
                    if qengine_is_onednn():
                        # `reduce_range` is False by default for ONEDNN backend
                        # but the test fails on earlier CPUs without VNNI.
                        # So we use a default qconfig with `reduce_range=True` here
                        mha.qconfig = torch.ao.quantization.get_default_qconfig()
                    else:
                        mha.qconfig = torch.ao.quantization.get_default_qconfig(qengine)
                    mha_prepared = torch.ao.quantization.prepare(
                        mha)

                    # Calibrate
                    y = mha_prepared(*fp_data)
                    y_ref = mha(*fp_data)
                    # Check the result of the prepare
                    self.assertEqual(y_ref[0], y[0])  # Attention
                    self.assertEqual(y_ref[1], y[1])  # Weight

                    # Quantize
                    mha_quantized = torch.ao.quantization.convert(mha_prepared)
                    qy = mha_quantized(*q_data)

                    # Reference result
                    mha.layer = mha_quantized.layer.dequantize()
                    y_ref = mha(*fp_data)

                    snr = _snr(y, qy)
                    for signal, mse, power in snr:
                        self.assertTrue(
                            power > min_power or mse < max_mse,
                            msg=(f"Error is too high: SNR(dB): {power}, "
                                 f"Signal: {signal}, MSE: {mse}; "
                                 f"Run with bias={bias}, "
                                 f"add_bias_kv={add_bias_kv}, "
                                 f"add_zero_attn={add_zero_attn}"))

                    # Verify the result is scriptable
                    mha_quantized_scripted = torch.jit.script(mha_quantized)


class TestDynamicQuantizedOps(TestCase):
    """Tests the correctness of the dynamic quantized linear and linear_relu op."""
    @override_qengines
    @given(
        batch_size=st.integers(1, 4),
        input_channels=st.integers(16, 32),
        output_channels=st.integers(4, 8),
        use_bias=st.booleans(),
        use_relu=st.booleans(),
        use_multi_dim_input=st.booleans(),
        use_channelwise=st.booleans(),
        reduce_range=st.booleans())
    def test_qlinear(self, batch_size, input_channels, output_channels,
                     use_bias, use_relu, use_multi_dim_input, use_channelwise, reduce_range):
        if torch.backends.quantized.engine == 'qnnpack':
            reduce_range = False

        qlinear_prepack = torch.ops.quantized.linear_prepack
        if use_relu:
            qlinear_dynamic = torch.ops.quantized.linear_relu_dynamic
        else:
            qlinear_dynamic = torch.ops.quantized.linear_dynamic

        if use_multi_dim_input:
            batch_size *= 3  # Test the multi-dim input tensor

        X_scale = 1.0
        X_zp = 0
        X_value_min = 0
        X_value_max = 255
        if reduce_range:
            X_value_max = 127
        X_q0 = np.round(np.random.rand(batch_size, input_channels) *
                        (X_value_max - X_value_min) + X_value_min).astype(np.uint8)
        X_q0[0, 0] = X_value_min
        X_q0[0, 1] = X_value_max

        # W_scale = 1.0
        # W_zp = 0
        W_scales = np.ones(output_channels)
        W_zps = np.zeros(output_channels).astype(np.int)
        W_value_min = -128
        W_value_max = 127
        W_q0 = np.round(
            np.random.rand(output_channels, input_channels)
            * (W_value_max - W_value_min)
            + W_value_min
        ).astype(np.int8)
        W_q0[0, 0] = W_value_min
        W_q0[1, 0] = W_value_max

        b_value_min = -10
        b_value_max = 10
        b_q0 = np.round(
            np.random.rand(output_channels) *
            (b_value_max - b_value_min) + b_value_min
        ).astype(np.int32) if use_bias else None

        if torch.backends.quantized.engine in ('x86', 'fbgemm', 'onednn'):
            avoid_vpmaddubsw_overflow_linear(
                batch_size,
                input_channels,
                output_channels,
                X_q0,
                X_value_min,
                X_value_max,
                W_q0,
                W_value_min,
                W_value_max,
            )

        X_fp32 = torch.from_numpy(_dequantize(X_q0, X_scale, X_zp)).to(dtype=torch.float)
        if use_multi_dim_input:
            X_fp32 = X_fp32.view(3, int(batch_size / 3), input_channels)

        # W_scale, W_zp = _calculate_dynamic_qparams(W_fp32, torch.qint8)
        # We currently only check the case where W_scale = 1.0, W_zp = 0.

        if use_channelwise:
            W_fp32 = torch.from_numpy(_dequantize(W_q0, W_scales.reshape(
                (-1, 1)), W_zps.reshape((-1, 1)))).to(dtype=torch.float)
            W_q = torch.quantize_per_channel(W_fp32, scales=torch.from_numpy(W_scales),
                                             zero_points=torch.from_numpy(W_zps), axis=0, dtype=torch.qint8)
            b_fp32 = torch.from_numpy(
                _dequantize(b_q0, X_scale * W_scales, 0)
            ).to(dtype=torch.float) if use_bias else None
        else:
            W_fp32 = torch.from_numpy(_dequantize(
                W_q0, W_scales[0], W_zps[0])).to(dtype=torch.float)
            W_q = torch.quantize_per_tensor(W_fp32, scale=W_scales[0], zero_point=(
                W_zps[0].astype(int).item()), dtype=torch.qint8)
            b_fp32 = torch.from_numpy(
                _dequantize(b_q0, X_scale * int(W_scales[0].item()), 0)
            ).to(dtype=torch.float) if use_bias else None

        # Observe X_fp32 and determine X_scale and X_zero_point, this should match
        # internals of dynamic linear.
        X_scale, X_zp = _calculate_dynamic_qparams(X_fp32, torch.quint8, reduce_range)
        X_q = torch.quantize_per_tensor(X_fp32, scale=X_scale, zero_point=X_zp, dtype=torch.quint8)

        # Weight prepacking operator for dynamic quantized Linear
        W_prepack = qlinear_prepack(W_q, b_fp32)
        # Dynamic quantized Linear operator with prepacked weight
        Y_fp32 = qlinear_dynamic(X_q.dequantize(), W_prepack, reduce_range)
        # Y_fp32 = qlinear_dynamic(X_fp32, W_prepack, b_fp32)

        Y_fp32_ref = F.linear(X_q.dequantize(), W_q.dequantize(), b_fp32)
        # Y_fp32_ref = F.linear(X_fp32, W_fp32, b_fp32)
        # if use_multi_dim_input:
        #     Y_fp32_ref = Y_fp32_ref.view(3, int(batch_size / 3), output_channels)

        if use_relu:
            Y_fp32_ref[Y_fp32_ref < 0.0] = 0.0
        self.assertEqual(Y_fp32, Y_fp32_ref,
                         msg="torch.ops.quantized.linear_dynamic results are off")

    @skipIfNoFBGEMM
    @given(
        batch_size=st.integers(1, 4),
        input_channels=st.integers(16, 32),
        output_channels=st.integers(4, 8),
    )
    def test_qlinear_legacy(self, batch_size, input_channels, output_channels):
        X_scale = 1.0
        X_zp = 0
        X_value_min = 0
        X_value_max = 255
        X_q0 = np.round(np.random.rand(batch_size, input_channels) * (
            X_value_max - X_value_min) + X_value_min
        ).astype(np.uint8)
        X_q0[0, 0] = X_value_min
        X_q0[0, 1] = X_value_max

        W_scale = 1.0
        W_zp = 0
        W_value_min = -128
        W_value_max = 127
        W_q0 = np.round(
            np.random.rand(output_channels, input_channels)
            * (W_value_max - W_value_min)
            + W_value_min
        ).astype(np.int8)
        W_q0[0, 0] = W_value_min
        W_q0[1, 0] = W_value_max

        b_value_min = -10
        b_value_max = 10
        b_q0 = np.round(
            np.random.rand(output_channels) * (b_value_max - b_value_min) +
            b_value_min
        ).astype(np.int32)

        avoid_vpmaddubsw_overflow_linear(
            batch_size,
            input_channels,
            output_channels,
            X_q0,
            X_value_min,
            X_value_max,
            W_q0,
            W_value_min,
            W_value_max,
        )

        X_fp32 = torch.from_numpy(_dequantize(X_q0, X_scale, X_zp)).to(dtype=torch.float)
        W_fp32 = torch.from_numpy(_dequantize(W_q0, W_scale, W_zp)).to(dtype=torch.float)
        b_fp32 = torch.from_numpy(
            _dequantize(b_q0, X_scale * W_scale, 0)
        ).to(dtype=torch.float)

        W_scale, W_zp = _calculate_dynamic_qparams(W_fp32, torch.qint8)
        W_q = torch.quantize_per_tensor(W_fp32, scale=W_scale, zero_point=W_zp, dtype=torch.qint8)

        # Observe X_fp32 and determine X_scale and X_zero_point, this should match
        # internals of dynamic linear.
        X_scale, X_zp = _calculate_dynamic_qparams(X_fp32, torch.quint8)
        X_q = torch.quantize_per_tensor(X_fp32, scale=X_scale, zero_point=X_zp, dtype=torch.quint8)

        W_int8, col_offsets, W_scale, W_zp = torch.fbgemm_linear_quantize_weight(W_q.dequantize())
        W_prepack = torch.fbgemm_pack_quantized_matrix(W_int8.clone(), W_int8.size(1), W_int8.size(0))
        # Quantized Linear operator with prepacked weight
        Y_fp32 = torch.fbgemm_linear_int8_weight(
            X_q.dequantize(), W_q.dequantize(), W_prepack, col_offsets,
            W_scale, W_zp, b_fp32)

        Y_fp32_ref = F.linear(X_q.dequantize(), W_q.dequantize(), b_fp32)
        # Y_fp32_ref = F.linear(X_fp32, W_fp32, b_fp32)

        self.assertEqual(Y_fp32, Y_fp32_ref,
                         msg="torch.ops.quantized.fbgemm_linear_dynamic results are off")

    @skipIfNoFBGEMM
    @given(
        input_channels=st.integers(16, 32),
        output_channels=st.integers(4, 8),
        exponent=st.integers(0, 8))
    def test_linear_prepack_fp16_numerics(self, input_channels, output_channels, exponent):
        w = torch.randn(output_channels, input_channels) * 10**exponent
        bias = None
        w_packed_fp16 = torch.ops.quantized.linear_prepack_fp16(w, bias)
        w_unpacked_fp16 = torch.ops.quantized.linear_unpack_fp16(w_packed_fp16)
        w_fp16 = w.to(torch.float16).to(torch.float32)
        self.assertTrue(torch.equal(w_fp16, w_unpacked_fp16[0]))

    @skipIfNoFBGEMM
    def test_qlinear_dynamic_fp16(self):

        options = itertools.product(
            (2, 4),         # batch_size
            (4, 5, 12),     # input_channels
            (4, 7, 8),      # output_channels
            (True, False),  # use_bias
            (True, False),  # use_relu
        )
        for batch_size, input_channels, output_channels, use_bias, use_relu in options:
            qlinear_prepack = torch.ops.quantized.linear_prepack_fp16
            if use_relu:
                qlinear_dynamic = torch.ops.quantized.linear_relu_dynamic_fp16
            else:
                qlinear_dynamic = torch.ops.quantized.linear_dynamic_fp16

            x = torch.randn(batch_size, input_channels)
            w = torch.randn(output_channels, input_channels)
            bias = torch.randn(output_channels) if use_bias else None

            w_packed = qlinear_prepack(w, bias)
            out = qlinear_dynamic(x, w_packed)

            # qlinear_dynamic_fp16 uses FP32 activation tensors and FP16 weight tensors
            # output is FP32
            w_fp16 = w.to(torch.float16).to(torch.float32)
            ref = F.linear(x, w_fp16, bias)
            if use_relu:
                ref.relu_()

            self.assertEqual(out, ref)

    """Tests the correctness of the dynamic quantized lstm/gru."""

    def _get_rnn_inputs(self, seq_len, num_batches, input_size, hidden_size, num_directions, reduce_range):
        # For Input (seq_len, batch, input_size)
        X = torch.randn(seq_len, num_batches, input_size)
        s, z = _calculate_dynamic_qparams(X, torch.quint8, reduce_range)
        Xq = torch.quantize_per_tensor(X, s, z, torch.quint8)

        # For H and C: (num_layers(1) * num_directions, batch, hidden_size)

        if num_directions == 1:
            H = torch.randn(num_directions, num_batches, hidden_size)
            C = torch.randn(num_directions, num_batches, hidden_size)
        else:
            H = torch.zeros(num_directions, num_batches, hidden_size)
            C = torch.zeros(num_directions, num_batches, hidden_size)

        s, z = _calculate_dynamic_qparams(H, torch.quint8, reduce_range)
        Hq = torch.quantize_per_tensor(H, s, z, torch.quint8)
        s, z = _calculate_dynamic_qparams(C, torch.quint8, reduce_range)
        Cq = torch.quantize_per_tensor(C, s, z, torch.quint8)
        return Xq, Hq, Cq

    def _get_rnn_weights_and_bias(self, input_size, hidden_size, num_directions, per_channel_quant, rnn_type):
        hidden_mult_map = {'LSTM': 4, 'LSTMCell': 4, 'GRU': 3, 'GRUCell': 3, 'RNNTanh': 2, 'RNNReLU': 2}
        hidden_mult = hidden_mult_map[rnn_type]
        weights1 = torch.randn(hidden_mult * hidden_size, input_size)
        weights2 = torch.randn(hidden_mult * hidden_size, hidden_size)
        scale1 = 0.1 * torch.ones([weights1.size()[0]])
        scale2 = 0.3 * torch.ones([weights2.size()[0]])
        zero_point1 = torch.zeros(scale1.size()).to(int)
        zero_point2 = torch.zeros(scale2.size()).to(int)
        b1 = torch.zeros(hidden_mult * hidden_size)
        if per_channel_quant:
            Wq1 = torch.quantize_per_channel(weights1, scale1, zero_point1, 0, torch.qint8)
            Wq2 = torch.quantize_per_channel(weights2, scale2, zero_point2, 0, torch.qint8)

        else:
            Wq1 = torch.quantize_per_tensor(weights1, float(scale1[0]), int(zero_point1[0]), torch.qint8)
            Wq2 = torch.quantize_per_tensor(weights2, float(scale2[0]), int(zero_point2[0]), torch.qint8)
        return Wq1, Wq2, b1, b1

    @given(
        num_batches=st.integers(1, 4),
        input_size=st.integers(16, 32),
        hidden_size=st.integers(4, 8),
        num_directions=st.integers(1, 2),
        per_channel_quant=st.booleans())
    @override_qengines
    def test_qlstmGRU(self, num_batches, input_size, hidden_size,
                      num_directions, per_channel_quant):
        # We test only for seq length of 1 and num layers of 1 as dynamic quantization occurs multiple times
        # within the LSTM op and we do not model the quantization between multiple calls of the linear op within the
        # lstm op
        seq_len = 1

        for rnn_type in ['LSTM', 'GRU']:
            for dtype in [torch.qint8, torch.float16]:
                # Fp16 quantization is not supported for qnnpack or onednn
                if torch.backends.quantized.engine in ('qnnpack', 'onednn') and dtype == torch.float16:
                    continue

                if torch.backends.quantized.engine == 'qnnpack':
                    reduce_range = False
                else:
                    reduce_range = True
                Xq, Hq, Cq = self._get_rnn_inputs(seq_len, num_batches, input_size,
                                                  hidden_size, num_directions, reduce_range)
                Wq1, Wq2, b1, b2 = self._get_rnn_weights_and_bias(input_size,
                                                                  hidden_size,
                                                                  num_directions,
                                                                  per_channel_quant,
                                                                  rnn_type)
                if dtype == torch.qint8:
                    packed_ih = torch.ops.quantized.linear_prepack(Wq1, b1)
                    packed_hh = torch.ops.quantized.linear_prepack(Wq2, b2)
                    cell_params = torch.ops.quantized.make_quantized_cell_params_dynamic(
                        packed_ih, packed_hh, b1, b2, reduce_range)
                    W_ref1 = Wq1.dequantize()
                    W_ref2 = Wq2.dequantize()

                else:
                    packed_ih = torch.ops.quantized.linear_prepack_fp16(Wq1.dequantize(), b1)
                    packed_hh = torch.ops.quantized.linear_prepack_fp16(Wq2.dequantize(), b2)
                    cell_params = torch.ops.quantized.make_quantized_cell_params_fp16(packed_ih, packed_hh)
                    W_ref1 = Wq1.dequantize().to(torch.float16).to(torch.float32)
                    W_ref2 = Wq2.dequantize().to(torch.float16).to(torch.float32)

                if rnn_type == 'LSTM':
                    if num_directions > 1:
                        result_ref = _VF.lstm(Xq.dequantize(),
                                              (Hq.dequantize(), Cq.dequantize()),
                                              [W_ref1, W_ref2, b1, b2, W_ref1, W_ref2, b1, b2],
                                              True,
                                              1,
                                              0,
                                              False,
                                              num_directions > 1,
                                              False)

                        result_dynamic = torch.quantized_lstm(Xq.dequantize(),
                                                              (Hq.dequantize(), Cq.dequantize()),
                                                              ([cell_params, cell_params]),
                                                              True,
                                                              1,
                                                              0,
                                                              False,
                                                              True,
                                                              False,
                                                              dtype=torch.qint8,
                                                              use_dynamic=True)
                    else:
                        result_ref = _VF.lstm(Xq.dequantize(),
                                              (Hq.dequantize(), Cq.dequantize()),
                                              [W_ref1, W_ref2, b1, b2],
                                              True,
                                              1,
                                              0,
                                              False,
                                              num_directions > 1,
                                              False)

                        result_dynamic = torch.quantized_lstm(Xq.dequantize(),
                                                              (Hq.dequantize(), Cq.dequantize()),
                                                              ([cell_params]),
                                                              True,
                                                              1,
                                                              0,
                                                              False,
                                                              num_directions > 1,
                                                              False,
                                                              dtype=torch.qint8,
                                                              use_dynamic=True)

                if rnn_type == 'GRU':
                    if num_directions > 1:
                        result_ref = _VF.gru(Xq.dequantize(),
                                             Hq.dequantize(),
                                             [W_ref1, W_ref2, b1, b2, W_ref1, W_ref2, b1, b2],
                                             True,
                                             1,
                                             0,
                                             False,
                                             True,
                                             False)

                        result_dynamic = torch.quantized_gru(Xq.dequantize(),
                                                             Hq.dequantize(),
                                                             ([cell_params, cell_params]),
                                                             True,
                                                             1,
                                                             0,
                                                             False,
                                                             True,
                                                             False)
                    else:
                        result_ref = _VF.gru(Xq.dequantize(),
                                             Hq.dequantize(),
                                             [W_ref1, W_ref2, b1, b2],
                                             True,
                                             1,
                                             0,
                                             False,
                                             False,
                                             False)

                        result_dynamic = torch.quantized_gru(Xq.dequantize(),
                                                             Hq.dequantize(),
                                                             ([cell_params]),
                                                             True,
                                                             1,
                                                             0,
                                                             False,
                                                             False,
                                                             False)

                self.assertEqual(result_ref[0], result_dynamic[0], msg="torch.quantized_lstm results are off")

    @given(
        num_batches=st.integers(1, 4),
        input_size=st.integers(16, 32),
        hidden_size=st.integers(4, 8),
        per_channel_quant=st.booleans())
    @override_qengines
    def test_qrnncell(self, num_batches, input_size, hidden_size, per_channel_quant):
        # We test only for seq length of 1 and num layers of 1 as dynamic quantization occurs multiple times
        # within the LSTM op and we do not model the quantization between multiple calls of the linear op within the
        # lstm op
        seq_len = 1

        for rnn_type in ['LSTMCell', 'GRUCell', 'RNNTanh', 'RNNReLU']:
            for dtype in [torch.qint8, torch.float16]:
                # Fp16 quantization is not supported for qnnpack or onednn
                if torch.backends.quantized.engine in ('qnnpack', 'onednn') and dtype == torch.float16:
                    continue

                if torch.backends.quantized.engine == 'qnnpack':
                    reduce_range = False
                else:
                    reduce_range = True

                Xq, Hq, Cq = self._get_rnn_inputs(seq_len, num_batches, input_size, hidden_size, 1, reduce_range)
                Wq1, Wq2, b1, b2 = self._get_rnn_weights_and_bias(
                    input_size, hidden_size, 1, per_channel_quant, rnn_type)
                if dtype == torch.qint8:
                    packed_ih = torch.ops.quantized.linear_prepack(Wq1, b1)
                    packed_hh = torch.ops.quantized.linear_prepack(Wq2, b2)
                    W_ref1 = Wq1.dequantize()
                    W_ref2 = Wq2.dequantize()
                else:
                    packed_ih = torch.ops.quantized.linear_prepack_fp16(Wq1.dequantize(), b1)
                    packed_hh = torch.ops.quantized.linear_prepack_fp16(Wq2.dequantize(), b2)
                    W_ref1 = Wq1.dequantize().to(torch.float16).to(torch.float32)
                    W_ref2 = Wq2.dequantize().to(torch.float16).to(torch.float32)

                state = {'LSTMCell': (Hq.dequantize()[0], Cq.dequantize()[0]),
                         'GRUCell': Hq.dequantize()[0],
                         'RNNTanh': Hq.dequantize()[0],
                         'RNNReLU': Hq.dequantize()[0]}
                fn_dict = {'LSTMCell': torch._VF.lstm_cell,
                           'GRUCell': torch._VF.gru_cell,
                           'RNNTanh': torch._VF.rnn_tanh_cell,
                           'RNNReLU': torch._VF.rnn_relu_cell}
                qfn_dict = {'LSTMCell': torch.ops.quantized.quantized_lstm_cell_dynamic,
                            'GRUCell': torch.ops.quantized.quantized_gru_cell_dynamic,
                            'RNNTanh': torch.ops.quantized.quantized_rnn_tanh_cell_dynamic,
                            'RNNReLU': torch.ops.quantized.quantized_rnn_relu_cell_dynamic}
                W_ref_dict = {torch.float16: (Wq1.dequantize().to(torch.float16).to(torch.float32),
                                              Wq2.dequantize().to(torch.float16).to(torch.float32)),
                              torch.qint8: (Wq1.dequantize(), Wq2.dequantize())}

                result_ref = fn_dict[rnn_type](Xq.dequantize()[0], state[rnn_type], W_ref1, W_ref2, b1, b2)
                result_dynamic = qfn_dict[rnn_type](Xq.dequantize()[0], state[rnn_type], packed_ih, packed_hh, b1, b2)
                self.assertEqual(result_ref[0], result_dynamic[0], msg="torch.quantized_rnncell results are off")

    def _test_qconv_op_impl(self, q_mod, dq_op, dim, dtype):
        # The goal here is to show that the dynamic op is the same as
        # calc params->quantize_input->quantized op->dequantize output

        if qengine_is_qnnpack() and (IS_PPC or TEST_WITH_UBSAN):
            return  # not supported by QNNPACK

        if qengine_is_qnnpack():
            reduce_range = False
        else:
            reduce_range = True

        X_fp32 = torch.randn(*([2] * dim))
        s, z = _calculate_dynamic_qparams(X_fp32, dtype, reduce_range)

        quantized_module = q_mod(2, 3, 1)
        packed_params = quantized_module._packed_params

        quantized_module.scale, quantized_module.zero_point = s, z

        X_q = torch.quantize_per_tensor(X_fp32, s, z, dtype)
        Y_q_ref = quantized_module(X_q)
        Y_ref = torch.dequantize(Y_q_ref)

        X_dq = torch.dequantize(X_q)
        Y = dq_op(X_dq, packed_params, reduce_range)

        self.assertEqual(Y, Y_ref)

    @override_qengines
    def test_dynamic_conv1d(self):
        q_mod = torch.ao.nn.quantized.Conv1d
        dq_op = torch.ops.quantized.conv1d_dynamic
        dim = 3
        dtype = torch.quint8

        self._test_qconv_op_impl(q_mod, dq_op, dim, dtype)

    @override_qengines
    def test_dynamic_conv2d(self):
        q_mod = torch.ao.nn.quantized.Conv2d
        dq_op = torch.ops.quantized.conv2d_dynamic
        dim = 4
        dtype = torch.quint8

        self._test_qconv_op_impl(q_mod, dq_op, dim, dtype)

    @override_qengines
    def test_dynamic_conv3d(self):
        q_mod = torch.ao.nn.quantized.Conv3d
        dq_op = torch.ops.quantized.conv3d_dynamic
        dim = 5
        dtype = torch.quint8

        self._test_qconv_op_impl(q_mod, dq_op, dim, dtype)

    @override_qengines
    def test_dynamic_convtranspose1d(self):
        q_mod = torch.ao.nn.quantized.ConvTranspose1d
        dq_op = torch.ops.quantized.conv_transpose1d_dynamic
        dim = 3
        dtype = torch.quint8

        self._test_qconv_op_impl(q_mod, dq_op, dim, dtype)

    @override_qengines
    def test_dynamic_convtranspose2d(self):
        q_mod = torch.ao.nn.quantized.ConvTranspose2d
        dq_op = torch.ops.quantized.conv_transpose2d_dynamic
        dim = 4
        dtype = torch.quint8

        self._test_qconv_op_impl(q_mod, dq_op, dim, dtype)

    @override_qengines
    def test_dynamic_convtranspose3d(self):
        q_mod = torch.ao.nn.quantized.ConvTranspose3d
        dq_op = torch.ops.quantized.conv_transpose3d_dynamic
        dim = 5
        dtype = torch.quint8

        if qengine_is_qnnpack():
            return  # TODO: fix MakeDeConvOutputShape overflowing for convT3d with qnnpack
        self._test_qconv_op_impl(q_mod, dq_op, dim, dtype)


class TestQuantizedLinear(TestCase):
    def _test_qlinear_impl(self, batch_size, input_channels, output_channels, use_bias,
                           post_op, use_multi_dim_input, use_channelwise, **post_op_kwargs):
        decimal_val = 4
        dtypes = [torch.quint8]
        if torch.backends.quantized.engine == 'qnnpack':
            # QNNPACK supports uint8 in the kernels. In the op we shift the int8
            # weight values to uint8 to be on par with fbgemm. However, this causes
            # some rounding issues in rare cases. So, we relax the check to allow
            # off by one results.
            decimal_val = 0

            # only qnnpack qengine supports qint8 when xnnpack is available
            if torch.backends.xnnpack.enabled:
                dtypes.append(torch.qint8)

        for dtype in dtypes:
            # No support for channelwise in xnnpack (int8)
            # ONEDNN does not support qint8
            if dtype == torch.qint8 and (use_channelwise or qengine_is_onednn()):
                return

            nptype = np_dtype[dtype]
            qlinear_prepack = torch.ops.quantized.linear_prepack
            if post_op == 'relu':
                qlinear = torch.ops.quantized.linear_relu
            elif post_op == 'leaky_relu':
                qlinear = torch.ops.quantized.linear_leaky_relu
            else:
                qlinear = torch.ops.quantized.linear
            if use_multi_dim_input:
                batch_size *= 3  # Test the multi-dim input tensor
            X_scale = 1.5
            X_zp = 5
            X_value_min = -128 if dtype == torch.qint8 else 0
            X_value_max = 127 if dtype == torch.qint8 else 255
            X_q0 = np.round(
                np.random.rand(batch_size, input_channels) *
                (X_value_max - X_value_min)
                + X_value_min
            ).astype(nptype)

            W_scales = np.random.rand(output_channels)
            # xnnpack forces W_zp to 0 when using symmetric quantization
            # ONEDNN only supports symmetric quantization of weight
            if dtype == torch.qint8 or qengine_is_onednn():
                W_zps = np.zeros(output_channels).astype(np.int)
            else:
                W_zps = np.round(np.random.rand(output_channels) * 100 - 50).astype(np.int)
            # when using symmetric quantization
            # special restriction for xnnpack fully connected op weight
            # [-127, 127] instead of [-128, 127]
            W_value_min = -127 if dtype == torch.qint8 else -128
            W_value_max = 127
            W_q0 = np.round(
                np.random.rand(output_channels, input_channels)
                * (W_value_max - W_value_min)
                + W_value_min
            ).astype(np.int8)  # weight is always int8_t
            b_value_min = -10
            b_value_max = 10
            b_q0 = np.round(
                np.random.rand(output_channels) *
                (b_value_max - b_value_min) + b_value_min
            ).astype(np.int32) if use_bias else None
            if torch.backends.quantized.engine in ('x86', 'fbgemm', 'onednn'):
                avoid_vpmaddubsw_overflow_linear(
                    batch_size,
                    input_channels,
                    output_channels,
                    X_q0,
                    X_value_min,
                    X_value_max,
                    W_q0,
                    W_value_min,
                    W_value_max,
                )
            X = torch.from_numpy(_dequantize(
                X_q0, X_scale, X_zp)).to(dtype=torch.float)
            X_q = torch.quantize_per_tensor(
                X, scale=X_scale, zero_point=X_zp, dtype=dtype)
            if use_channelwise:
                W = torch.from_numpy(_dequantize(W_q0, W_scales.reshape(
                    (-1, 1)), W_zps.reshape((-1, 1)))).to(dtype=torch.float)
                W_q = torch.quantize_per_channel(W, scales=torch.from_numpy(W_scales),
                                                 zero_points=torch.from_numpy(W_zps), axis=0, dtype=torch.qint8)
                b = torch.from_numpy(_dequantize(
                    b_q0, X_scale * W_scales, 0)).to(dtype=torch.float) if use_bias else None
                b_q = torch.quantize_per_channel(b, scales=torch.from_numpy(X_scale * W_scales),
                                                 zero_points=torch.zeros(output_channels, dtype=torch.long),
                                                 axis=0, dtype=torch.qint32) if use_bias else None
            else:
                W = torch.from_numpy(_dequantize(
                    W_q0, W_scales[0], W_zps[0])).to(dtype=torch.float)
                W_q = torch.quantize_per_tensor(W, scale=W_scales[0], zero_point=(
                    W_zps[0].astype(int).item()), dtype=torch.qint8)
                b = torch.from_numpy(_dequantize(
                    b_q0, X_scale * (W_scales[0].item()), 0)).to(dtype=torch.float) if use_bias else None
                b_q = torch.quantize_per_tensor(
                    b, scale=X_scale * (W_scales[0].item()), zero_point=0, dtype=torch.qint32) if use_bias else None
            # Compare X_scale * W_scale * input_channels * X_value_max * W_value_max with
            # Y_scale * 255 (max for uint8).
            Y_scale = 12.34
            Y_zp = 5
            # Weight prepacking operator for quantized Linear
            float_bias = b if use_bias else None
            W_prepack = qlinear_prepack(W_q, float_bias)
            if use_multi_dim_input:
                X_q = X_q.view(3, int(batch_size / 3), input_channels)
            # Quantized Linear operator with prepacked weight
            Y_q = qlinear(X_q, W_prepack, Y_scale, Y_zp, **post_op_kwargs)
            if not use_channelwise and post_op in ('none', 'relu'):
                # Test the per-tensor quantization only
                # Reference quantized Linear operator
                Y_q_ref = qlinear_ref(X_q0, X_scale, X_zp, W_q0,
                                      W_scales[0], W_zps[0], b_q0, Y_scale, Y_zp, dtype=nptype)
                if post_op == 'relu':
                    Y_q_ref[Y_q_ref < Y_zp] = Y_zp
                if use_multi_dim_input:
                    Y_q_ref = np.reshape(
                        Y_q_ref, (3, int(batch_size / 3), output_channels))
                # Assert equal
                np.testing.assert_array_almost_equal(Y_q_ref, Y_q.int_repr().numpy(), decimal=decimal_val)
            # Test both per-tensor and per-channel quantization
            # Reference quantized result from PyTorch Linear operator
            W_fp32 = W_q.dequantize().to(dtype=torch.float)
            X_fp32 = X_q.dequantize().to(dtype=torch.float)
            b_fp32 = b_q.dequantize().to(dtype=torch.float) if use_bias else None
            Y_fp32_ref = F.linear(X_fp32, W_fp32, b_fp32)
            if post_op == 'relu':
                Y_fp32_ref[Y_fp32_ref < 0.0] = 0.0
            elif post_op == 'leaky_relu':
                Y_fp32_ref = F.leaky_relu(Y_fp32_ref, **post_op_kwargs)
            Y_q_ref2 = torch.quantize_per_tensor(
                Y_fp32_ref, Y_scale, Y_zp, dtype)
            # Assert equal
            np.testing.assert_array_almost_equal(
                Y_q_ref2.int_repr().numpy(), Y_q.int_repr().numpy(), decimal=decimal_val)

    """Tests the correctness of the quantized linear op."""
    @override_qengines
    def test_qlinear(self):
        batch_size_list = [1, 4]
        input_channels_list = [16, 32]
        output_channels_list = [4, 8]
        use_bias_list = [True, False]
        use_multi_dim_input_list = [True, False]
        use_channelwise_list = [True, False]
        post_op = 'none'
        cases = itertools.product(batch_size_list, input_channels_list, output_channels_list,
                                  use_bias_list, use_multi_dim_input_list, use_channelwise_list)
        for batch_size, input_channels, output_channels, use_bias,\
                use_multi_dim_input, use_channelwise in cases:
            self._test_qlinear_impl(batch_size, input_channels, output_channels,
                                    use_bias, post_op, use_multi_dim_input, use_channelwise)

    """Tests the correctness of the quantized linear_relu op."""
    @override_qengines
    def test_qlinear_relu(self):
        batch_size_list = [1, 4]
        input_channels_list = [16, 32]
        output_channels_list = [4, 8]
        use_bias_list = [True, False]
        use_multi_dim_input_list = [True, False]
        use_channelwise_list = [True, False]
        post_op = 'relu'
        cases = itertools.product(batch_size_list, input_channels_list, output_channels_list,
                                  use_bias_list, use_multi_dim_input_list, use_channelwise_list)
        for batch_size, input_channels, output_channels, use_bias,\
                use_multi_dim_input, use_channelwise in cases:
            self._test_qlinear_impl(batch_size, input_channels, output_channels,
                                    use_bias, post_op, use_multi_dim_input, use_channelwise)

    @given(batch_size=st.integers(1, 4),
           input_channels=st.integers(16, 32),
           output_channels=st.integers(4, 8),
           use_bias=st.booleans(),
           use_relu=st.booleans(),
           use_multi_dim_input=st.booleans(),
           use_channelwise=st.booleans())
    @skipIfNoFBGEMM
    def test_qlinear_with_input_q_dq_qweight_dq_output_fp32(
            self, batch_size, input_channels, output_channels, use_bias,
            use_relu, use_multi_dim_input, use_channelwise):
        decimal_val = 4
        dtypes = [torch.quint8]
        for dtype in dtypes:
            # No support for channelwise in xnnpack (int8)
            # ONEDNN does not support qint8
            if dtype == torch.qint8 and (use_channelwise or qengine_is_onednn()):
                return

            nptype = np_dtype[dtype]
            qlinear_prepack = torch.ops.quantized.linear_prepack
            if use_relu:
                qlinear = torch.ops.quantized.linear_with_input_q_dq_qweight_dq_relu_output_fp32
            else:
                qlinear = torch.ops.quantized.linear_with_input_q_dq_qweight_dq_output_fp32
            if use_multi_dim_input:
                batch_size *= 3  # Test the multi-dim input tensor
            X_scale = 1.5
            X_zp = 5
            X_value_min = -128 if dtype == torch.qint8 else 0
            X_value_max = 127 if dtype == torch.qint8 else 255
            X_q0 = np.round(
                np.random.rand(batch_size, input_channels) *
                (X_value_max - X_value_min)
                + X_value_min
            ).astype(nptype)

            W_scales = np.random.rand(output_channels)
            # xnnpack forces W_zp to 0 when using symmetric quantization
            # ONEDNN only supports symmetric quantization of weight
            if dtype == torch.qint8 or qengine_is_onednn():
                W_zps = np.zeros(output_channels).astype(np.int)
            else:
                W_zps = np.round(np.random.rand(output_channels) * 100 - 50).astype(np.int)
            # when using symmetric quantization
            # special restriction for xnnpack fully connected op weight
            # [-127, 127] instead of [-128, 127]
            W_value_min = -127 if dtype == torch.qint8 else -128
            W_value_max = 127
            W_q0 = np.round(
                np.random.rand(output_channels, input_channels)
                * (W_value_max - W_value_min)
                + W_value_min
            ).astype(np.int8)  # weight is always int8_t
            b_value_min = -10
            b_value_max = 10
            b_q0 = np.round(
                np.random.rand(output_channels) *
                (b_value_max - b_value_min) + b_value_min
            ).astype(np.int32) if use_bias else None
            if torch.backends.quantized.engine in ('x86', 'fbgemm', 'onednn'):
                avoid_vpmaddubsw_overflow_linear(
                    batch_size,
                    input_channels,
                    output_channels,
                    X_q0,
                    X_value_min,
                    X_value_max,
                    W_q0,
                    W_value_min,
                    W_value_max,
                )
            X = torch.from_numpy(_dequantize(
                X_q0, X_scale, X_zp)).to(dtype=torch.float)
            X_q = torch.quantize_per_tensor(
                X, scale=X_scale, zero_point=X_zp, dtype=dtype)
            if use_channelwise:
                W = torch.from_numpy(_dequantize(W_q0, W_scales.reshape(
                    (-1, 1)), W_zps.reshape((-1, 1)))).to(dtype=torch.float)
                W_q = torch.quantize_per_channel(W, scales=torch.from_numpy(W_scales),
                                                 zero_points=torch.from_numpy(W_zps), axis=0, dtype=torch.qint8)
                b = torch.from_numpy(_dequantize(
                    b_q0, X_scale * W_scales, 0)).to(dtype=torch.float) if use_bias else None
                b_q = torch.quantize_per_channel(b, scales=torch.from_numpy(X_scale * W_scales),
                                                 zero_points=torch.zeros(output_channels, dtype=torch.long),
                                                 axis=0, dtype=torch.qint32) if use_bias else None
            else:
                W = torch.from_numpy(_dequantize(
                    W_q0, W_scales[0], W_zps[0])).to(dtype=torch.float)
                W_q = torch.quantize_per_tensor(W, scale=W_scales[0], zero_point=(
                    W_zps[0].astype(int).item()), dtype=torch.qint8)
                b = torch.from_numpy(_dequantize(
                    b_q0, X_scale * (W_scales[0].item()), 0)).to(dtype=torch.float) if use_bias else None
                b_q = torch.quantize_per_tensor(
                    b, scale=X_scale * (W_scales[0].item()), zero_point=0, dtype=torch.qint32) if use_bias else None
            # Compare X_scale * W_scale * input_channels * X_value_max * W_value_max with
            # Y_scale * 255 (max for uint8).
            Y_scale = 125.1234
            Y_zp = 5
            # Weight prepacking operator for quantized Linear
            float_bias = b if use_bias else None
            W_prepack = qlinear_prepack(W_q, float_bias)
            if use_multi_dim_input:
                X = X.view(3, int(batch_size / 3), input_channels)
                X_q = X_q.view(3, int(batch_size / 3), input_channels)
            # Quantized Linear operator with prepacked weight
            Y_q_dq = qlinear(X, X_scale, X_zp, W_prepack)
            # Test both per-tensor and per-channel quantization
            # Reference quantized result from PyTorch Linear operator
            W_fp32 = W_q.dequantize().to(dtype=torch.float)
            X_fp32 = X_q.dequantize().to(dtype=torch.float)
            b_fp32 = b_q.dequantize().to(dtype=torch.float) if use_bias else None
            Y_fp32_ref = F.linear(X_fp32, W_fp32, b_fp32)
            if use_relu:
                Y_fp32_ref[Y_fp32_ref < 0.0] = 0.0
            decimal_val = 1
            np.testing.assert_array_almost_equal(Y_fp32_ref.numpy(), Y_q_dq.numpy(), decimal=decimal_val)

    @given(batch_size=st.integers(1, 4),
           # in cudnn v. 8.4.0, there is a limitation that input channels
           # should be a multiple of 4 for int8 tensors. in cudnn v.8.3.3
           # this should be a multiple of 16
           input_channels=st.sampled_from([4, 8, 12, 16, 32]),
           # constraints on output channels appear to be relax, as it seems we can use any positive integer here
           # except 1. It is not clear why 1 will not work. TODO: check with Yang
           output_channels=st.integers(2, 36),
           use_bias=st.booleans(),
           use_relu=st.booleans(),
           use_multi_dim_input=st.booleans(),
           use_channelwise=st.sampled_from([False]))  # channelwise currently not supported for qlinear cudnn
    @skipIfNoFBGEMM
    @unittest.skipIf(not TEST_CUDNN, "cudnn is not enabled.")
    @unittest.skip("Local only - currently the qlinear_cudnn op is bulid "
                   "with USE_EXPERIMENTAL_CUDNN_V8_API, we can enable the test "
                   "after it is built by default")
    # TODO: check with yang regarding CUDNN flags
    def test_qlinear_cudnn(self, batch_size, input_channels, output_channels, use_bias,
                           use_relu, use_multi_dim_input, use_channelwise):
        qlinear_prepack = torch.ops.quantized.linear_prepack
        if use_relu:
            qlinear_op = torch.ops.quantized.linear_relu
        else:
            qlinear_op = torch.ops.quantized.linear
        X_scale = 1.5
        X_zp = 0
        X_value_min = -128
        X_value_max = 127
        X_q0 = np.round(
            np.random.rand(batch_size, input_channels) *
            (X_value_max - X_value_min)
            + X_value_min).astype(np.int8)
        W_scale = 2.5
        W_zp = 0
        W_value_min = -128
        W_value_max = 127
        W_q0 = np.round(
            np.random.rand(output_channels, input_channels)
            * (W_value_max - W_value_min)
            + W_value_min
        ).astype(np.int8)
        b_value_min = -10
        b_value_max = 10
        b_q0 = np.round(
            np.random.rand(output_channels) *
            (b_value_max - b_value_min) + b_value_min
        ).astype(np.int32) if use_bias else None
        if use_bias:
            b_value_min = -10
            b_value_max = 10
            b_q0 = np.round(
                np.random.rand(output_channels) *
                (b_value_max - b_value_min) + b_value_min
            ).astype(np.int32)
        else:
            bias = None
        avoid_vpmaddubsw_overflow_linear(
            batch_size,
            input_channels,
            output_channels,
            X_q0,
            X_value_min,
            X_value_max,
            W_q0,
            W_value_min,
            W_value_max,
        )
        quant_dtype = torch.qint8
        X = torch.from_numpy(_dequantize(
            X_q0, X_scale, X_zp)).to(dtype=torch.float).to(device="cuda")
        X_q = torch.quantize_per_tensor(
            X, scale=X_scale, zero_point=X_zp, dtype=quant_dtype)
        W = torch.from_numpy(_dequantize(
            W_q0, W_scale, W_zp)).to(dtype=torch.float).to(device="cuda")
        W_q = torch.quantize_per_tensor(W, scale=W_scale, zero_point=W_zp, dtype=quant_dtype)
        b = torch.from_numpy(_dequantize(
            b_q0, X_scale * (W_zp), 0)).to(dtype=torch.float).to(device="cuda") if use_bias else None
        b_q = torch.quantize_per_tensor(
            b, scale=X_scale * W_scale, zero_point=0, dtype=quant_dtype) if use_bias else None
        Y_scale = 0.5
        Y_zp = 0
        # Weight prepacking operator for quantized Linear
        float_bias = b if use_bias else None
        W_prepack = qlinear_prepack(W_q, float_bias if use_bias else None)
        # Quantized Linear operator with prepacked weight
        Y_q = qlinear_op(X_q, W_prepack, Y_scale, Y_zp).to(device="cpu")
        Y_q_ref = qlinear_ref(X_q0, X_scale, X_zp, W_q0,
                              W_scale, W_zp, b_q0, Y_scale, Y_zp, dtype=np.int8)
        if use_relu:
            Y_q_ref[Y_q_ref < Y_zp] = Y_zp
        decimal_val = 0
        np.testing.assert_array_almost_equal(Y_q_ref, Y_q.int_repr().numpy(), decimal=decimal_val)

    """Tests the correctness of the quantized::linear_unpack op."""
    @given(W=hu.tensor(shapes=hu.array_shapes(2, 2,),
                       qparams=hu.qparams(dtypes=torch.qint8)),
           use_channelwise=st.booleans())
    @override_qengines
    def test_qlinear_unpack(self, W, use_channelwise):
        W, (W_scale, W_zp, torch_type) = W
        if use_channelwise:
            output_channels = W.shape[0]
            W_scales = torch.rand(output_channels).to(torch.double)
            W_zps = torch.round(torch.rand(output_channels)
                                * 100 - 50).to(torch.int64)
        qlinear_prepack = torch.ops.quantized.linear_prepack
        qlinear_unpack = torch.ops.quantized.linear_unpack

        # ONEDNN only supports symmetric quantization of weight
        if qengine_is_onednn():
            if use_channelwise:
                W_zps = torch.zeros(output_channels).to(torch.int64)
            else:
                W_zp = 0

        W = torch.from_numpy(W)
        if use_channelwise:
            W_q = torch.quantize_per_channel(
                W, W_scales, W_zps, 0, dtype=torch_type)
        else:
            W_q = torch.quantize_per_tensor(W, scale=W_scale, zero_point=W_zp,
                                            dtype=torch_type)
        # Weight prepacking operator for quantized Linear
        W_prepack = qlinear_prepack(W_q)
        # Weight unpack operator for quantized Linear (Used for serialization)
        W_q_origin = qlinear_unpack(W_prepack)[0]
        # Assert equal
        np.testing.assert_equal(W_q.int_repr(), W_q_origin.int_repr().numpy())
        if use_channelwise:
            np.testing.assert_array_almost_equal(np.float32(W_q.q_per_channel_scales().numpy()),
                                                 np.float32(
                                                     W_q_origin.q_per_channel_scales().numpy()),
                                                 decimal=4)
            np.testing.assert_equal(W_q.q_per_channel_zero_points(
            ).numpy(), W_q_origin.q_per_channel_zero_points().numpy())
        else:
            np.testing.assert_equal(np.float32(
                W_q.q_scale()), np.float32(W_q_origin.q_scale()))
            np.testing.assert_equal(
                W_q.q_zero_point(), W_q_origin.q_zero_point())

    @skipIfNoONEDNN
    def test_qlinear_leaky_relu(self):
        with override_quantized_engine('onednn'):
            batch_size_list = [1, 4]
            input_channels_list = [16, 32]
            output_channels_list = [4, 8]
            use_bias_list = [True, False]
            use_multi_dim_input_list = [True, False]
            use_channelwise_list = [True, False]
            negative_slopes_list = [0.01, 0.05]
            post_op = 'leaky_relu'
            cases = itertools.product(batch_size_list, input_channels_list, output_channels_list,
                                      use_bias_list, use_multi_dim_input_list,
                                      use_channelwise_list, negative_slopes_list)
            for batch_size, input_channels, output_channels, use_bias,\
                    use_multi_dim_input, use_channelwise, neg_slope in cases:
                self._test_qlinear_impl(batch_size, input_channels, output_channels,
                                        use_bias, post_op, use_multi_dim_input,
                                        use_channelwise, negative_slope=neg_slope)

    @skipIfNoONEDNN
    def test_qlinear_tanh(self):
        with override_quantized_engine('onednn'):
            batch_size_list = [1, 4]
            input_channels_list = [16, 32]
            output_channels_list = [4, 8]
            use_bias_list = [True, False]
            use_multi_dim_input_list = [True, False]
            use_channelwise_list = [True, False]
            post_op = 'tanh'
            cases = itertools.product(batch_size_list, input_channels_list,
                                      output_channels_list, use_bias_list,
                                      use_multi_dim_input_list, use_channelwise_list)
            for batch_size, input_channels, output_channels, use_bias,\
                    use_multi_dim_input, use_channelwise in cases:
                self._test_qlinear_impl(batch_size, input_channels, output_channels,
                                        use_bias, post_op, use_multi_dim_input,
                                        use_channelwise)

@unittest.skipIf(IS_MACOS, "Known test failure on Mac.")
class TestQuantizedEmbeddingOps(TestCase):

    def _test_embedding_bag_unpack_impl(self, pack_fn, unpack_fn, bit_rate, optimized_qparams, weights):
        data_type = weights.dtype

        qtype = torch.quint8
        if bit_rate == 8:
            w_packed = pack_fn(weights)
        else:
            w_packed = pack_fn(weights, optimized_qparams=optimized_qparams)
        w_unpacked = unpack_fn(w_packed)

        if (bit_rate == 8 or bit_rate == 4) and data_type != torch.float16:
            # torch.quantize_per_channel does not support float16 yet.

            obs_weights = weights
            # Combine 3D embeddings (e.g. stacked combination of embeddings)
            # in a dimension orthogonal to channels.
            if (len(obs_weights.shape) > 2):
                stacked_shape = list(weights.size())
                stacked_shape[1] *= stacked_shape[0]
                obs_weights = weights.reshape(stacked_shape[1:])

            # Check numerics of prepack function that accepts qtensor as input.
            # We use min-max observer to mimic the quantization performed in the original function.
            obs = PerChannelMinMaxObserver(dtype=torch.quint8, qscheme=torch.per_channel_affine_float_qparams, ch_axis=0)
            obs(obs_weights)
            # Get the scale and zero point for the weight tensor
            qparams = obs.calculate_qparams()
            if bit_rate == 4:
                qtype = torch.quint4x2
            # Quantize the weights to 8bits
            qweight = torch.quantize_per_channel(obs_weights, qparams[0], qparams[1], axis=0, dtype=qtype)
            real_packed_weight = torch.ops.quantized.embedding_bag_prepack(qweight)
            self.assertEqual(isinstance(real_packed_weight, torch._C.ScriptObject), True)
            unpacked_weight = torch.ops.quantized.embedding_bag_unpack(real_packed_weight)
            self.assertEqual(unpacked_weight.int_repr().numpy(), qweight.int_repr().numpy())
            self.assertEqual(unpacked_weight.q_per_channel_scales(), qweight.q_per_channel_scales())
            self.assertEqual(unpacked_weight.q_per_channel_zero_points(), qweight.q_per_channel_zero_points())

        # compare against C2 to ensure numerical equivalency.
        from caffe2.python import core, workspace
        conversion_op = "FloatToFused8BitRowwiseQuantized" if data_type == torch.float32 else "HalfFloatToFused8BitRowwiseQuantized"
        reverse_conversion_op = None
        if bit_rate == 4:
            conversion_op = "FloatToFused4BitRowwiseQuantized" if data_type == torch.float32 else "HalfToFused4BitRowwiseQuantized"
            reverse_conversion_op = "Fused4BitRowwiseQuantizedToFloat"
        elif bit_rate == 2:
            conversion_op = "FloatToFused2BitRowwiseQuantized" if data_type == torch.float32 else "HalfToFused2BitRowwiseQuantized"
            reverse_conversion_op = "Fused2BitRowwiseQuantizedToFloat"

        def get_c2_weights(weights, engine_str):
            workspace.ResetWorkspace()

            workspace.FeedBlob("weights", weights)
            workspace.RunOperatorOnce(
                core.CreateOperator(
                    conversion_op, ["weights"], ["quantized_weights"], engine=engine_str
                )
            )
            emb_q = workspace.FetchBlob("quantized_weights")
            if bit_rate == 4 or bit_rate == 2:
                workspace.RunOperatorOnce(
                    core.CreateOperator(
                        reverse_conversion_op, ["quantized_weights"], ["dequantized_weights"]
                    )
                )
                dequantized_data = torch.from_numpy(workspace.FetchBlob("dequantized_weights"))
            else:
                dequantized_data = torch.ops._caffe2.Fused8BitRowwiseQuantizedToFloat(
                    torch.tensor(emb_q)
                )
            return torch.from_numpy(emb_q), dequantized_data

        if optimized_qparams:
            engine = "GREEDY"
        else:
            engine = ""

        # C2 quantization needs the memory format of Tensor to be `continuous`, otherwise it will
        # throw exceptions. torch.clone() will make the memory format to be `continuous`
        c2_copy = torch.clone(weights)
        w_packed_c2, w_unpacked_c2 = get_c2_weights(c2_copy, engine)

        # Compare packed weights against C2.
        np.testing.assert_allclose(w_packed.numpy(), w_packed_c2.numpy(), atol=1e-6, rtol=1e-6)
        # Compare unpacked weights against C2
        np.testing.assert_allclose(w_unpacked.numpy(), w_unpacked_c2.numpy(), atol=1e-6, rtol=1e-6)


    def _test_embedding_bag_unpack_fn(self, pack_fn, unpack_fn, num_embeddings, embedding_dim, bit_rate,
                                      optimized_qparams, num_batches, data_type=np.float32):

        # when num_batches = 1, it will create a 2D tensor
        unsplit_weight = torch.from_numpy((np.random.random_sample((
            num_batches, num_embeddings, embedding_dim)).squeeze() + 1).astype(np.float32))

        # test unsplit weight (memory format is `contiguous`)
        self._test_embedding_bag_unpack_impl(pack_fn, unpack_fn, bit_rate, optimized_qparams, unsplit_weight)

        # test split weights (memory format is not `contiguous`)
        split_dim = len(unsplit_weight.shape) - 2
        split_weights = torch.split(unsplit_weight, 1, dim=split_dim)
        for weight in split_weights:
            self._test_embedding_bag_unpack_impl(pack_fn, unpack_fn, bit_rate, optimized_qparams, weight)


    """ Tests the correctness of the embedding_bag_8bit pack/unpack op against C2 """
    @unittest.skipIf(not BUILD_WITH_CAFFE2, "Test needs Caffe2")
    @given(num_embeddings=st.integers(10, 100),
           embedding_dim=st.integers(5, 50).filter(lambda x: x % 4 == 0),
           num_batches=st.integers(1, 5),
           data_type=st.sampled_from([np.float32, np.float16]),)
    def test_embedding_bag_byte_unpack(self, num_embeddings, embedding_dim, num_batches, data_type):
        pack_fn = torch.ops.quantized.embedding_bag_byte_prepack
        unpack_fn = torch.ops.quantized.embedding_bag_byte_unpack

        self._test_embedding_bag_unpack_fn(
            pack_fn, unpack_fn, num_embeddings, embedding_dim, 8, False, num_batches, data_type=data_type)

    """ Tests the correctness of the embedding_bag_4bit pack/unpack op against C2 """
    @unittest.skipIf(not BUILD_WITH_CAFFE2, "Test needs Caffe2")
    @given(num_embeddings=st.integers(10, 100),
           embedding_dim=st.integers(5, 50).filter(lambda x: x % 4 == 0),
           optimized_qparams=st.booleans(),
           data_type=st.sampled_from([np.float32, np.float16]),)
    def test_embedding_bag_4bit_unpack(self, num_embeddings, embedding_dim, optimized_qparams, data_type):
        pack_fn = torch.ops.quantized.embedding_bag_4bit_prepack
        unpack_fn = torch.ops.quantized.embedding_bag_4bit_unpack

        # 4bit and 2bit quantization right now only works for 2D Tensor so we set the num_batches to 1
        self._test_embedding_bag_unpack_fn(
            pack_fn, unpack_fn, num_embeddings, embedding_dim, 4, optimized_qparams, 1, data_type=data_type)

    """ Tests the correctness of the embedding_bag_2bit pack/unpack op against C2 """
    @unittest.skipIf(not BUILD_WITH_CAFFE2, "Test needs Caffe2")
    @given(num_embeddings=st.integers(10, 100),
           embedding_dim=st.integers(5, 50).filter(lambda x: x % 8 == 0),
           optimized_qparams=st.booleans(),
           data_type=st.sampled_from([np.float32, np.float16]),)
    def test_embedding_bag_2bit_unpack(self, num_embeddings, embedding_dim, optimized_qparams, data_type):
        pack_fn = torch.ops.quantized.embedding_bag_2bit_prepack
        unpack_fn = torch.ops.quantized.embedding_bag_2bit_unpack

        # 4bit and 2bit quantization right now only works for 2D Tensor so we set the num_batches to 1
        self._test_embedding_bag_unpack_fn(
            pack_fn, unpack_fn, num_embeddings, embedding_dim, 2, optimized_qparams, 1, data_type=data_type)


    def embedding_bag_rowwise_offsets_run(
            self, bit_rate, num_embeddings,
            embedding_dim, num_offsets,
            use_32bit_indices, use_32bit_offsets,
            enable_per_sample_weights,
            include_last_offset, fallback_to_no_sparse, sparsity, atol, rtol):
        pt_op = torch.ops.quantized.embedding_bag_byte_rowwise_offsets
        pt_prepack_op = torch.ops.quantized.embedding_bag_byte_prepack
        if bit_rate == 4:
            pt_op = torch.ops.quantized.embedding_bag_4bit_rowwise_offsets
            pt_prepack_op = torch.ops.quantized.embedding_bag_4bit_prepack
        elif bit_rate == 2:
            pt_op = torch.ops.quantized.embedding_bag_2bit_rowwise_offsets
            pt_prepack_op = torch.ops.quantized.embedding_bag_2bit_prepack

        weights = torch.from_numpy((np.random.random_sample((
            num_embeddings, embedding_dim)) + 1).astype(np.float32))

        max_segments = 5
        max_segment_length = 20
        num_lengths = np.random.randint(1, max_segments + 1)
        lengths = np.random.randint(0, max_segment_length + 1,
                                    size=num_lengths).astype(np.int32)
        num_indices = np.sum(lengths)

        def lengths_to_offsets(t, offset_type=np.int64, use_begin_offset=True):
            """
            Convert lengths to offsets
            """
            tt = np.zeros((t.shape[0] + 1,), dtype=offset_type)
            tt[1:] = t
            tt = torch.from_numpy(np.cumsum(tt, dtype=offset_type))
            if use_begin_offset:
                return tt[:-1]
            return tt[1:]

        offsets = lengths_to_offsets(lengths)
        indices = torch.from_numpy(np.random.randint(
            low=0, high=num_embeddings, size=num_indices, dtype=np.int64))

        q_weights = pt_prepack_op(weights)
        per_sample_weights = torch.from_numpy(np.random.uniform(
            low=0.01, high=0.5, size=[len(indices)]).astype(np.float32)) if \
            enable_per_sample_weights else None
        if include_last_offset:
            offsets = torch.cat(
                (offsets, torch.tensor([indices.size(0)], dtype=torch.long)), 0
            )

        # Reference result will be the floating point torch.nn.EmbeddingBag.
        def get_reference_result(
                num_embeddings, embedding_dim,
                include_last_offset, weights, per_sample_weights,
                indices, offsets):
            embedding_bag = torch.nn.EmbeddingBag(
                num_embeddings=num_embeddings,
                embedding_dim=embedding_dim,
                include_last_offset=include_last_offset, _weight=weights,
                scale_grad_by_freq=False, mode='sum'
            )
            return embedding_bag(indices, offsets,
                                 per_sample_weights=per_sample_weights)

        mapping_table = np.zeros(num_embeddings, dtype=np.int32)
        pruned_weights = weights
        prune_weights = sparsity > 0
        if prune_weights:
            if fallback_to_no_sparse:
                # Testing that prune_weight with mapping_table {0} will
                # fallback to non sparse embedding look up kernel.
                mapping_table = np.zeros(1, dtype=np.int32)
            else:
                # Prune and generate mapping table
                num_compressed_rows = 0
                unpruned_ids = []
                for i in range(num_embeddings):
                    if np.random.uniform() < sparsity:
                        mapping_table[i] = -1
                        q_weights[i, :] = 0
                        weights[i, :] = 0
                    else:
                        mapping_table[i] = num_compressed_rows
                        num_compressed_rows += 1
                        unpruned_ids.append(i)
                q_weights = q_weights[unpruned_ids]
                pruned_weights = weights[unpruned_ids]

        result = pt_op(q_weights,
                       indices.int() if use_32bit_indices else indices,
                       offsets.int() if use_32bit_offsets else offsets,
                       mode=0,
                       pruned_weights=prune_weights,
                       per_sample_weights=per_sample_weights,
                       compressed_indices_mapping=torch.tensor(mapping_table),
                       include_last_offset=include_last_offset)

        reference_result = get_reference_result(
            num_embeddings, embedding_dim, include_last_offset, weights,
            per_sample_weights, indices, offsets)

        torch.testing.assert_close(reference_result, result, atol=atol, rtol=rtol)


        if bit_rate == 8 or bit_rate == 4:
            # Test operator that accepts TorchBind packed weights.
            if bit_rate == 4:
                qdtype = torch.quint4x2
                op = torch.ops.quantized.embedding_bag_4bit
            else:
                qdtype = torch.quint8
                op = torch.ops.quantized.embedding_bag_byte
            obs = PerChannelMinMaxObserver(dtype=qdtype, qscheme=torch.per_channel_affine_float_qparams, ch_axis=0)
            obs(pruned_weights)
            # Get the scale and zero point for the weight tensor
            qparams = obs.calculate_qparams()
            # Quantize the weights to 8bits
            qweight = torch.quantize_per_channel(pruned_weights, qparams[0], qparams[1], axis=0, dtype=qdtype)
            packed_weight = torch.ops.quantized.embedding_bag_prepack(qweight)
            result = op(packed_weight, indices, offsets, mode=0,
                        pruned_weights=prune_weights,
                        per_sample_weights=per_sample_weights,
                        compressed_indices_mapping=torch.tensor(mapping_table),
                        include_last_offset=include_last_offset)
            torch.testing.assert_close(reference_result, result, atol=atol, rtol=rtol)

    """ Tests the correctness of the embedding_bag_8bit quantized operator """
    @given(num_embeddings=st.integers(10, 100),
           embedding_dim=st.integers(5, 50).filter(lambda x: x % 4 == 0),
           num_offsets=st.integers(1, 20),
           use_32bit_indices=st.booleans(),
           use_32bit_offsets=st.booleans(),
           enable_per_sample_weights=st.booleans(),
           include_last_offset=st.booleans(),
           fallback_to_no_sparse=st.booleans(),
           sparsity=st.sampled_from([0.0, 0.5, 0.7]))
    def test_embedding_bag_byte(self, num_embeddings,
                                embedding_dim, num_offsets,
                                use_32bit_indices,
                                use_32bit_offsets,
                                enable_per_sample_weights,
                                include_last_offset,
                                fallback_to_no_sparse,
                                sparsity):
        self.embedding_bag_rowwise_offsets_run(
            8, num_embeddings, embedding_dim, num_offsets,
            use_32bit_indices, use_32bit_offsets,
            enable_per_sample_weights, include_last_offset,
            fallback_to_no_sparse,
            sparsity=sparsity, atol=0.005, rtol=1e-3)

    """ Tests the correctness of the embedding_bag_4bit quantized operator """
    @given(num_embeddings=st.integers(10, 100),
           embedding_dim=st.integers(5, 50).filter(lambda x: x % 4 == 0),
           num_offsets=st.integers(1, 20),
           use_32bit_indices=st.booleans(),
           use_32bit_offsets=st.booleans(),
           enable_per_sample_weights=st.booleans(),
           include_last_offset=st.booleans(),
           fallback_to_no_sparse=st.booleans(),
           sparsity=st.sampled_from([0.0, 0.5, 0.7]))
    def test_embedding_bag_4bit(self, num_embeddings,
                                embedding_dim, num_offsets,
                                use_32bit_indices,
                                use_32bit_offsets,
                                enable_per_sample_weights,
                                include_last_offset,
                                fallback_to_no_sparse,
                                sparsity):
        self.embedding_bag_rowwise_offsets_run(4, num_embeddings,
                                               embedding_dim, num_offsets,
                                               use_32bit_indices, use_32bit_offsets,
                                               enable_per_sample_weights,
                                               include_last_offset,
                                               fallback_to_no_sparse,
                                               sparsity=sparsity,
                                               atol=0.1, rtol=1e-2)

    """ Tests the correctness of the embedding_bag_2bit quantized operator """
    @given(num_embeddings=st.integers(10, 100),
           embedding_dim=st.integers(5, 50).filter(lambda x: x % 8 == 0),
           num_offsets=st.integers(1, 20),
           use_32bit_indices=st.booleans(),
           use_32bit_offsets=st.booleans(),
           enable_per_sample_weights=st.booleans(),
           include_last_offset=st.booleans(),
           fallback_to_no_sparse=st.booleans(),
           sparsity=st.sampled_from([0.0, 0.5, 0.7]))
    def test_embedding_bag_2bit(self, num_embeddings,
                                embedding_dim, num_offsets,
                                use_32bit_indices,
                                use_32bit_offsets,
                                enable_per_sample_weights,
                                include_last_offset,
                                fallback_to_no_sparse,
                                sparsity):
        self.embedding_bag_rowwise_offsets_run(2, num_embeddings,
                                               embedding_dim, num_offsets,
                                               use_32bit_indices, use_32bit_offsets,
                                               enable_per_sample_weights,
                                               include_last_offset,
                                               fallback_to_no_sparse,
                                               sparsity=sparsity,
                                               atol=1.0, rtol=1e-1)

    """ Tests the correctness of the quantized 8 bit embedding lookup operator """
    @given(num_embeddings=st.integers(10, 100),
           embedding_dim=st.integers(5, 50).filter(lambda x: x % 4 == 0))
    def test_embedding(self, num_embeddings, embedding_dim):
        dtypes = [torch.quint8, torch.quint4x2]
        quant_ops = [torch.ops.quantized.embedding_byte, torch.ops.quantized.embedding_4bit]
        atols = [0.005, 0.1]
        rtols = [1e-3, 1e-2]
        prepack_op = torch.ops.quantized.embedding_bag_prepack
        for quant_op, dtype, atol, rtol in zip(quant_ops, dtypes, atols, rtols):
            weights = torch.from_numpy((np.random.random_sample((
                num_embeddings, embedding_dim)) + 1).astype(np.float32))

            obs = PerChannelMinMaxObserver(dtype=dtype, qscheme=torch.per_channel_affine_float_qparams, ch_axis=0)
            obs(weights)
            # Get the scale and zero point for the weight tensor
            qparams = obs.calculate_qparams()

            # Quantize the weights to 8bits
            qweight = torch.quantize_per_channel(weights, qparams[0], qparams[1], axis=0, dtype=dtype)
            max_segments = 5
            max_segment_length = 20
            num_lengths = np.random.randint(1, max_segments + 1)
            lengths = np.random.randint(1, max_segment_length + 1,
                                        size=num_lengths).astype(np.int32)
            num_indices = np.sum(lengths)
            indices = torch.from_numpy(np.random.randint(
                low=0, high=num_embeddings, size=num_indices, dtype=np.int64))

            packed_weight = prepack_op(qweight)
            qresult = quant_op(packed_weight, indices, pruned_weights=False)

            ref = torch.embedding(weights, indices, padding_idx=-1, scale_grad_by_freq=False, sparse=False)
            torch.testing.assert_close(ref, qresult, atol=atol, rtol=rtol)

    def test_embedding_2d_indices(self):
        """
        Tests the case where 2D indices are passed into the operator
        In this case the operator computes the correct offsets argument.
        Output shape is dependent on the indices dimension.
        """
        quant_op = torch.ops.quantized.embedding_byte
        prepack_op = torch.ops.quantized.embedding_bag_prepack

        indices = torch.tensor([[9, 6, 5, 7, 8, 8, 9, 2, 8, 6, 6, 9, 1, 6, 8, 8], [3, 2, 3, 6, 3, 6, 5, 7, 0, 8, 4, 6, 5, 8, 2, 3]])
        weights = torch.randn(10, 12, dtype=torch.float32)

        ref = torch.embedding(weights, indices, padding_idx=-1, scale_grad_by_freq=False, sparse=False)
        obs = PerChannelMinMaxObserver(dtype=torch.quint8, qscheme=torch.per_channel_affine_float_qparams, ch_axis=0)
        obs(weights)
        qparams = obs.calculate_qparams()

        qweight = torch.quantize_per_channel(weights, qparams[0], qparams[1], axis=0, dtype=torch.quint8)
        packed_weight = prepack_op(qweight)
        qresult = quant_op(packed_weight, indices, pruned_weights=False)
        torch.testing.assert_close(ref, qresult, atol=0.05, rtol=1e-3)

    def test_embedding_bag_2d_indices(self):
        """
        Tests the case where 2D indices are passed into the operator
        In this case the operator computes the correct offsets argument.
        """
        indices = torch.tensor([[9, 6, 5, 7, 8, 8, 9, 2, 8, 6, 6, 9, 1, 6, 8, 8], [3, 2, 3, 6, 3, 6, 5, 7, 0, 8, 4, 6, 5, 8, 2, 3]])
        weights = torch.randn(10, 12, dtype=torch.float32)

        embedding_bag = torch.nn.EmbeddingBag(
            num_embeddings=10,
            embedding_dim=12,
            include_last_offset=False, _weight=weights,
            scale_grad_by_freq=False, mode='sum'
        )
        result = embedding_bag(indices)

        pt_op = torch.ops.quantized.embedding_bag_byte_rowwise_offsets
        pt_prepack_op = torch.ops.quantized.embedding_bag_byte_prepack
        q_weights = pt_prepack_op(weights)
        qresult = pt_op(q_weights, indices, mode=0, pruned_weights=False)
        torch.testing.assert_close(result, qresult, atol=0.05, rtol=1e-3)

        # Test TorchBind based embedding_bag operator
        obs = PerChannelMinMaxObserver(dtype=torch.quint8, qscheme=torch.per_channel_affine_float_qparams, ch_axis=0)
        obs(weights)
        # Get the scale and zero point for the weight tensor
        qparams = obs.calculate_qparams()

        # Quantize the weights to 8bits
        qweight = torch.quantize_per_channel(weights, qparams[0], qparams[1], axis=0, dtype=torch.quint8)

        packed_weight = torch.ops.quantized.embedding_bag_prepack(qweight)
        qresult = torch.ops.quantized.embedding_bag_byte(packed_weight, indices, mode=0)

        torch.testing.assert_close(result, qresult, atol=0.05, rtol=1e-3)


class TestQuantizedConv(TestCase):
    def _test_qconv_unpack_impl(self, qconv_prepack_fn, qconv_unpack_fn, inputs,
                                strides, i_pads, o_pads, channelwise):
        (X_data, W_data, bias_data, groups, transposed) = inputs
        (X, (X_scale, X_zero_point, X_qtype)) = X_data
        (W, (W_scale, W_zero_point, W_qtype)) = W_data
        (bias, (bias_scale, bias_zero_point, bias_qtype)) = bias_data

        W = torch.from_numpy(W).float()
        bias = torch.from_numpy(bias).float()
        if channelwise and transposed:
            # currently transposed conv and per-channel per quantization does not work
            return
        # ONEDNN only supports symmetric quantization of weight and zero output padding
        if qengine_is_onednn():
            W_zero_point = 0
            o_pads = len(o_pads) * [0] if o_pads is not None else None
        if channelwise:
            if transposed:
                output_channels = W.shape[1]  # IC OC/G
            else:
                output_channels = W.shape[0]  # OC IC/G
            W_scale = torch.tensor([W_scale] * output_channels)
            W_zero_point = torch.tensor([W_zero_point] * output_channels)
            W_q = torch.quantize_per_channel(
                W, scales=W_scale, zero_points=W_zero_point,
                axis=int(transposed), dtype=W_qtype)
        else:
            W_q = torch.quantize_per_tensor(
                W, scale=W_scale, zero_point=W_zero_point, dtype=W_qtype)

        if isinstance(strides, int):
            dilations = [1]
        else:
            dilations = (1,) * len(strides)

        if transposed:
            W_packed = qconv_prepack_fn(W_q, bias, strides, i_pads, o_pads,
                                        dilations, groups)
        else:
            W_packed = qconv_prepack_fn(W_q, bias, strides, i_pads, dilations,
                                        groups)
        (W_unpacked, bias) = qconv_unpack_fn(W_packed)

        # Assert equal
        np.testing.assert_equal(W_q.int_repr().numpy(),
                                W_unpacked.int_repr().numpy())
        if channelwise:
            np.testing.assert_array_almost_equal(
                np.float32(W_q.q_per_channel_scales().numpy()),
                np.float32(W_unpacked.q_per_channel_scales().numpy()),
                decimal=4)
            np.testing.assert_equal(W_q.q_per_channel_zero_points(
            ).numpy(), W_unpacked.q_per_channel_zero_points().numpy())
        else:
            np.testing.assert_equal(np.float32(
                W_q.q_scale()), np.float32(W_unpacked.q_scale()))
            np.testing.assert_equal(
                W_q.q_zero_point(), W_unpacked.q_zero_point())

    def _make_qconv_tensors(
        self, batch_size, input_channels_per_group, input_feature_map_shape,
        output_channels_per_group, groups, kernels, strides, pads, dilations,
        X_scale, X_zero_point, W_scale, W_zero_point,
        use_bias, use_channelwise, use_transpose,
        device=torch.device("cpu"),
        input_dtype=torch.quint8,
        weight_dtype=torch.qint8,
    ):
        assert not (use_channelwise and use_transpose), \
               "Cannot generate channelwise qconv_transpose_tensors "
        input_channels = input_channels_per_group * groups
        output_channels = output_channels_per_group * groups
        # Padded input size should be at least as big as dilated kernel
        kernels = _single(kernels)
        strides = _single(strides)
        pads = _single(pads)
        dilations = _single(dilations)
        for i in range(len(kernels)):
            assume(input_feature_map_shape[i] + 2 * pads[i]
                   >= dilations[i] * (kernels[i] - 1) + 1)
        W_scale = W_scale * output_channels
        W_zero_point = W_zero_point * output_channels
        # Resize W_scale and W_zero_points arrays equal to output_channels
        W_scale = W_scale[:output_channels]
        W_zero_point = W_zero_point[:output_channels]
        # For testing, we use small values for weights and for activations
        # so that no overflow occurs in vpmaddubsw instruction. If the
        # overflow occurs in qconv implementation and if there is no
        # overflow
        # In reference we can't exactly match the results with reference.
        # Please see the comment in qconv implementation file
        # aten/src/ATen/native/quantized/cpu/qconv.cpp for more details.
        (W_value_min, W_value_max) = (-5, 5)
        # the operator expects them in the format
        # (output_channels, input_channels/groups, kernel_d, kernel_h, kernel_w)
        # (input_channels, output_channels/groups, kernel_d, kernel_h, kernel_w)
        if use_transpose:
            output_shape = (input_channels, output_channels_per_group,)
        else:
            output_shape = (output_channels, input_channels_per_group,)
        W_init = torch.randint(
            W_value_min,
            W_value_max,
            output_shape + kernels,
            device=device,
        )
        b_init = torch.randint(0, 10, (output_channels,), device=device)

        (X_value_min, X_value_max) = (0, 4)
        X_init = torch.randint(
            X_value_min,
            X_value_max,
            (batch_size, input_channels,) + input_feature_map_shape,
            device=device
        )
        X = X_scale * (X_init - X_zero_point).float()

        if use_channelwise:
            W_shape = (-1, 1) + (1,) * len(kernels)
            W_scales_tensor = torch.tensor(W_scale, dtype=torch.float, device=device)
            W_zero_points_tensor = torch.tensor(W_zero_point, dtype=torch.float, device=device)
            W = W_scales_tensor.reshape(*W_shape) * (
                W_init.float() - W_zero_points_tensor.reshape(*W_shape)).float()
            b = X_scale * W_scales_tensor * b_init.float()
        else:
            W = W_scale[0] * (W_init - W_zero_point[0]).float()
            b = X_scale * W_scale[0] * b_init.float()

        X_q = torch.quantize_per_tensor(
            X, scale=X_scale, zero_point=X_zero_point, dtype=input_dtype)
        if use_channelwise:
            W_q = torch.quantize_per_channel(
                W, W_scales_tensor, W_zero_points_tensor.long(), 0,
                dtype=weight_dtype)
        else:
            W_q = torch.quantize_per_tensor(
                W, scale=W_scale[0], zero_point=W_zero_point[0],
                dtype=weight_dtype)

        bias_float = b if use_bias else None

        return (X, W), (X_q, W_q), bias_float

    def _test_qconv_impl(
        self, qconv_fn, qconv_prepack_fn, conv_op, batch_size,
        input_channels_per_group, input_feature_map_shape,
        output_channels_per_group, groups, kernels, strides, pads, o_pads,
        dilations, X_scale, X_zero_point, W_scale, W_zero_point, Y_scale,
        Y_zero_point, use_bias, post_op, use_channelwise, use_transpose,
        device=torch.device("cpu"),
        input_dtype=torch.quint8,
        weight_dtype=torch.qint8,
        output_dtype=torch.quint8,
        X2_scale=1.0,
        X2_zero_point=128
    ):
        # ONEDNN only supports symmetric quantization of weight
        if qengine_is_onednn() and W_zero_point is not None:
            W_zero_point = len(W_zero_point) * [0]
        (X, W), (X_q, W_q), bias_float = self._make_qconv_tensors(
            batch_size, input_channels_per_group, input_feature_map_shape,
            output_channels_per_group, groups, kernels,
            strides, pads, dilations, X_scale, X_zero_point, W_scale,
            W_zero_point, use_bias, use_channelwise, use_transpose,
            device=device, input_dtype=input_dtype, weight_dtype=weight_dtype)
        if bias_float is not None:
            bias_float = bias_float.to(device)
        # Assign weights
        W = W_q.dequantize()
        X = X_q.dequantize()
        conv_op.weight = torch.nn.Parameter(W, requires_grad=False)
        conv_op.bias = torch.nn.Parameter(
            bias_float, requires_grad=False) if use_bias else None
        result_ref = conv_op(X)
        if post_op == 'relu':
            assert not use_transpose, "Cannot fuse ReLU with ConvTranspose"
            relu = torch.nn.ReLU()
            result_ref = relu(result_ref)
        elif post_op == 'add' or post_op == 'add_relu':
            (X_value_min, X_value_max) = (0, 4)
            X2_init = torch.randint(
                X_value_min,
                X_value_max,
                result_ref.size(),
                device=device
            )
            X2 = X2_scale * (X2_init - X2_zero_point).float()
            X2_q = torch.quantize_per_tensor(
                X2, scale=X2_scale, zero_point=X2_zero_point, dtype=input_dtype)
            result_ref = result_ref + X2
            if post_op == 'add_relu':
                relu = torch.nn.ReLU()
                result_ref = relu(result_ref)
        # Quantize reference results for comparison
        result_ref_q = torch.quantize_per_tensor(
            result_ref, scale=Y_scale, zero_point=Y_zero_point,
            dtype=output_dtype)

        if qconv_prepack_fn is not None:
            if use_transpose:
                W_prepack = qconv_prepack_fn(
                    W_q, bias_float, strides, pads, o_pads, dilations, groups)
            else:
                W_prepack = qconv_prepack_fn(
                    W_q, bias_float, strides, pads, dilations, groups)
            if post_op == 'add' or post_op == 'add_relu':
                Y_q = qconv_fn(
                    X_q,
                    X2_q,
                    W_prepack,
                    Y_scale,
                    Y_zero_point,
                )
            else:
                Y_q = qconv_fn(
                    X_q,
                    W_prepack,
                    Y_scale,
                    Y_zero_point,
                )
        else:
            # quantized conv op without prepacking
            Y_q = qconv_fn(X_q, W_q, bias_float, strides, pads, dilations, groups, Y_scale, Y_zero_point)

        # Make sure the results match
        # assert_array_almost_equal compares using the following formula:
        #     abs(desired-actual) < 1.5 * 10**(-decimal)
        # (https://docs.scipy.org/doc/numpy/reference/generated/numpy.testing.assert_almost_equal.html)
        # We use decimal = 0 to ignore off-by-1 differences between
        # reference and test. Off-by-1 differences arise due to the order of
        # round and zero_point addition operation, i.e., if addition
        # followed by round is used by reference and round followed by
        # addition is used by test, the results may differ by 1.
        # For example, the result of round(2.5) + 1 is 3 while
        # round(2.5 + 1) is 4 assuming the rounding mode is
        # round-to-nearest, ties-to-even.
        np.testing.assert_array_almost_equal(
            result_ref_q.int_repr().cpu().numpy(), Y_q.int_repr().cpu().numpy(), decimal=0,
            err_msg=f'''X: {X_q}, W: {W_q}, b: {bias_float}, strides: {strides},
            pads: {pads}, o_pads: {o_pads}, dilations: {dilations},
            groups: {groups}, y_s: {Y_scale}, y_zp: {Y_zero_point}''')

        # Return the quantized data for later reuse
        return X_q, W_q, bias_float

    """Tests the correctness of quantized convolution op."""
    @given(batch_size=st.integers(1, 3),
           input_channels_per_group=st.sampled_from([2, 4, 5, 8, 16, 32]),
           height=st.integers(10, 16),
           width=st.integers(7, 14),
           output_channels_per_group=st.sampled_from([2, 4, 5, 8, 16, 32]),
           groups=st.integers(1, 300),
           kernel_h=st.integers(1, 7),
           kernel_w=st.integers(1, 7),
           stride_h=st.integers(1, 2),
           stride_w=st.integers(1, 2),
           pad_h=st.integers(0, 2),
           pad_w=st.integers(0, 2),
           dilation=st.integers(1, 2),
           X_scale=st.floats(1.2, 1.6),
           X_zero_point=st.integers(0, 4),
           W_scale=st.lists(st.floats(0.2, 1.6), min_size=1, max_size=2),
           W_zero_point=st.lists(st.integers(-5, 5), min_size=1, max_size=2),
           Y_scale=st.floats(4.2, 5.6),
           Y_zero_point=st.integers(0, 4),
           use_bias=st.booleans(),
           use_channelwise=st.booleans())
    @override_qengines
    def test_qconv2d(
            self,
            batch_size,
            input_channels_per_group,
            height,
            width,
            output_channels_per_group,
            groups,
            kernel_h,
            kernel_w,
            stride_h,
            stride_w,
            pad_h,
            pad_w,
            dilation,
            X_scale,
            X_zero_point,
            W_scale,
            W_zero_point,
            Y_scale,
            Y_zero_point,
            use_bias,
            use_channelwise,
    ):
        input_channels = input_channels_per_group * groups
        output_channels = output_channels_per_group * groups
        kernels = (kernel_h, kernel_w)
        strides = (stride_h, stride_w)
        pads = (pad_h, pad_w)
        dilations = (dilation, dilation)

        qconv = torch.ops.quantized.conv2d
        qconv_prepack = torch.ops.quantized.conv2d_prepack
        conv_op = torch.nn.Conv2d(
            input_channels,
            output_channels,
            kernels,
            strides,
            pads,
            dilations,
            groups,
        )

        act_qdtypes = [torch.quint8]
        # Only qnnpack qengine supportes qint8
        if qengine_is_qnnpack() and torch.backends.xnnpack.enabled:
            act_qdtypes.append(torch.qint8)

        for X_qdtype in act_qdtypes:
            if X_qdtype == torch.qint8:
                W_zero_point = [0 for i in range(len(W_zero_point))]

            self._test_qconv_impl(
                qconv, qconv_prepack, conv_op, batch_size,
                input_channels_per_group, (height, width),
                output_channels_per_group, groups, kernels, strides, pads, None,
                dilations, X_scale, X_zero_point, W_scale, W_zero_point,
                Y_scale, Y_zero_point, use_bias, "none", use_channelwise, False, input_dtype=X_qdtype, output_dtype=X_qdtype)

    @given(batch_size=st.integers(1, 3),
           input_channels_per_group=st.sampled_from([2, 4, 5, 8, 16, 32]),
           height=st.integers(10, 16),
           width=st.integers(7, 14),
           output_channels_per_group=st.sampled_from([2, 4, 5, 8, 16, 32]),
           groups=st.integers(1, 300),
           kernel_h=st.integers(1, 7),
           kernel_w=st.integers(1, 7),
           stride_h=st.integers(1, 2),
           stride_w=st.integers(1, 2),
           pad_h=st.integers(0, 2),
           pad_w=st.integers(0, 2),
           dilation=st.integers(1, 2),
           X_scale=st.floats(1.2, 1.6),
           X_zero_point=st.integers(0, 4),
           W_scale=st.lists(st.floats(0.2, 1.6), min_size=1, max_size=2),
           W_zero_point=st.lists(st.integers(-5, 5), min_size=1, max_size=2),
           Y_scale=st.floats(4.2, 5.6),
           Y_zero_point=st.integers(0, 4),
           use_bias=st.booleans(),
           use_channelwise=st.booleans())
    @override_qengines
    def test_qconv2d_relu(
            self,
            batch_size,
            input_channels_per_group,
            height,
            width,
            output_channels_per_group,
            groups,
            kernel_h,
            kernel_w,
            stride_h,
            stride_w,
            pad_h,
            pad_w,
            dilation,
            X_scale,
            X_zero_point,
            W_scale,
            W_zero_point,
            Y_scale,
            Y_zero_point,
            use_bias,
            use_channelwise,
    ):
        input_channels = input_channels_per_group * groups
        output_channels = output_channels_per_group * groups
        kernels = (kernel_h, kernel_w)
        strides = (stride_h, stride_w)
        pads = (pad_h, pad_w)
        dilations = (dilation, dilation)

        qconv = torch.ops.quantized.conv2d_relu
        qconv_prepack = torch.ops.quantized.conv2d_prepack
        conv_op = torch.nn.Conv2d(
            input_channels,
            output_channels,
            kernels,
            strides,
            pads,
            dilations,
            groups,
        )

        act_qdtypes = [torch.quint8]
        # Only qnnpack qengine supportes qint8
        if qengine_is_qnnpack() and torch.backends.xnnpack.enabled:
            act_qdtypes.append(torch.qint8)

        for X_qdtype in act_qdtypes:
            if X_qdtype == torch.qint8:
                W_zero_point = [0 for i in range(len(W_zero_point))]

            self._test_qconv_impl(
                qconv, qconv_prepack, conv_op, batch_size,
                input_channels_per_group, (height, width),
                output_channels_per_group, groups, kernels, strides, pads, None,
                dilations, X_scale, X_zero_point, W_scale, W_zero_point,
                Y_scale, Y_zero_point, use_bias, "relu", use_channelwise, False, input_dtype=X_qdtype, output_dtype=X_qdtype)

    """Tests the correctness of quantized convolution op."""
    @given(batch_size=st.integers(1, 3),
           input_channels_per_group=st.sampled_from([2, 4, 5, 8, 16, 32]),
           height=st.integers(10, 16),
           width=st.integers(7, 14),
           output_channels_per_group=st.sampled_from([2, 4, 5, 8, 16, 32]),
           groups=st.integers(1, 10),
           kernel_h=st.integers(1, 7),
           kernel_w=st.integers(1, 7),
           stride_h=st.integers(1, 2),
           stride_w=st.integers(1, 2),
           pad_h=st.integers(0, 2),
           pad_w=st.integers(0, 2),
           dilation=st.integers(1, 2),
           X_scale=st.floats(1.2, 1.6),
           X_zero_point=st.integers(0, 4),
           W_scale=st.lists(st.floats(0.2, 1.6), min_size=1, max_size=2),
           W_zero_point=st.lists(st.integers(-5, 5), min_size=1, max_size=2),
           Y_scale=st.floats(4.2, 5.6),
           Y_zero_point=st.integers(0, 4),
           use_bias=st.booleans(),
<<<<<<< HEAD
           post_op=st.sampled_from(["add", "add_relu"]),
=======
>>>>>>> b99760fe
           use_channelwise=st.booleans(),
           X2_scale=st.floats(1.2, 1.6),
           X2_zero_point=st.integers(0, 4),)
    @skipIfNoONEDNN
    def test_qconv2d_add(
            self,
            batch_size,
            input_channels_per_group,
            height,
            width,
            output_channels_per_group,
            groups,
            kernel_h,
            kernel_w,
            stride_h,
            stride_w,
            pad_h,
            pad_w,
            dilation,
            X_scale,
            X_zero_point,
            W_scale,
            W_zero_point,
            Y_scale,
            Y_zero_point,
            use_bias,
            use_channelwise,
            X2_scale,
            X2_zero_point
    ):
        with override_quantized_engine('onednn'):
            input_channels = input_channels_per_group * groups
            output_channels = output_channels_per_group * groups
            kernels = (kernel_h, kernel_w)
            strides = (stride_h, stride_w)
            pads = (pad_h, pad_w)
            dilations = (dilation, dilation)

<<<<<<< HEAD
            qconv = torch.ops.quantized.conv2d
            if post_op == "add":
                qconv = torch.ops.quantized.conv2d_add
            elif post_op == "add_relu":
                qconv = torch.ops.quantized.conv2d_add_relu
=======
            qconv = torch.ops.quantized.conv2d_add
>>>>>>> b99760fe
            qconv_prepack = torch.ops.quantized.conv2d_prepack
            conv_op = torch.nn.Conv2d(
                input_channels,
                output_channels,
                kernels,
                strides,
                pads,
                dilations,
                groups,
            )

            X_qdtype = torch.quint8
            self._test_qconv_impl(
                qconv, qconv_prepack, conv_op, batch_size,
                input_channels_per_group, (height, width),
                output_channels_per_group, groups, kernels, strides, pads, None,
                dilations, X_scale, X_zero_point, W_scale, W_zero_point,
                Y_scale, Y_zero_point, use_bias, "add", use_channelwise, False,
                input_dtype=X_qdtype, output_dtype=X_qdtype, X2_scale=X2_scale, X2_zero_point=X2_zero_point)

    # TODO: merge this test with test_qconv2d when CUDNN runtime flags becomes available
    """Tests the correctness of quantized 2D convolution cudnn op."""
    @given(batch_size=st.integers(1, 3),
           # cudnn only supports multiples of 4, but we have explicitly added padding on the backend
           input_channels_per_group=st.integers(1, 32),
           height=st.integers(10, 16),
           width=st.integers(7, 14),
           # cudnn only supports multiples of 4, but we have explicitly added padding on the backend
           output_channels_per_group=st.integers(1, 32),
           groups=st.integers(1, 1),  # currently padding only supports groups=1
           kernel_h=st.integers(1, 7),
           kernel_w=st.integers(1, 7),
           stride_h=st.integers(1, 2),
           stride_w=st.integers(1, 2),
           pad_h=st.integers(0, 2),
           pad_w=st.integers(0, 2),
           # result for dilation == 2 is not correct
           # dilation=st.integers(1, 2),
           # currently cudnn has only been verified to work for dilation = 1
           # TODO: check backend works for dilation > 1
           dilation=st.integers(1, 1),
           X_scale=st.floats(1.2, 1.6),
           X_zero_point=st.sampled_from([0]),
           W_scale=st.lists(st.floats(0.2, 1.6), min_size=1, max_size=2),
           W_zero_point=st.lists(st.integers(0, 0), min_size=1, max_size=2),
           Y_scale=st.floats(4.2, 5.6),
           Y_zero_point=st.sampled_from([0]),
           use_bias=st.booleans(),
           # TODO: enable channelwise
           use_channelwise=st.sampled_from([False]))
    @skipIfNoFBGEMM
    @unittest.skipIf(not TEST_CUDNN, "cudnn is not enabled.")
    @unittest.skip("Local only - currently the qconv2d_cudnn op is bulid "
                   "with USE_EXPERIMENTAL_CUDNN_V8_API, we can enable the test "
                   "after it is built by default")
    def test_qconv2d_cudnn(
            self,
            batch_size,
            input_channels_per_group,
            height,
            width,
            output_channels_per_group,
            groups,
            kernel_h,
            kernel_w,
            stride_h,
            stride_w,
            pad_h,
            pad_w,
            dilation,
            X_scale,
            X_zero_point,
            W_scale,
            W_zero_point,
            Y_scale,
            Y_zero_point,
            use_bias,
            use_channelwise,
    ):
        input_channels = input_channels_per_group * groups
        output_channels = output_channels_per_group * groups
        kernels = (kernel_h, kernel_w)
        strides = (stride_h, stride_w)
        pads = (pad_h, pad_w)
        dilations = (dilation, dilation)

        qconv = torch.ops.quantized.conv2d
        conv_op = torch.nn.Conv2d(
            input_channels,
            output_channels,
            kernels,
            strides,
            pads,
            dilations,
            groups,
        ).to(torch.device("cuda"))
        self._test_qconv_impl(
            qconv, torch.ops.quantized.conv2d_prepack, conv_op, batch_size,
            input_channels_per_group, (height, width),
            output_channels_per_group, groups, kernels, strides, pads, None,
            dilations, X_scale, X_zero_point, W_scale, W_zero_point,
            Y_scale, Y_zero_point, use_bias, "none", use_channelwise, False,
            device=torch.device("cuda"),
            input_dtype=torch.qint8, weight_dtype=torch.qint8, output_dtype=torch.qint8)

    @given(batch_size=st.integers(1, 3),
           # cudnn only supports multiples of 4, but we have explicitly added padding on the backend
           input_channels_per_group=st.integers(1, 32),
           height=st.integers(10, 16),
           width=st.integers(7, 14),
           # cudnn only supports multiples of 4, but we have explicitly added padding on the backend
           output_channels_per_group=st.integers(1, 32),
           groups=st.integers(1, 1),  # currently padding only supports groups=1
           kernel_h=st.integers(1, 7),
           kernel_w=st.integers(1, 7),
           stride_h=st.integers(1, 2),
           stride_w=st.integers(1, 2),
           pad_h=st.integers(0, 2),
           pad_w=st.integers(0, 2),
           # result for dilation == 2 is not correct
           # dilation=st.integers(1, 2),
           # currently cudnn has only been verified to work for dilation = 1
           # TODO: check backend works for dilation > 1
           dilation=st.integers(1, 1),
           X_scale=st.floats(1.2, 1.6),
           X_zero_point=st.sampled_from([0]),
           W_scale=st.lists(st.floats(0.2, 1.6), min_size=1, max_size=2),
           W_zero_point=st.lists(st.integers(0, 0), min_size=1, max_size=2),
           Y_scale=st.floats(4.2, 5.6),
           Y_zero_point=st.sampled_from([0]),
           use_bias=st.booleans(),
           # TODO: enable channelwise
           use_channelwise=st.sampled_from([False]))
    @skipIfNoFBGEMM
    @unittest.skipIf(not TEST_CUDNN, "cudnn is not enabled.")
    @unittest.skip("Local only - currently the qconv2d_cudnn op is bulid "
                   "with USE_EXPERIMENTAL_CUDNN_V8_API, we can enable the test "
                   "after it is built by default")
    def test_qconv2d_relu_cudnn(
            self,
            batch_size,
            input_channels_per_group,
            height,
            width,
            output_channels_per_group,
            groups,
            kernel_h,
            kernel_w,
            stride_h,
            stride_w,
            pad_h,
            pad_w,
            dilation,
            X_scale,
            X_zero_point,
            W_scale,
            W_zero_point,
            Y_scale,
            Y_zero_point,
            use_bias,
            use_channelwise,
    ):
        input_channels = input_channels_per_group * groups
        output_channels = output_channels_per_group * groups
        kernels = (kernel_h, kernel_w)
        strides = (stride_h, stride_w)
        pads = (pad_h, pad_w)
        dilations = (dilation, dilation)

        qconv = torch.ops.quantized.conv2d_relu
        conv_op = torch.nn.Conv2d(
            input_channels,
            output_channels,
            kernels,
            strides,
            pads,
            dilations,
            groups,
        ).to(torch.device("cuda"))
        self._test_qconv_impl(
            qconv, torch.ops.quantized.conv2d_prepack, conv_op, batch_size,
            input_channels_per_group, (height, width),
            output_channels_per_group, groups, kernels, strides, pads, None,
            dilations, X_scale, X_zero_point, W_scale, W_zero_point,
            Y_scale, Y_zero_point, use_bias, "relu", use_channelwise, False,
            device=torch.device("cuda"),
            input_dtype=torch.qint8, weight_dtype=torch.qint8, output_dtype=torch.qint8)

    @unittest.skip("used for local benchmarking, comment when we want to run it")
    def test_benchmark(self):
        batch_size = 16
        in_channel = 64
        out_channel = 64
        kernel_size = 3
        height = 256
        width = 256
        print(
            "parameters:",
            "batch_size:", batch_size,
            "in_channel:", in_channel,
            "out_channel:", out_channel,
            "kernel_size:", kernel_size,
            "height:", height,
            "widht:", width
        )
        conv = torch.nn.Conv2d(in_channel, out_channel, kernel_size).cuda()
        input = torch.randn((batch_size, in_channel, height, width), device='cuda')
        weight = conv.weight.detach()
        stride = (1, 1)
        padding = (0, 0)
        dilation = (1, 1)
        groups = 1
        conv_op = torch.nn.functional.conv2d
        # profile
        from torch.profiler import profile, ProfilerActivity

        def trace_handler(p):
            output = p.key_averages().table(sort_by="self_cpu_time_total", row_limit=10)
            p.export_chrome_trace("/tmp/trace_" + str(p.step_num) + ".json")

        my_schedule = torch.profiler.schedule(
            wait=5,
            warmup=5,
            active=20)

        # fp32 benchmark
        with profile(
                activities=[ProfilerActivity.CPU, ProfilerActivity.CUDA],
                schedule=my_schedule,
                on_trace_ready=trace_handler) as prof:
            for i in range(30):
                conv_op(input, weight, None, stride, padding, dilation, groups)
                prof.step()

        print("fp32 benchmark result:")
        print(prof.key_averages().table(sort_by="self_cpu_time_total", row_limit=10))

        # fp16 benchmark
        input_fp16 = input.to(torch.float16)
        weight_fp16 = input.to(torch.float16)

        with profile(
                activities=[ProfilerActivity.CPU, ProfilerActivity.CUDA],
                schedule=my_schedule,
                on_trace_ready=trace_handler) as prof:
            for i in range(30):
                conv_op(input_fp16, weight_fp16, None, stride, padding, dilation, groups)
                prof.step()

        print("fp16 benchmark result:")
        print(prof.key_averages().table(sort_by="self_cpu_time_total", row_limit=10))

        input_int8 = torch.quantize_per_tensor(input, 1, 0, torch.qint8).contiguous(memory_format=torch.channels_last)
        weight_int8 = torch.quantize_per_tensor(weight, 1, 0, torch.qint8).contiguous(memory_format=torch.channels_last)
        scale = 1.0
        zero_point = 0
        conv_op = torch.ops.quantized.conv2d
        weight_prepacked = torch.ops.quantized.conv2d_prepack(weight_int8, None, stride, padding, dilation, groups)
        with profile(
                activities=[ProfilerActivity.CPU, ProfilerActivity.CUDA],
                schedule=my_schedule,
                on_trace_ready=trace_handler) as prof:
            for i in range(30):
                conv_op(input_int8, weight_prepacked, scale, zero_point)
                prof.step()

        print("int8 benchmark result:")
        print(prof.key_averages().table(sort_by="self_cpu_time_total", row_limit=10))

    """Tests the correctness of quantized convolution op."""
    @override_qengines
    def test_qconv_transpose1d(self):
        if not qengine_is_qnnpack():
            return  # Currently only the QNNPACK is supported
        if qengine_is_qnnpack() and (IS_PPC or TEST_WITH_UBSAN):
            return  # QNNPACK doesn't support these
        batch_size = 2
        input_channels_per_group_list = [2, 32]
        width = 14
        output_channels_per_group_list = [2, 8]
        groups_list = [1, 3]
        kernel_list = [1, 7]
        stride_list = [1, 2]
        pad = 2
        o_pad = 0
        dilation = 1
        X_scale = 1.2
        X_zero_point = 1
        W_scale = [1.2]
        W_zero_point = [1]
        Y_scale = 4.2
        Y_zero_point = 2
        use_bias_list = [True, False]

        test_cases = itertools.product(
            input_channels_per_group_list, output_channels_per_group_list,
            groups_list, kernel_list, stride_list, use_bias_list)
        for input_channels_per_group, output_channels_per_group, \
                groups, kernel, stride, use_bias in test_cases:

            input_channels = input_channels_per_group * groups
            output_channels = output_channels_per_group * groups
            kernels = (kernel,)
            strides = (stride,)
            pads = (pad,)
            o_pads = (o_pad,)
            dilations = (dilation,)

            qconv = torch.ops.quantized.conv_transpose1d
            qconv_prepack = torch.ops.quantized.conv_transpose1d_prepack
            conv_op = torch.nn.ConvTranspose1d(
                in_channels=input_channels,
                out_channels=output_channels,
                kernel_size=kernels,
                stride=strides,
                padding=pads,
                output_padding=o_pads,
                groups=groups,
                dilation=dilations,
                bias=use_bias
            )

            act_qdtypes = [torch.quint8]
            # Only qnnpack qengine supportes qint8
            if qengine_is_qnnpack() and torch.backends.xnnpack.enabled:
                act_qdtypes.append(torch.qint8)

            for X_qdtype in act_qdtypes:
                if X_qdtype == torch.qint8:
                    W_zero_point = [0 for i in range(len(W_zero_point))]

                X_q, W_q, bias_float = self._test_qconv_impl(
                    qconv, qconv_prepack, conv_op, batch_size,
                    input_channels_per_group, (width, ),
                    output_channels_per_group, groups, kernels, strides, pads, o_pads,
                    dilations, X_scale, X_zero_point, W_scale, W_zero_point,
                    Y_scale, Y_zero_point, use_bias, post_op="none",
                    use_channelwise=False, use_transpose=True, input_dtype=X_qdtype, output_dtype=X_qdtype)

                # check that this doesn't error
                test_conv = torch.ao.nn.quantized.ConvTranspose1d(input_channels, output_channels, 1)
                test_conv.scale = Y_scale
                test_conv(X_q)

                # Test the module implementation
                qconv_op = torch.ao.nn.quantized.ConvTranspose1d(
                    in_channels=input_channels,
                    out_channels=output_channels,
                    kernel_size=kernels,
                    stride=strides,
                    padding=pads,
                    output_padding=o_pads,
                    groups=groups,
                    dilation=dilations,
                    bias=use_bias
                )
                qconv_op.scale = Y_scale
                qconv_op.zero_point = Y_zero_point
                qconv_op.set_weight_bias(W_q, bias_float)

                Y_dq_ref = conv_op(X_q.dequantize())
                Y_q_ref = torch.quantize_per_tensor(Y_dq_ref, scale=Y_scale,
                                                    zero_point=Y_zero_point,
                                                    dtype=X_qdtype)
                Y_q = qconv_op(X_q)
                self.assertEqual(Y_q_ref, Y_q)


    """Tests the correctness of quantized convolution op."""
    @given(batch_size=st.integers(1, 3),
           input_channels_per_group=st.sampled_from([2, 4, 5, 8, 16, 32]),
           height=st.integers(10, 16),
           width=st.integers(7, 14),
           output_channels_per_group=st.sampled_from([2, 4, 5, 8, 16, 32]),
           groups=st.integers(1, 300),
           kernel_h=st.integers(1, 7),
           kernel_w=st.integers(1, 7),
           stride_h=st.integers(1, 2),
           stride_w=st.integers(1, 2),
           pad_h=st.integers(0, 2),
           pad_w=st.integers(0, 2),
           o_pad_h=st.integers(0, 2),
           o_pad_w=st.integers(0, 2),
           dilation=st.integers(1, 2),
           X_scale=st.floats(1.2, 1.6),
           X_zero_point=st.integers(0, 4),
           W_scale=st.lists(st.floats(0.2, 1.6), min_size=1, max_size=2),
           W_zero_point=st.lists(st.integers(-5, 5), min_size=1, max_size=2),
           Y_scale=st.floats(4.2, 5.6),
           Y_zero_point=st.integers(0, 4),
           use_bias=st.booleans())
    @override_qengines
    @unittest.skip(
        "this is broken without changes to any relevant code, "
        "we need to remove hypothesis testing in CI")
    def test_qconv_transpose2d(
            self,
            batch_size,
            input_channels_per_group,
            height,
            width,
            output_channels_per_group,
            groups,
            kernel_h,
            kernel_w,
            stride_h,
            stride_w,
            pad_h,
            pad_w,
            o_pad_h,
            o_pad_w,
            dilation,
            X_scale,
            X_zero_point,
            W_scale,
            W_zero_point,
            Y_scale,
            Y_zero_point,
            use_bias):
        if qengine_is_qnnpack() and (IS_PPC or TEST_WITH_UBSAN):
            return  # QNNPACK doesn't support these
        # ONEDNN does not support output paddings
        if qengine_is_onednn() and (o_pad_h, o_pad_w) != (0, 0):
            return
        assume(o_pad_h < stride_h and o_pad_h < dilation)
        assume(o_pad_w < stride_w and o_pad_w < dilation)

        input_channels = input_channels_per_group * groups
        output_channels = output_channels_per_group * groups
        kernels = (kernel_h, kernel_w)
        strides = (stride_h, stride_w)
        pads = (pad_h, pad_w)
        o_pads = (o_pad_h, o_pad_w)
        dilations = (dilation, dilation)

        qconv = torch.ops.quantized.conv_transpose2d
        qconv_prepack = torch.ops.quantized.conv_transpose2d_prepack
        conv_op = torch.nn.ConvTranspose2d(
            in_channels=input_channels,
            out_channels=output_channels,
            kernel_size=kernels,
            stride=strides,
            padding=pads,
            output_padding=o_pads,
            groups=groups,
            dilation=dilations,
            bias=use_bias
        )
        act_qdtypes = [torch.quint8]
        # Only qnnpack qengine supportes qint8
        if qengine_is_qnnpack() and torch.backends.xnnpack.enabled:
            act_qdtypes.append(torch.qint8)

        for X_qdtype in act_qdtypes:
            if X_qdtype == torch.qint8:
                W_zero_point = [0 for i in range(len(W_zero_point))]

            X_q, W_q, bias_float = self._test_qconv_impl(
                qconv, qconv_prepack, conv_op, batch_size,
                input_channels_per_group, (height, width),
                output_channels_per_group, groups, kernels, strides, pads, o_pads,
                dilations, X_scale, X_zero_point, W_scale, W_zero_point,
                Y_scale, Y_zero_point, use_bias, post_op="none",
                use_channelwise=False, use_transpose=True, input_dtype=X_qdtype, output_dtype=X_qdtype)

            # check that this doesn't error
            test_conv = torch.ao.nn.quantized.ConvTranspose2d(input_channels, output_channels, 1)
            test_conv.scale = Y_scale
            test_conv(X_q)

            # Test the module implementation
            qconv_op = torch.ao.nn.quantized.ConvTranspose2d(
                in_channels=input_channels,
                out_channels=output_channels,
                kernel_size=kernels,
                stride=strides,
                padding=pads,
                output_padding=o_pads,
                groups=groups,
                dilation=dilations,
                bias=use_bias
            )
            qconv_op.scale = Y_scale
            qconv_op.zero_point = Y_zero_point
            qconv_op.set_weight_bias(W_q, bias_float)

            Y_dq_ref = conv_op(X_q.dequantize())
            Y_q_ref = torch.quantize_per_tensor(Y_dq_ref, scale=Y_scale,
                                                zero_point=Y_zero_point,
                                                dtype=X_qdtype)
            Y_q = qconv_op(X_q)
            self.assertEqual(Y_q_ref, Y_q)

    """Tests the correctness of quantized convolution op."""
    @given(batch_size=st.integers(1, 3),
           input_channels_per_group=st.sampled_from([2, 4, 5, 8, 16, 32]),
           time=st.integers(2, 5),
           height=st.integers(10, 16),
           width=st.integers(7, 14),
           output_channels_per_group=st.sampled_from([2, 4, 5, 8, 16, 32]),
           groups=st.integers(1, 300),
           kernel_t=st.integers(1, 7),
           kernel_h=st.integers(1, 7),
           kernel_w=st.integers(1, 7),
           stride_t=st.integers(1, 2),
           stride_h=st.integers(1, 2),
           stride_w=st.integers(1, 2),
           pad_t=st.integers(0, 2),
           pad_h=st.integers(0, 2),
           pad_w=st.integers(0, 2),
           o_pad_t=st.integers(0, 2),
           o_pad_h=st.integers(0, 2),
           o_pad_w=st.integers(0, 2),
           dilation=st.integers(1, 2),
           X_scale=st.floats(1.2, 1.6),
           X_zero_point=st.integers(0, 4),
           W_scale=st.lists(st.floats(0.2, 1.6), min_size=1, max_size=2),
           W_zero_point=st.lists(st.integers(-5, 5), min_size=1, max_size=2),
           Y_scale=st.floats(4.2, 5.6),
           Y_zero_point=st.integers(0, 4),
           use_bias=st.booleans())
    @override_qengines
    @unittest.skip(
        "this is broken without changes to any relevant code, "
        "we need to remove hypothesis testing in CI")
    def test_qconv_transpose3d(
            self,
            batch_size,
            input_channels_per_group,
            time,
            height,
            width,
            output_channels_per_group,
            groups,
            kernel_t,
            kernel_h,
            kernel_w,
            stride_t,
            stride_h,
            stride_w,
            pad_t,
            pad_h,
            pad_w,
            o_pad_t,
            o_pad_h,
            o_pad_w,
            dilation,
            X_scale,
            X_zero_point,
            W_scale,
            W_zero_point,
            Y_scale,
            Y_zero_point,
            use_bias):
        if qengine_is_qnnpack():
            return  # QNNPACK doesn't support this
        # ONEDNN doesn't support output paddings
        if qengine_is_onednn() and (o_pad_t, o_pad_h, o_pad_w) != (0, 0, 0):
            return
        assume(o_pad_t < stride_t or o_pad_t < dilation)
        assume(o_pad_h < stride_h or o_pad_h < dilation)
        assume(o_pad_w < stride_w or o_pad_w < dilation)

        input_channels = input_channels_per_group * groups
        output_channels = output_channels_per_group * groups
        kernels = (kernel_t, kernel_h, kernel_w)
        strides = (stride_t, stride_h, stride_w)
        pads = (pad_t, pad_h, pad_w)
        o_pads = (o_pad_t, o_pad_h, o_pad_w)
        dilations = (dilation, dilation, dilation)

        qconv = torch.ops.quantized.conv_transpose3d
        qconv_prepack = torch.ops.quantized.conv_transpose3d_prepack
        conv_op = torch.nn.ConvTranspose3d(
            in_channels=input_channels,
            out_channels=output_channels,
            kernel_size=kernels,
            stride=strides,
            padding=pads,
            output_padding=o_pads,
            groups=groups,
            dilation=dilations,
            bias=use_bias
        )
        X_q, W_q, bias_float = self._test_qconv_impl(
            qconv, qconv_prepack, conv_op, batch_size,
            input_channels_per_group, (time, height, width),
            output_channels_per_group, groups, kernels, strides, pads, o_pads,
            dilations, X_scale, X_zero_point, W_scale, W_zero_point,
            Y_scale, Y_zero_point, use_bias, post_op="none",
            use_channelwise=False, use_transpose=True)

        # check that this doesn't error
        test_conv = torch.ao.nn.quantized.ConvTranspose3d(input_channels, output_channels, 1)
        test_conv.scale = Y_scale
        test_conv(X_q)

        # Test the module implementation
        qconv_op = torch.ao.nn.quantized.ConvTranspose3d(
            in_channels=input_channels,
            out_channels=output_channels,
            kernel_size=kernels,
            stride=strides,
            padding=pads,
            output_padding=o_pads,
            groups=groups,
            dilation=dilations,
            bias=use_bias
        )
        qconv_op.scale = Y_scale
        qconv_op.zero_point = Y_zero_point
        qconv_op.set_weight_bias(W_q, bias_float)

        Y_dq_ref = conv_op(X_q.dequantize())
        Y_q_ref = torch.quantize_per_tensor(Y_dq_ref, scale=Y_scale,
                                            zero_point=Y_zero_point,
                                            dtype=torch.quint8)
        Y_q = qconv_op(X_q)
        self.assertEqual(Y_q_ref, Y_q)

    @given(
        inputs=hu.tensor_conv(
            spatial_dim=1, batch_size_range=(1, 3),
            input_channels_per_group_range=(1, 4),
            output_channels_per_group_range=(1, 4), feature_map_range=(4, 8),
            kernel_range=(1, 4), max_groups=4,
            can_be_transposed=False,
            qparams=[hu.qparams(dtypes=torch.quint8,
                                zero_point_min=0,
                                zero_point_max=0),
                     hu.qparams(dtypes=torch.qint8,
                                zero_point_min=0,
                                zero_point_max=0),
                     hu.qparams(dtypes=torch.qint32,
                                zero_point_min=0,
                                zero_point_max=0)]),
        stride=st.integers(1, 3),
        pad=st.integers(1, 2),
        o_pad=st.integers(1, 2),
        channelwise=st.booleans())
    @override_qengines
    def test_qconv1d_unpack(self, inputs, stride, pad, o_pad, channelwise):
        transposed = inputs[-1]
        qengine = torch.backends.quantized.engine
        if qengine not in supported_qengines:
            return
        if qengine == 'qnnpack':
            assume(not channelwise)  # QNNPACK doesn't support channelwise
        else:
            assume(not transposed)  # Only QNNPACK supports transposed conv
        if transposed:
            qconv_prepack = torch.ops.quantized.conv_transpose1d_prepack
            qconv_unpack = torch.ops.quantized.conv_transpose1d_unpack
        else:
            qconv_prepack = torch.ops.quantized.conv1d_prepack
            qconv_unpack = torch.ops.quantized.conv1d_unpack
        self._test_qconv_unpack_impl(
            qconv_prepack, qconv_unpack, inputs, [stride],
            [pad], [o_pad], channelwise)

    @given(
        inputs=hu.tensor_conv(
            spatial_dim=2, batch_size_range=(1, 3),
            input_channels_per_group_range=(1, 4),
            output_channels_per_group_range=(1, 4), feature_map_range=(4, 8),
            kernel_range=(1, 4), max_groups=4,
            can_be_transposed=True,
            qparams=[hu.qparams(dtypes=torch.quint8,
                                zero_point_min=0,
                                zero_point_max=0),
                     hu.qparams(dtypes=torch.qint8,
                                zero_point_min=0,
                                zero_point_max=0),
                     hu.qparams(dtypes=torch.qint32,
                                zero_point_min=0,
                                zero_point_max=0)]),
        stride=st.integers(1, 3),
        pad=st.integers(0, 2),
        o_pad=st.integers(0, 2),
        channelwise=st.booleans())
    @override_qengines
    def test_qconv2d_unpack(self, inputs, stride, pad, o_pad, channelwise):
        transposed = inputs[-1]
        qengine = torch.backends.quantized.engine
        if qengine not in supported_qengines:
            return
        if qengine == 'qnnpack':
            assume(not channelwise)  # QNNPACK doesn't support channelwise
        if transposed:
            qconv_prepack = torch.ops.quantized.conv_transpose2d_prepack
            qconv_unpack = torch.ops.quantized.conv_transpose2d_unpack
        else:
            qconv_prepack = torch.ops.quantized.conv2d_prepack
            qconv_unpack = torch.ops.quantized.conv2d_unpack
        self._test_qconv_unpack_impl(
            qconv_prepack, qconv_unpack, inputs, [stride, stride],
            [pad, pad], [o_pad, o_pad], channelwise)

    """Tests the correctness of quantized 1D convolution op."""
    @given(batch_size=st.integers(1, 6),
           input_channels_per_group=st.sampled_from((2, 4, 5, 8, 16, 32)),
           output_channels_per_group=st.sampled_from((2, 4, 5, 8, 16, 32)),
           groups=st.integers(1, 3),
           length=st.integers(4, 16),
           kernel=st.integers(1, 7),
           stride=st.integers(1, 2),
           pad=st.integers(0, 2),
           dilation=st.integers(1, 2),
           X_scale=st.floats(1.2, 1.6),
           X_zero_point=st.integers(0, 4),
           W_scale=st.lists(st.floats(0.2, 1.6), min_size=1, max_size=2),
           W_zero_point=st.lists(st.integers(-5, 5), min_size=1, max_size=2),
           Y_scale=st.floats(4.2, 5.6),
           Y_zero_point=st.integers(0, 4),
           use_bias=st.booleans(),
           use_channelwise=st.booleans())
    @override_qengines
    def test_qconv1d(
        self,
        batch_size,
        input_channels_per_group,
        output_channels_per_group,
        groups,
        length,
        kernel,
        stride,
        pad,
        dilation,
        X_scale,
        X_zero_point,
        W_scale,
        W_zero_point,
        Y_scale,
        Y_zero_point,
        use_bias,
        use_channelwise,
    ):
        input_channels = input_channels_per_group * groups
        output_channels = output_channels_per_group * groups
        if torch.backends.quantized.engine == 'qnnpack':
            use_channelwise = False
        conv1d = torch.nn.Conv1d(
            input_channels,
            output_channels,
            kernel,
            stride,
            pad,
            dilation,
            groups,
        )
        qconv_prepack = torch.ops.quantized.conv1d_prepack
        qconv = torch.ops.quantized.conv1d

        act_qdtypes = [torch.quint8]
        # Only qnnpack qengine supportes qint8
        if qengine_is_qnnpack() and torch.backends.xnnpack.enabled:
            act_qdtypes.append(torch.qint8)

        for X_qdtype in act_qdtypes:
            if X_qdtype == torch.qint8:
                W_zero_point = [0 for i in range(len(W_zero_point))]

            self._test_qconv_impl(
                qconv, qconv_prepack, conv1d, batch_size,
                input_channels_per_group, (length, ),
                output_channels_per_group, groups, kernel, [stride], [pad], None,
                [dilation], X_scale, X_zero_point, W_scale, W_zero_point,
                Y_scale, Y_zero_point, use_bias, "none", use_channelwise, False,
                input_dtype=X_qdtype, output_dtype=X_qdtype)

    @given(batch_size=st.integers(1, 6),
           input_channels_per_group=st.sampled_from((2, 4, 5, 8, 16, 32)),
           output_channels_per_group=st.sampled_from((2, 4, 5, 8, 16, 32)),
           groups=st.integers(1, 3),
           length=st.integers(4, 16),
           kernel=st.integers(1, 7),
           stride=st.integers(1, 2),
           pad=st.integers(0, 2),
           dilation=st.integers(1, 2),
           X_scale=st.floats(1.2, 1.6),
           X_zero_point=st.integers(0, 4),
           W_scale=st.lists(st.floats(0.2, 1.6), min_size=1, max_size=2),
           W_zero_point=st.lists(st.integers(-5, 5), min_size=1, max_size=2),
           Y_scale=st.floats(4.2, 5.6),
           Y_zero_point=st.integers(0, 4),
           use_bias=st.booleans(),
           use_channelwise=st.booleans())
    @override_qengines
    def test_qconv1d_relu(
        self,
        batch_size,
        input_channels_per_group,
        output_channels_per_group,
        groups,
        length,
        kernel,
        stride,
        pad,
        dilation,
        X_scale,
        X_zero_point,
        W_scale,
        W_zero_point,
        Y_scale,
        Y_zero_point,
        use_bias,
        use_channelwise,
    ):
        input_channels = input_channels_per_group * groups
        output_channels = output_channels_per_group * groups
        if torch.backends.quantized.engine == 'qnnpack':
            use_channelwise = False
        conv1d = torch.nn.Conv1d(
            input_channels,
            output_channels,
            kernel,
            stride,
            pad,
            dilation,
            groups,
        )
        qconv_prepack = torch.ops.quantized.conv1d_prepack
        qconv = torch.ops.quantized.conv1d_relu

        act_qdtypes = [torch.quint8]
        # Only qnnpack qengine supportes qint8
        if qengine_is_qnnpack() and torch.backends.xnnpack.enabled:
            act_qdtypes.append(torch.qint8)

        for X_qdtype in act_qdtypes:
            if X_qdtype == torch.qint8:
                W_zero_point = [0 for i in range(len(W_zero_point))]

            self._test_qconv_impl(
                qconv, qconv_prepack, conv1d, batch_size,
                input_channels_per_group, (length, ),
                output_channels_per_group, groups, kernel, [stride], [pad], None,
                [dilation], X_scale, X_zero_point, W_scale, W_zero_point,
                Y_scale, Y_zero_point, use_bias, "relu", use_channelwise, False,
                input_dtype=X_qdtype, output_dtype=X_qdtype)

    # TODO: merge this test with test_qconv1d when CUDNN runtime flags becomes available
    """Tests the correctness of quantized 1D convolution cudnn op."""
    @given(batch_size=st.integers(1, 6),
           # cudnn only supports multiples of 4, but we have explicitly added padding on the backend
           input_channels_per_group=st.integers(1, 32),
           # cudnn only supports multiples of 4, but we have explicitly added padding on the backend
           output_channels_per_group=st.integers(1, 32),
           groups=st.integers(1, 1),  # currently padding only supports groups=1
           length=st.integers(4, 16),
           kernel=st.integers(1, 7),
           stride=st.integers(1, 2),
           pad=st.integers(0, 2),
           # currently cudnn has only been verified to work for dilation = 1
           # TODO: check backend works for dilation > 1
           dilation=st.integers(1, 1),
           X_scale=st.floats(1.2, 1.6),
           # currently conv cudnn backend is only implemented for int8 symmetric
           X_zero_point=st.sampled_from([0]),
           W_scale=st.lists(st.floats(0.2, 1.6), min_size=1, max_size=2),
           # currently conv cudnn backend is only implemented for int8 symmetric
           W_zero_point=st.lists(st.integers(0, 0), min_size=1, max_size=2),
           Y_scale=st.floats(4.2, 5.6),
           # currently conv cudnn backend is only implemented for int8 symmetric
           Y_zero_point=st.sampled_from([0]),
           use_bias=st.booleans(),
           # TODO: enable channelwise
           use_channelwise=st.sampled_from([False]))
    @skipIfNoFBGEMM
    @unittest.skipIf(not TEST_CUDNN, "cudnn is not enabled.")
    @unittest.skip("Local only - currently the qconv1d_cudnn op is bulid "
                   "with USE_EXPERIMENTAL_CUDNN_V8_API, we can enable the test "
                   "after it is built by default")
    def test_qconv1d_cudnn(
        self,
        batch_size,
        input_channels_per_group,
        output_channels_per_group,
        groups,
        length,
        kernel,
        stride,
        pad,
        dilation,
        X_scale,
        X_zero_point,
        W_scale,
        W_zero_point,
        Y_scale,
        Y_zero_point,
        use_bias,
        use_channelwise,
    ):
        input_channels = input_channels_per_group * groups
        output_channels = output_channels_per_group * groups

        conv1d = torch.nn.Conv1d(
            input_channels,
            output_channels,
            kernel,
            stride,
            pad,
            dilation,
            groups,
        ).to(torch.device("cuda"))
        qconv_prepack = torch.ops.quantized.conv1d_prepack
        qconv = torch.ops.quantized.conv1d

        self._test_qconv_impl(
            qconv, qconv_prepack, conv1d, batch_size,
            input_channels_per_group, (length, ),
            output_channels_per_group, groups, kernel, [stride], [pad], None,
            [dilation], X_scale, X_zero_point, W_scale, W_zero_point,
            Y_scale, Y_zero_point, use_bias, "none", use_channelwise, False,
            device=torch.device("cuda"),
            input_dtype=torch.qint8, weight_dtype=torch.qint8, output_dtype=torch.qint8)

    @given(batch_size=st.integers(1, 6),
           # cudnn only supports multiples of 4, but we have explicitly added padding on the backend
           input_channels_per_group=st.integers(1, 32),
           # cudnn only supports multiples of 4, but we have explicitly added padding on the backend
           output_channels_per_group=st.integers(1, 32),
           groups=st.integers(1, 1),  # currently padding only supports groups=1
           length=st.integers(4, 16),
           kernel=st.integers(1, 7),
           stride=st.integers(1, 2),
           pad=st.integers(0, 2),
           # currently cudnn has only been verified to work for dilation = 1
           # TODO: check backend works for dilation > 1
           dilation=st.integers(1, 1),
           X_scale=st.floats(1.2, 1.6),
           # currently conv cudnn backend is only implemented for int8 symmetric
           X_zero_point=st.sampled_from([0]),
           W_scale=st.lists(st.floats(0.2, 1.6), min_size=1, max_size=2),
           # currently conv cudnn backend is only implemented for int8 symmetric
           W_zero_point=st.lists(st.integers(0, 0), min_size=1, max_size=2),
           Y_scale=st.floats(4.2, 5.6),
           # currently conv cudnn backend is only implemented for int8 symmetric
           Y_zero_point=st.sampled_from([0]),
           use_bias=st.booleans(),
           # TODO: enable channelwise
           use_channelwise=st.sampled_from([False]))
    @skipIfNoFBGEMM
    @unittest.skipIf(not TEST_CUDNN, "cudnn is not enabled.")
    @unittest.skip("Local only - currently the qconv1d_cudnn op is bulid "
                   "with USE_EXPERIMENTAL_CUDNN_V8_API, we can enable the test "
                   "after it is built by default")
    def test_qconv1d_relu_cudnn(
        self,
        batch_size,
        input_channels_per_group,
        output_channels_per_group,
        groups,
        length,
        kernel,
        stride,
        pad,
        dilation,
        X_scale,
        X_zero_point,
        W_scale,
        W_zero_point,
        Y_scale,
        Y_zero_point,
        use_bias,
        use_channelwise,
    ):
        input_channels = input_channels_per_group * groups
        output_channels = output_channels_per_group * groups

        conv1d = torch.nn.Conv1d(
            input_channels,
            output_channels,
            kernel,
            stride,
            pad,
            dilation,
            groups,
        ).to(torch.device("cuda"))
        qconv_prepack = torch.ops.quantized.conv1d_prepack
        qconv = torch.ops.quantized.conv1d_relu

        self._test_qconv_impl(
            qconv, qconv_prepack, conv1d, batch_size,
            input_channels_per_group, (length, ),
            output_channels_per_group, groups, kernel, [stride], [pad], None,
            [dilation], X_scale, X_zero_point, W_scale, W_zero_point,
            Y_scale, Y_zero_point, use_bias, "relu", use_channelwise, False,
            device=torch.device("cuda"),
            input_dtype=torch.qint8, weight_dtype=torch.qint8, output_dtype=torch.qint8)

    @given(batch_size=st.integers(1, 4),
           input_channels_per_group=st.sampled_from([2, 4, 5, 8, 16]),
           D=st.integers(4, 8),
           H=st.integers(4, 8),
           W=st.integers(4, 8),
           output_channels_per_group=st.sampled_from([2, 4, 5, 8, 16]),
           groups=st.integers(1, 3),
           kernel_d=st.integers(1, 4),
           kernel_h=st.integers(1, 4),
           kernel_w=st.integers(1, 4),
           stride_d=st.integers(1, 2),
           stride_h=st.integers(1, 2),
           stride_w=st.integers(1, 2),
           pad_d=st.integers(0, 2),
           pad_h=st.integers(0, 2),
           pad_w=st.integers(0, 2),
           dilation=st.integers(1, 2),
           X_scale=st.floats(1.2, 1.6),
           X_zero_point=st.integers(0, 4),
           W_scale=st.lists(st.floats(0.2, 1.6), min_size=1, max_size=2),
           W_zero_point=st.lists(st.integers(-5, 5), min_size=1, max_size=2),
           Y_scale=st.floats(4.2, 5.6),
           Y_zero_point=st.integers(0, 4),
           use_bias=st.booleans(),
           use_channelwise=st.booleans(),
           qengine=st.sampled_from(("qnnpack", "fbgemm")))
    def test_qconv3d(
        self,
        batch_size,
        input_channels_per_group,
        D,
        H,
        W,
        output_channels_per_group,
        groups,
        kernel_d,
        kernel_h,
        kernel_w,
        stride_d,
        stride_h,
        stride_w,
        pad_d,
        pad_h,
        pad_w,
        dilation,
        X_scale,
        X_zero_point,
        W_scale,
        W_zero_point,
        Y_scale,
        Y_zero_point,
        use_bias,
        use_channelwise,
        qengine
    ):
        if qengine not in supported_qengines:
            return

        input_channels = input_channels_per_group * groups
        output_channels = output_channels_per_group * groups
        kernels = (kernel_d, kernel_h, kernel_w)
        strides = (stride_d, stride_h, stride_w)
        pads = (pad_d, pad_h, pad_w)
        dilations = (dilation, dilation, dilation)

        with override_quantized_engine(qengine):
            qconv = torch.ops.quantized.conv3d
            qconv_prepack = torch.ops.quantized.conv3d_prepack
            conv_op = torch.nn.Conv3d(
                input_channels,
                output_channels,
                kernels,
                strides,
                pads,
                dilations,
                groups,
            )
            self._test_qconv_impl(
                qconv, qconv_prepack, conv_op, batch_size,
                input_channels_per_group, (D, H, W), output_channels_per_group,
                groups, kernels, strides, pads, None, dilations, X_scale,
                X_zero_point, W_scale, W_zero_point, Y_scale, Y_zero_point,
                use_bias, "none", use_channelwise, use_transpose=False)

    @given(batch_size=st.integers(1, 4),
           input_channels_per_group=st.sampled_from([2, 4, 5, 8, 16]),
           D=st.integers(4, 8),
           H=st.integers(4, 8),
           W=st.integers(4, 8),
           output_channels_per_group=st.sampled_from([2, 4, 5, 8, 16]),
           groups=st.integers(1, 3),
           kernel_d=st.integers(1, 4),
           kernel_h=st.integers(1, 4),
           kernel_w=st.integers(1, 4),
           stride_d=st.integers(1, 2),
           stride_h=st.integers(1, 2),
           stride_w=st.integers(1, 2),
           pad_d=st.integers(0, 2),
           pad_h=st.integers(0, 2),
           pad_w=st.integers(0, 2),
           dilation=st.integers(1, 2),
           X_scale=st.floats(1.2, 1.6),
           X_zero_point=st.integers(0, 4),
           W_scale=st.lists(st.floats(0.2, 1.6), min_size=1, max_size=2),
           W_zero_point=st.lists(st.integers(-5, 5), min_size=1, max_size=2),
           Y_scale=st.floats(4.2, 5.6),
           Y_zero_point=st.integers(0, 4),
           use_bias=st.booleans(),
           use_channelwise=st.booleans(),
           qengine=st.sampled_from(("qnnpack", "fbgemm")))
    def test_qconv3d_relu(
        self,
        batch_size,
        input_channels_per_group,
        D,
        H,
        W,
        output_channels_per_group,
        groups,
        kernel_d,
        kernel_h,
        kernel_w,
        stride_d,
        stride_h,
        stride_w,
        pad_d,
        pad_h,
        pad_w,
        dilation,
        X_scale,
        X_zero_point,
        W_scale,
        W_zero_point,
        Y_scale,
        Y_zero_point,
        use_bias,
        use_channelwise,
        qengine
    ):
        if qengine not in supported_qengines:
            return

        input_channels = input_channels_per_group * groups
        output_channels = output_channels_per_group * groups
        kernels = (kernel_d, kernel_h, kernel_w)
        strides = (stride_d, stride_h, stride_w)
        pads = (pad_d, pad_h, pad_w)
        dilations = (dilation, dilation, dilation)

        with override_quantized_engine(qengine):
            qconv = torch.ops.quantized.conv3d_relu
            qconv_prepack = torch.ops.quantized.conv3d_prepack
            conv_op = torch.nn.Conv3d(
                input_channels,
                output_channels,
                kernels,
                strides,
                pads,
                dilations,
                groups,
            )
            self._test_qconv_impl(
                qconv, qconv_prepack, conv_op, batch_size,
                input_channels_per_group, (D, H, W), output_channels_per_group,
                groups, kernels, strides, pads, None, dilations, X_scale,
                X_zero_point, W_scale, W_zero_point, Y_scale, Y_zero_point,
                use_bias, "relu", use_channelwise, use_transpose=False)

    """Tests the correctness of the quantized::qconv3d_unpack op."""
    @given(
        inputs=hu.tensor_conv(
            spatial_dim=3, batch_size_range=(1, 3),
            input_channels_per_group_range=(1, 3),
            output_channels_per_group_range=(1, 3), feature_map_range=(3, 6),
            kernel_range=(1, 3), max_groups=3,
            qparams=[hu.qparams(dtypes=torch.quint8,
                                zero_point_min=0,
                                zero_point_max=0),
                     hu.qparams(dtypes=torch.qint8,
                                zero_point_min=0,
                                zero_point_max=0),
                     hu.qparams(dtypes=torch.qint32,
                                zero_point_min=0,
                                zero_point_max=0)]),
        stride_d=st.integers(1, 2), stride_h=st.integers(1, 2),
        stride_w=st.integers(1, 2),
        pad_d=st.integers(1, 2), pad_h=st.integers(1, 2),
        pad_w=st.integers(1, 2),
        o_pad=st.integers(0, 2),
        channelwise=st.booleans())
    @override_qengines
    def test_qconv3d_unpack(
        self, inputs, stride_d, stride_h, stride_w, pad_d, pad_h, pad_w, o_pad,
        channelwise
    ):
        if qengine_is_qnnpack():
            return  # QNNPACK doesn't support this
        transposed = inputs[-1]
        if transposed:
            qconv_prepack = torch.ops.quantized.conv_transpose3d_prepack
            qconv_unpack = torch.ops.quantized.conv_transpose3d_unpack
        else:
            qconv_prepack = torch.ops.quantized.conv3d_prepack
            qconv_unpack = torch.ops.quantized.conv3d_unpack
        self._test_qconv_unpack_impl(
            qconv_prepack, qconv_unpack, inputs,
            (stride_d, stride_h, stride_w), (pad_d, pad_h, pad_w), (o_pad, o_pad, o_pad),
            channelwise)

    def test_conv_reorder_issue_onednn(self):
        """ Ensure reorder failure issue in conv is fixed for onednn backend.
            Onednn backend used to encounter reorder failure
            when running conv with dynamic input shapes.
            Solved by https://github.com/pytorch/pytorch/pull/86876
        """
        if 'onednn' not in supported_qengines:
            return
        with override_quantized_engine('onednn'):
            bs = 1
            ic, oc = 128, 512
            kh, kw = 1, 1
            ih, iw = 28, 28
            bias = None
            strides, paddings, dilates, groups = (1, 1), (0, 0), (1, 1), 1
            w = torch.randn((oc, ic, kh, kw))
            qw = torch.quantize_per_tensor(w, scale=1.0, zero_point=0, dtype=torch.qint8)
            x = torch.randn((bs, ic, ih, iw))
            qx = torch.quantize_per_tensor(x, scale=1.0, zero_point=0, dtype=torch.quint8)
            w_packed = torch.ops.quantized.conv2d_prepack(
                qw, bias, strides, paddings, dilates, groups
            )
            torch.ops.quantized.conv2d(qx, w_packed, output_scale=1.0, output_zero_point=0)
            ih, iw = 5, 4
            x = torch.randn((bs, ic, ih, iw))
            qx = torch.quantize_per_tensor(x, scale=1.0, zero_point=0, dtype=torch.quint8)
            # The following should pass when input shape is changed
            torch.ops.quantized.conv2d(qx, w_packed, output_scale=1.0, output_zero_point=0)

class TestPadding(TestCase):
    @given(batch_size=st.integers(1, 64),
           channels=st.integers(1, 64),
           width=st.integers(16, 128),
           qtype=st.sampled_from(hu._ALL_QINT_TYPES))
    def test_reflection_pad1d(self, batch_size, channels, width, qtype):
        padding = width // 4

        x = torch.arange(batch_size * channels * width).to(torch.float)
        x = x.resize(batch_size, channels, width)
        # Per-Tensor test
        scale, zp = _calculate_dynamic_qparams(x, qtype)
        qx = torch.quantize_per_tensor(x, scale, zp, qtype)

        padding_op = torch.nn.ReflectionPad1d(padding)

        y_ref = padding_op(x)
        qy_ref = torch.quantize_per_tensor(y_ref, scale, zp, qtype)
        qy_hat = padding_op(qx)
        self.assertEqual(qy_ref, qy_hat)

        # Out variant
        qy_hat = torch._C._nn.reflection_pad1d(qx, padding, out=qy_hat)
        self.assertEqual(qy_ref, qy_hat)

    @given(batch_size=st.integers(1, 64),
           channels=st.integers(1, 64),
           height=st.integers(16, 128),
           width=st.integers(16, 128),
           qtype=st.sampled_from(hu._ALL_QINT_TYPES))
    def test_reflection_pad2d(self, batch_size, channels, height, width, qtype):
        padding = (width // 4, width // 4, height // 4, height // 4)

        x = torch.arange(batch_size * channels * height * width).to(torch.float)
        x = x.resize(batch_size, channels, height, width)
        # Per-Tensor test
        scale, zp = _calculate_dynamic_qparams(x, qtype)
        qx = torch.quantize_per_tensor(x, scale, zp, qtype)

        padding_op = torch.nn.ReflectionPad2d(padding)

        y_ref = padding_op(x)
        qy_ref = torch.quantize_per_tensor(y_ref, scale, zp, qtype)
        qy_hat = padding_op(qx)
        self.assertEqual(qy_ref, qy_hat)

        # Out variant
        qy_hat = torch._C._nn.reflection_pad2d(qx, padding, out=qy_hat)
        self.assertEqual(qy_ref, qy_hat)

    @given(batch_size=st.integers(1, 64),
           channels=st.integers(1, 64),
           hwd=st.integers(1, 16),  # For 3D, max input size would be 16x16x16
           d=st.sampled_from([1, 2, 3]),
           value=st.floats(-5, 5, allow_nan=False, allow_infinity=False),
           qtype=st.sampled_from(hu._ALL_QINT_TYPES))
    def test_constant_padNd(self, batch_size, channels, d, hwd, value, qtype):
        padding = hwd // 4

        shape = [batch_size, channels, hwd]
        op = torch.nn.ConstantPad1d
        if d >= 2:
            shape.append(hwd)
            op = torch.nn.ConstantPad2d
        if d == 3:
            shape.append(hwd)
            op = torch.nn.ConstantPad3d
        numel = np.prod(shape)

        x = torch.arange(numel).to(torch.float)
        x = x.resize(*shape)
        # Per-Tensor test
        scale, zp = _calculate_dynamic_qparams(x, qtype)
        qx = torch.quantize_per_tensor(x, scale, zp, qtype)

        padding_op = op(padding, value)

        y_ref = padding_op(x)
        qy_ref = torch.quantize_per_tensor(y_ref, scale, zp, qtype)
        qy_hat = padding_op(qx)

        self.assertEqual(qy_ref, qy_hat)


@unittest.skipUnless('qnnpack' in supported_qengines,
                     "This Pytorch Build has not been built with or does not support QNNPACK")
class TestQNNPackOps(TestCase):
    """Tests the correctness of the quantized::qnnpack_relu op."""
    @given(X=hu.tensor(shapes=hu.array_shapes(1, 5, 1, 5),
                       qparams=hu.qparams(dtypes=torch.quint8,
                                          zero_point_min=0,
                                          zero_point_max=0)))
    def test_qnnpack_relu(self, X):
        with override_quantized_engine('qnnpack'):
            X, (scale, zero_point, torch_type) = X
            relu = torch.nn.functional.relu
            X = torch.from_numpy(X)
            Y = X.clone()

            qX = torch.quantize_per_tensor(X, scale=scale, zero_point=zero_point, dtype=torch_type)
            qY_hat = relu(qX)

            Y[Y < 0] = 0
            qY = torch.quantize_per_tensor(Y, scale=scale, zero_point=zero_point, dtype=torch_type)
            self.assertEqual(qY, qY_hat)

    """Tests the correctness of the quantized::qnnpack_tanh op."""
    @skipIfNoFBGEMM
    def test_qnnpack_tanh(self):
        # Note: In QNNPACK the output scale and zero_point can only be
        #       2.0/256, 128 respectively, as it uses a LUT with 256 bins.

        shapes = ((4,), (4, 4), (4, 4, 4), (4, 4, 4, 4))
        memory_formats = (torch.channels_last, torch.contiguous_format)
        test_cases = itertools.product(shapes, memory_formats)
        for shape, memory_format in test_cases:
            X, scale, zero_point, torch_type = torch.randn(*shape), 1.0, 0, torch.quint8
            if memory_format == torch.channels_last and len(shape) != 4:
                continue
            X = X.to(memory_format=memory_format)
            qX = torch.quantize_per_tensor(X, scale=scale,
                                           zero_point=zero_point,
                                           dtype=torch_type)

            # Floating point reference
            Y = torch.tanh(qX.dequantize())
            qY = torch.quantize_per_tensor(Y, scale=1.0 / 128, zero_point=128,
                                           dtype=torch.quint8)
            with override_quantized_engine('fbgemm'):
                qYserver = torch.tanh(qX)
            with override_quantized_engine('qnnpack'):
                qY_hat = torch.tanh(qX)
                self.assertEqual(
                    qY, qY_hat,
                    msg="QNNPACK TanH failed (FP ref), memory_format {}".format(memory_format))
                self.assertEqual(
                    qYserver, qY_hat,
                    msg="QNNPACK TanH failed (FBGEMM ref), memory_format {}".format(memory_format))

    """Tests the correctness of the quantized::qnnpack_sigmoid op."""
    @skipIfNoFBGEMM
    def test_qnnpack_sigmoid(self):
        # Note: In QNNPACK the output scale and zero_point can only be
        #       1.0/256, 0 respectively, as it uses a LUT with 256 bins.
        shapes = ((4,), (4, 4), (4, 4, 4), (4, 4, 4, 4))
        memory_formats = (torch.channels_last, torch.contiguous_format)
        test_cases = itertools.product(shapes, memory_formats)
        for shape, memory_format in test_cases:
            X, scale, zero_point, torch_type = torch.randn(*shape), 1.0, 0, torch.quint8
            if memory_format == torch.channels_last and len(shape) != 4:
                continue
            X = X.to(memory_format=memory_format)
            qX = torch.quantize_per_tensor(X, scale=scale,
                                           zero_point=zero_point,
                                           dtype=torch_type)

            # Floating point reference
            Y = torch.sigmoid(qX.dequantize())
            qY = torch.quantize_per_tensor(Y, scale=1.0 / 256, zero_point=0,
                                           dtype=torch.quint8)
            with override_quantized_engine('fbgemm'):
                qYserver = torch.sigmoid(qX)
            with override_quantized_engine('qnnpack'):
                qY_hat = torch.sigmoid(qX)
                self.assertEqual(
                    qY, qY_hat,
                    msg="QNNPACK Sigmoid failed (FP ref), memory_format {}".format(memory_format))
                self.assertEqual(
                    qYserver, qY_hat,
                    msg="QNNPACK Sigmoid failed (FBGEMM ref), memory_format {}".format(memory_format))

    @skipIfNoFBGEMM
    def test_qnnpack_sigmoid_sweep(self):
        # Input parameters
        f_min = -4.0
        f_max = 4.0
        scale = (f_max - f_min) / 256.0
        zero_point = 128
        dtype = torch.quint8

        step = scale / 2.0
        x = np.arange(f_min, f_max + step, step)
        X = torch.from_numpy(x).to(torch.float32)
        qX = torch.quantize_per_tensor(X, scale=scale,
                                       zero_point=zero_point,
                                       dtype=dtype)

        dqX = qX.dequantize()
        # Floating point reference
        Y = torch.sigmoid(dqX)
        qY = torch.quantize_per_tensor(Y, scale=1.0 / 256, zero_point=0,
                                       dtype=torch.quint8)
        with override_quantized_engine('fbgemm'):
            qYserver = torch.sigmoid(qX)
        with override_quantized_engine('qnnpack'):
            qY_hat = torch.sigmoid(qX)
            self.assertEqual(qY, qY_hat,
                             msg="QNNPACK Sigmoid failed (FP ref)!")
            self.assertEqual(qYserver, qY_hat,
                             msg="QNNPACK Sigmoid failed (FBGEMM ref)!")

    """Tests the correctness of the quantized::add (qnnpack) op."""
    @settings(suppress_health_check=(HealthCheck.filter_too_much,))
    @given(A=hu.tensor(shapes=hu.array_shapes(1, 5, 1, 5),
                       qparams=hu.qparams(dtypes=[torch.quint8, torch.qint8])),
           zero_point=st.sampled_from([0, 2, 5, 15, 127]),
           scale_A=st.sampled_from([0.001, 0.057, 0.889, 12.3]),
           scale_B=st.sampled_from([0.008, 0.0821, 0.67, 7]),
           scale_C=st.sampled_from([0.003, 0.07821, 0.457, 7.34]),)
    def test_qnnpack_add(self, A, zero_point, scale_A, scale_B, scale_C):
        with override_quantized_engine('qnnpack'):
            A_temp = A
            for channels_last in [True, False]:
                if channels_last and len(A_temp[0].shape) != 4:
                    continue
                A, (scale_a, zero_point_A, torch_type) = A_temp
                B, (scale_b, zero_point_B, torch_type) = A_temp
                A = torch.from_numpy(A)
                B = torch.from_numpy(B)

                if torch_type == torch.qint8 and not torch.backends.xnnpack.enabled:
                    continue

                if channels_last:
                    A = A.to(memory_format=torch.channels_last)
                    B = B.to(memory_format=torch.channels_last)
                assume(scale_A // scale_C >= 2**-14)
                assume(scale_A // scale_C < 2**8)
                assume(scale_B // scale_C >= 2**-14)
                assume(scale_B // scale_C < 2**8)

                zero_point_C = 127
                np_dtype = np.uint8

                if torch_type == torch.qint8:
                    zero_point_C = 0
                    np_dtype = np.int8

                qA = torch.quantize_per_tensor(A, scale=scale_A, zero_point=zero_point,
                                               dtype=torch_type)
                qB = torch.quantize_per_tensor(B, scale=scale_B, zero_point=zero_point,
                                               dtype=torch_type)

                # Add ground truth
                C = (qA.dequantize() + qB.dequantize()).numpy()

                qC = _quantize(C, scale_C, zero_point_C, dtype=np_dtype)

                qC_qnnp = torch.ops.quantized.add(qA, qB, scale_C, zero_point_C)

                np.testing.assert_equal(qC, qC_qnnp.int_repr(),
                                        "Quantized addition failed.")

                Crelu = C.copy()
                Crelu[C < 0] = 0
                qCrelu = torch.quantize_per_tensor(torch.from_numpy(Crelu), scale_C,
                                                   zero_point_C, dtype=torch_type)
                qCrelu_hat = torch.ops.quantized.add_relu(qA, qB, scale=scale_C, zero_point=zero_point_C)
                np.testing.assert_equal(qCrelu.int_repr().numpy(), qCrelu_hat.int_repr(),
                                        "Quantized addition with ReLU failed.")

        """Tests the correctness of the quantized::add (qnnpack) mul."""
    @settings(suppress_health_check=(HealthCheck.filter_too_much,))
    @given(A=hu.tensor(shapes=hu.array_shapes(1, 5, 1, 5),
                       qparams=hu.qparams(dtypes=[torch.quint8, torch.qint8])),
           zero_point=st.sampled_from([0, 2, 5, 15, 127]),
           scale_A=st.sampled_from([0.3, 0.57, 0.889]),
           scale_B=st.sampled_from([0.8, 0.821, 0.67]),
           scale_C=st.sampled_from([0.3, 0.7821, 0.457]),)
    def test_qnnpack_mul(self, A, zero_point, scale_A, scale_B, scale_C):
        with override_quantized_engine('qnnpack'):
            A_temp = A
            for channels_last in [True, False]:
                if channels_last and len(A_temp[0].shape) != 4:
                    continue
                A, (scale_a, zero_point_A, torch_type) = A_temp
                B, (scale_b, zero_point_B, torch_type) = A_temp
                A = torch.from_numpy(A)
                B = torch.from_numpy(B)

                if torch_type == torch.qint8 and not torch.backends.xnnpack.enabled:
                    continue

                if channels_last:
                    A = A.to(memory_format=torch.channels_last)
                    B = B.to(memory_format=torch.channels_last)
                assume(scale_A // scale_C >= 2**-14)
                assume(scale_A // scale_C < 2**8)
                assume(scale_B // scale_C >= 2**-14)
                assume(scale_B // scale_C < 2**8)

                zero_point_C = 127
                np_dtype = np.uint8

                if torch_type == torch.qint8:
                    zero_point_C = 0
                    np_dtype = np.int8

                qA = torch.quantize_per_tensor(A, scale=scale_A, zero_point=zero_point,
                                               dtype=torch_type)
                qB = torch.quantize_per_tensor(B, scale=scale_B, zero_point=zero_point,
                                               dtype=torch_type)

                # Add ground truth
                C = (qA.dequantize() * qB.dequantize()).numpy()

                qC = _quantize(C, scale_C, zero_point_C, dtype=np_dtype)
                qC_qnnp = torch.ops.quantized.mul(qA, qB, scale_C, zero_point_C)

                np.testing.assert_equal(qC, qC_qnnp.int_repr(),
                                        "Quantized addition failed.")

                Crelu = C.copy()
                Crelu[C < 0] = 0
                qCrelu = torch.quantize_per_tensor(torch.from_numpy(Crelu), scale_C,
                                                   zero_point_C, dtype=torch_type)
                qCrelu_hat = torch.ops.quantized.mul_relu(qA, qB, scale=scale_C, zero_point=zero_point_C)
                np.testing.assert_equal(qCrelu.int_repr().numpy(), qCrelu_hat.int_repr(),
                                        "Quantized addition with ReLU failed.")


    """Tests that quantized add works with broadcasting """
    def test_qnnpack_add_broadcast(self):
        def _run_test(A, B):
            qA = torch.quantize_per_tensor(A, 0.02, 0, dtype)
            qB = torch.quantize_per_tensor(B, 0.04, 2, dtype)

            output_scale = 0.01
            output_zp = 1

            # ground truth
            C = qA.dequantize() + qB.dequantize()
            qC = torch.quantize_per_tensor(C, output_scale, output_zp, dtype)

            # quantized
            qC_hat_1 = torch.ops.quantized.add(qA, qB, output_scale, output_zp)
            qC_hat_2 = torch.ops.quantized.add(qB, qA, output_scale, output_zp)

            self.assertTrue(torch.allclose(qC.dequantize(), qC_hat_1.dequantize()))
            self.assertTrue(torch.allclose(qC.dequantize(), qC_hat_2.dequantize()))

        with override_quantized_engine("qnnpack"):
            for dtype in (torch.qint8, torch.quint8):
                if dtype == torch.qint8 and not torch.backends.xnnpack.enabled:
                    continue

                for channels_last in [True, False]:
                    # 4d
                    A = torch.randn(1, 3, 4, 4)
                    B = torch.randn(1, 1, 1, 1)
                    if channels_last:
                        A = A.to(memory_format=torch.channels_last)
                        B = B.to(memory_format=torch.channels_last)
                    _run_test(A, B)

                    # 5d
                    C = torch.randn(1, 3, 4, 4, 4)
                    D = torch.randn(1, 1, 1, 1, 1)
                    if channels_last:
                        C = C.to(memory_format=torch.channels_last_3d)
                        D = D.to(memory_format=torch.channels_last_3d)
                    _run_test(C, D)

    """Tests the correctness of quantized::qnnpack_maxpool2d op."""
    @given(A=hu.tensor(shapes=hu.array_shapes(4, 4, 3, 5),
                       qparams=hu.qparams(dtypes=torch.quint8)),
           kernel=st.sampled_from([2, 4]),
           stride=st.sampled_from([1, 2]),
           padding=st.sampled_from([1, 2]))
    def test_qnnpack_maxpool2d(self, A, kernel, stride, padding):
        import torch.nn.functional as F

        with override_quantized_engine('qnnpack'):
            A, (scale, zero_point, torch_type) = A
            X = torch.from_numpy(A)
            np_type = np.uint8
            dilation = 1

            # Check constraints
            assume(kernel // 2 >= padding)  # Kernel cannot be overhanging!

            iH, iW = X.shape[-2:]

            oH = pool_output_shape(iH, kernel, padding, stride, dilation)
            assume(oH > 0)
            oW = pool_output_shape(iW, kernel, padding, stride, dilation)
            assume(oW > 0)

            k = (kernel, kernel)
            s = (stride, stride)
            d = (dilation, dilation)
            p = (padding, padding)

            q_max_pool = torch.ops.quantized.max_pool2d

            a = scale * (X - zero_point).to(dtype=torch.float)
            qa = torch.quantize_per_tensor(a, scale=scale, zero_point=zero_point,
                                           dtype=torch_type)

            a_ref = qa.dequantize()

            a_pool = F.max_pool2d(a_ref, kernel_size=k, stride=s, padding=p,
                                  dilation=d)

            a_pool_nhwc = a_pool.permute([0, 2, 3, 1])

            qa_pool = q_max_pool(qa, k, s, p, d, ceil_mode=False)

            qa_pool_int = qa_pool.dequantize()
            np.testing.assert_equal(a_pool.numpy(), qa_pool_int.numpy())

    @given(batch_size=st.integers(1, 5),
           channels=st.sampled_from([2, 4, 5, 8, 16, 32]),
           height=st.integers(4, 10),
           width=st.integers(4, 10),
           kernel=st.integers(2, 5),
           stride=st.integers(1, 2),
           padding=st.integers(1, 2),
           scale=st.floats(0.2, 1.6),
           zero_point=st.integers(0, 25)
           )
    def test_avg_pool2d(
            self,
            batch_size,
            channels,
            height,
            width,
            kernel,
            stride,
            padding,
            scale,
            zero_point

    ):
        with override_quantized_engine('qnnpack'):
            import torch.nn.functional as F
            X_init = torch.from_numpy(np.random.randint(
                0, 50, (batch_size, channels, height, width)))

            X = scale * (X_init - zero_point).to(dtype=torch.float)

            # Check constraints
            assume(kernel // 2 >= padding)  # Kernel cannot be overhanging!

            iH, iW = X.shape[-2:]

            oH = pool_output_shape(iH, kernel, padding, stride, 1)
            assume(oH > 0)
            oW = pool_output_shape(iW, kernel, padding, stride, 1)
            assume(oW > 0)
            k = (kernel, kernel)
            s = (stride, stride)
            p = (padding, padding)

            q_avg_pool = torch.ao.nn.quantized.functional.avg_pool2d

            x_q = torch.quantize_per_tensor(X, scale=scale, zero_point=zero_point,
                                            dtype=torch.quint8)

            a_pool = F.avg_pool2d(x_q.dequantize().to(torch.float), kernel_size=k, stride=s, padding=p)
            qa_pool = q_avg_pool(x_q, k, s, p)
            # Quantize Ref Output
            a_pool_q = torch.quantize_per_tensor(a_pool, scale=scale, zero_point=zero_point,
                                                 dtype=torch.quint8)
            np.testing.assert_array_almost_equal(a_pool_q.int_repr().numpy(),
                                                 qa_pool.int_repr().numpy(), decimal=0)


    @given(batch_size=st.integers(1, 5),
           channels=st.sampled_from([2, 4, 5, 8, 16, 32]),
           height=st.integers(4, 20),
           width=st.integers(4, 20),
           output_height=st.integers(2, 10),
           output_width=st.integers(2, 10),
           scale=st.floats(0.2, 1.6),
           zero_point=st.integers(0, 25)
           )
    def test_adaptive_avg_pool2d(
            self,
            batch_size,
            channels,
            height,
            width,
            output_height,
            output_width,
            scale,
            zero_point

    ):
        with override_quantized_engine('qnnpack'):
            # Check constraints
            assume(height >= output_height)
            assume(width >= output_width)

            import torch.nn.functional as F
            X_init = torch.from_numpy(np.random.randint(
                0, 50, (batch_size, channels, height, width)))

            X = scale * (X_init - zero_point).to(dtype=torch.float)

            iH, iW = X.shape[-2:]

            q_avg_pool = torch.ao.nn.quantized.functional.adaptive_avg_pool2d

            x_q = torch.quantize_per_tensor(X, scale=scale, zero_point=zero_point,
                                            dtype=torch.quint8)

            a_pool = F.adaptive_avg_pool2d(x_q.dequantize().to(torch.float), (output_height, output_width))
            qa_pool = q_avg_pool(x_q, (output_height, output_width))
            # Quantize Ref Output
            a_pool_q = torch.quantize_per_tensor(a_pool, scale=scale, zero_point=zero_point,
                                                 dtype=torch.quint8)
            np.testing.assert_array_almost_equal(a_pool_q.int_repr().numpy(),
                                                 qa_pool.int_repr().numpy(), decimal=0)


    @given(batch_size=st.integers(1, 5),
           channels=st.sampled_from([2, 4, 5, 8, 16, 32]),
           height=st.integers(4, 10),
           width=st.integers(4, 10),
           scale=st.floats(0.02, 2.6),
           zero_point=st.integers(0, 25))
    def test_mean(self, batch_size, channels, height, width, scale, zero_point):
        with override_quantized_engine('qnnpack'):
            dim = (2, 3)
            X_init = torch.from_numpy(np.random.randint(
                0, 50, (batch_size, channels, height, width)))
            X = scale * (X_init - zero_point).to(dtype=torch.float)

            qX = torch.quantize_per_tensor(X, scale, zero_point, torch.quint8)
            Y = torch.mean(qX.dequantize(), dim)
            Y = torch.quantize_per_tensor(Y, scale, zero_point, torch.quint8)
            qY = torch.mean(qX, dim)
            np.testing.assert_array_almost_equal(Y.int_repr().numpy(), qY.int_repr().numpy(), decimal=0)

    """Tests the correctness of the quantized::hardtanh op."""
    def test_hardtanh(self):
        if 'qnnpack' not in torch.backends.quantized.supported_engines:
            return
        with override_quantized_engine('qnnpack'):
            shapes = ((4,), (4, 4), (4, 4, 4), (4, 4, 4, 4))
            memory_formats = (torch.channels_last, torch.contiguous_format)
            min_vals = (-0.5, -0.3, 0.5)
            max_vals = (-0.3, 0.3, 0.7)
            test_cases = itertools.product(shapes, memory_formats, min_vals, max_vals)
            for shape, memory_format, min_val, max_val in test_cases:
                X, scale, zero_point, torch_type = torch.randn(*shape), 1.0, 0, torch.quint8
                if memory_format == torch.channels_last and len(shape) != 4:
                    continue

                Y = X.clone()
                Y[Y < min_val] = min_val
                Y[Y > max_val] = max_val
                qY = torch.quantize_per_tensor(Y, scale=scale,
                                               zero_point=zero_point, dtype=torch_type)
                qX = torch.quantize_per_tensor(X, scale=scale, zero_point=zero_point,
                                               dtype=torch_type)

                qY_hat = torch.ao.nn.quantized.functional.hardtanh(qX, min_val, max_val)
                self.assertEqual(
                    qY, qY_hat,
                    msg="hardtanh failed:\nactual {}\nexpected {}\nmemory_format {}".format(qY_hat, qY, memory_format))

"""Tests the correctness of the tensor comparators."""
class TestComparatorOps(TestCase):
    """Tests the element-wise equality ops."""
    @given(A=hu.tensor(shapes=((3, 4, 5),),
                       qparams=hu.qparams()),
           B=hu.tensor(shapes=((5,), (1, 5), (1, 1, 5), (4, 5), (3, 4, 5)),
                       qparams=hu.qparams()))
    def test_compare_tensor_tensor(self, A, B):
        A, (scale_a, zero_point_a, dtype_a) = A
        B, (scale_b, zero_point_b, dtype_b) = B
        tA = torch.from_numpy(A)
        tB = torch.from_numpy(B)

        qA = torch.quantize_per_tensor(tA, scale=scale_a, zero_point=zero_point_a,
                                       dtype=dtype_a)
        qB = torch.quantize_per_tensor(tB, scale=scale_b, zero_point=zero_point_b,
                                       dtype=dtype_b)
        dqA = qA.dequantize()
        dqB = qB.dequantize()

        ops_under_test = ('__eq__', '__ne__', '__ge__', '__le__', '__gt__',
                          '__lt__', 'eq', 'ne', 'ge', 'le', 'gt', 'lt')

        for op in ops_under_test:
            result_ref = getattr(dqA, op)(dqB)
            result = getattr(qA, op)(qB)
            self.assertEqual(result_ref, result,
                             msg="'tensor.{}(tensor)'' failed".format(op))
            # Reversed broadcasting.
            result_ref = getattr(dqB, op)(dqA)
            result = getattr(qB, op)(qA)
            self.assertEqual(result_ref, result,
                             msg="'tensor.{}(tensor)'' failed".format(op))

    @given(A=hu.tensor(shapes=((3, 4, 5),),
                       qparams=hu.qparams()),
           b=hu.floats(allow_infinity=False, allow_nan=False))
    def test_compare_tensor_scalar(self, A, b):
        A, (scale_a, zero_point_a, dtype_a) = A
        tA = torch.from_numpy(A)

        qA = torch.quantize_per_tensor(tA, scale=scale_a, zero_point=zero_point_a,
                                       dtype=dtype_a)
        dqA = qA.dequantize()

        ops_under_test_reversible = ('__eq__', '__ne__', '__ge__', '__le__',
                                     '__gt__', '__lt__')
        ops_under_test_nonreversible = ('eq', 'ne', 'ge', 'le', 'gt', 'lt')

        for op in ops_under_test_reversible:
            result_ref = getattr(dqA, op)(b)
            result = getattr(qA, op)(b)
            note("result_ref 1: {}".format(result_ref))
            note("result 1: {}".format(result))
            self.assertEqual(result_ref, result,
                             msg="'tensor.{}(scalar)'' failed".format(op))
            # Reversed broadcasting.
            result_ref = getattr(b, op)(dqA)
            result = getattr(b, op)(qA)
            note("result_ref 2: {}".format(result_ref))
            note("result 2: {}".format(result))
            self.assertEqual(result_ref, result,
                             msg="'scalar.{}(tensor)'' failed".format(op))

        for op in ops_under_test_nonreversible:
            result_ref = getattr(dqA, op)(b)
            result = getattr(qA, op)(b)
            note("result_ref 3: {}".format(result_ref))
            note("result 3: {}".format(result))
            self.assertEqual(result_ref, result,
                             msg="'tensor.{}(scalar)'' failed".format(op))<|MERGE_RESOLUTION|>--- conflicted
+++ resolved
@@ -4875,10 +4875,6 @@
            Y_scale=st.floats(4.2, 5.6),
            Y_zero_point=st.integers(0, 4),
            use_bias=st.booleans(),
-<<<<<<< HEAD
-           post_op=st.sampled_from(["add", "add_relu"]),
-=======
->>>>>>> b99760fe
            use_channelwise=st.booleans(),
            X2_scale=st.floats(1.2, 1.6),
            X2_zero_point=st.integers(0, 4),)
@@ -4917,15 +4913,7 @@
             pads = (pad_h, pad_w)
             dilations = (dilation, dilation)
 
-<<<<<<< HEAD
-            qconv = torch.ops.quantized.conv2d
-            if post_op == "add":
-                qconv = torch.ops.quantized.conv2d_add
-            elif post_op == "add_relu":
-                qconv = torch.ops.quantized.conv2d_add_relu
-=======
             qconv = torch.ops.quantized.conv2d_add
->>>>>>> b99760fe
             qconv_prepack = torch.ops.quantized.conv2d_prepack
             conv_op = torch.nn.Conv2d(
                 input_channels,
@@ -4944,6 +4932,85 @@
                 output_channels_per_group, groups, kernels, strides, pads, None,
                 dilations, X_scale, X_zero_point, W_scale, W_zero_point,
                 Y_scale, Y_zero_point, use_bias, "add", use_channelwise, False,
+                input_dtype=X_qdtype, output_dtype=X_qdtype, X2_scale=X2_scale, X2_zero_point=X2_zero_point)
+
+    @given(batch_size=st.integers(1, 3),
+           input_channels_per_group=st.sampled_from([2, 4, 5, 8, 16, 32]),
+           height=st.integers(10, 16),
+           width=st.integers(7, 14),
+           output_channels_per_group=st.sampled_from([2, 4, 5, 8, 16, 32]),
+           groups=st.integers(1, 10),
+           kernel_h=st.integers(1, 7),
+           kernel_w=st.integers(1, 7),
+           stride_h=st.integers(1, 2),
+           stride_w=st.integers(1, 2),
+           pad_h=st.integers(0, 2),
+           pad_w=st.integers(0, 2),
+           dilation=st.integers(1, 2),
+           X_scale=st.floats(1.2, 1.6),
+           X_zero_point=st.integers(0, 4),
+           W_scale=st.lists(st.floats(0.2, 1.6), min_size=1, max_size=2),
+           W_zero_point=st.lists(st.integers(-5, 5), min_size=1, max_size=2),
+           Y_scale=st.floats(4.2, 5.6),
+           Y_zero_point=st.integers(0, 4),
+           use_bias=st.booleans(),
+           use_channelwise=st.booleans(),
+           X2_scale=st.floats(1.2, 1.6),
+           X2_zero_point=st.integers(0, 4),)
+    @skipIfNoONEDNN
+    def test_qconv2d_add_relu(
+            self,
+            batch_size,
+            input_channels_per_group,
+            height,
+            width,
+            output_channels_per_group,
+            groups,
+            kernel_h,
+            kernel_w,
+            stride_h,
+            stride_w,
+            pad_h,
+            pad_w,
+            dilation,
+            X_scale,
+            X_zero_point,
+            W_scale,
+            W_zero_point,
+            Y_scale,
+            Y_zero_point,
+            use_bias,
+            use_channelwise,
+            X2_scale,
+            X2_zero_point
+    ):
+        with override_quantized_engine('onednn'):
+            input_channels = input_channels_per_group * groups
+            output_channels = output_channels_per_group * groups
+            kernels = (kernel_h, kernel_w)
+            strides = (stride_h, stride_w)
+            pads = (pad_h, pad_w)
+            dilations = (dilation, dilation)
+
+            qconv = torch.ops.quantized.conv2d_add_relu
+            qconv_prepack = torch.ops.quantized.conv2d_prepack
+            conv_op = torch.nn.Conv2d(
+                input_channels,
+                output_channels,
+                kernels,
+                strides,
+                pads,
+                dilations,
+                groups,
+            )
+
+            X_qdtype = torch.quint8
+            self._test_qconv_impl(
+                qconv, qconv_prepack, conv_op, batch_size,
+                input_channels_per_group, (height, width),
+                output_channels_per_group, groups, kernels, strides, pads, None,
+                dilations, X_scale, X_zero_point, W_scale, W_zero_point,
+                Y_scale, Y_zero_point, use_bias, "add_relu", use_channelwise, False,
                 input_dtype=X_qdtype, output_dtype=X_qdtype, X2_scale=X2_scale, X2_zero_point=X2_zero_point)
 
     # TODO: merge this test with test_qconv2d when CUDNN runtime flags becomes available
