# Copyright (c) Meta Platforms, Inc. and affiliates
from typing import cast, Optional, Sequence

import torch

import torch.distributed.distributed_c10d as c10d
from torch.distributed._tensor.op_schema import OpSchema, OutputSharding
from torch.distributed._tensor.ops.common_rules import pointwise_rule, reduction_rule
from torch.distributed._tensor.ops.utils import (
    as_list,
    normalize_dims,
    register_prop_rule,
)
from torch.distributed._tensor.placement_types import _Partial, DTensorSpec


aten = torch.ops.aten


def _infer_reduction_dims(dims_arg: object, ndim: int) -> Optional[Sequence[int]]:
    if dims_arg is None:
        return None
    dims = cast(Sequence[int], as_list(dims_arg))
    dims = normalize_dims(dims, ndim)
    empty_dims = [[0], [-1], []]
    if ndim == 0 and dims_arg in empty_dims:
        return None
    return dims


@register_prop_rule(aten.all.default)
def default_reduction_rule(op_schema: OpSchema) -> OutputSharding:
    return reduction_rule(op_schema, reduction_linear=True)


@register_prop_rule(
    [
        aten.sum.default,
        aten.sum.dim_IntList,
    ]
)
def sum_rule(op_schema: OpSchema) -> OutputSharding:
    args_schema = op_schema.args_schema
    input_spec = cast(DTensorSpec, args_schema[0])
    dims = None
    if len(args_schema) > 1:
        dims = _infer_reduction_dims(args_schema[1], input_spec.ndim)

    keep_dim = len(args_schema) > 2 and bool(args_schema[2])
    return reduction_rule(
        op_schema, dims=dims, keep_dim=keep_dim, reduction_linear=True
    )


@register_prop_rule(aten._softmax.default)
def softmax_rule(op_schema: OpSchema) -> OutputSharding:
    input_spec, softmax_dim, _ = op_schema.args_schema
    input_spec = cast(DTensorSpec, input_spec)
    softmax_dim = cast(int, softmax_dim)
    dim_map = input_spec.dim_map
    if softmax_dim < len(dim_map) and dim_map[softmax_dim] >= 0:
        raise RuntimeError("Cannot run softmax on sharding dimension!")
    return OutputSharding(input_spec)


@register_prop_rule(aten._softmax_backward_data.default)
def softmax_bwd_rule(op_schema: OpSchema) -> OutputSharding:
    grad_out_spec, out_spec, softmax_dim, _ = op_schema.args_schema
    grad_out_spec = cast(DTensorSpec, grad_out_spec)
    out_spec = cast(DTensorSpec, out_spec)
    softmax_dim = cast(int, softmax_dim)
    grad_out_dim_map = grad_out_spec.dim_map
    out_dim_map = out_spec.dim_map
    if softmax_dim < len(grad_out_dim_map) and (
        grad_out_dim_map[softmax_dim] >= 0 or out_dim_map[softmax_dim] >= 0
    ):
        raise RuntimeError("Cannot run _softmax_backward_data on sharding dimension!")
    return pointwise_rule(op_schema)


@register_prop_rule([aten.mean.default, aten.mean.dim, aten.mean.out])
def mean_rule(op_schema: OpSchema) -> OutputSharding:
    args_schema = op_schema.args_schema
    input_spec = cast(DTensorSpec, args_schema[0])
    dims = None
    # if length of args > 1, we check args to find dims
    if len(args_schema) > 1:
        dims = _infer_reduction_dims(args_schema[1], input_spec.ndim)

    keep_dim = len(args_schema) > 2 and bool(args_schema[2])
<<<<<<< HEAD
    return reduction_rule(
        op_schema, dims=dims, keep_dim=keep_dim, reduction_linear=False
    )
=======
    output_sharding = reduction_rule(
        op_schema, dims=dims, keep_dim=keep_dim, reduction_linear=True
    )
    if output_sharding.output_spec is not None:
        assert isinstance(output_sharding.output_spec, DTensorSpec)
        for placement in output_sharding.output_spec.placements:
            if placement.is_partial():
                partial_placement = cast(_Partial, placement)
                partial_placement.reduce_op = c10d.ReduceOp.AVG  # type: ignore[attr-defined]

    return output_sharding
>>>>>>> 55daa835


@register_prop_rule(
    [
        aten.var.default,
        aten.var.dim,
        aten.var.out,
    ]
)
def var_rule(op_schema: OpSchema) -> OutputSharding:
    args_schema = op_schema.args_schema
    input_spec = cast(DTensorSpec, args_schema[0])
    dims = None
    # if length of args > 1, we check args to find dims, note that
    # var.default have unbias arg as the first argument, so we want
    # to check if it's not bool
    if len(args_schema) > 1 and not isinstance(args_schema[1], bool):
        dims = _infer_reduction_dims(args_schema[1], input_spec.ndim)

    keep_dim = len(args_schema) > 3 and bool(args_schema[3])
    return reduction_rule(
        op_schema, dims=dims, keep_dim=keep_dim, reduction_linear=False
    )


@register_prop_rule([aten.var.correction, aten.var.correction_out])
def var_correction_rule(op_schema: OpSchema) -> OutputSharding:
    args_schema = op_schema.args_schema
    input_spec = cast(DTensorSpec, args_schema[0])
    dims = None
    if len(args_schema) > 1:
        dims = _infer_reduction_dims(args_schema[1], input_spec.ndim)

    # keep_dim is a kwarg instead of arg for var.correction
    keep_dim = cast(bool, op_schema.kwargs_schema.get("keepdim", False))
    return reduction_rule(
        op_schema, dims=dims, keep_dim=keep_dim, reduction_linear=False
    )<|MERGE_RESOLUTION|>--- conflicted
+++ resolved
@@ -88,11 +88,6 @@
         dims = _infer_reduction_dims(args_schema[1], input_spec.ndim)
 
     keep_dim = len(args_schema) > 2 and bool(args_schema[2])
-<<<<<<< HEAD
-    return reduction_rule(
-        op_schema, dims=dims, keep_dim=keep_dim, reduction_linear=False
-    )
-=======
     output_sharding = reduction_rule(
         op_schema, dims=dims, keep_dim=keep_dim, reduction_linear=True
     )
@@ -104,7 +99,6 @@
                 partial_placement.reduce_op = c10d.ReduceOp.AVG  # type: ignore[attr-defined]
 
     return output_sharding
->>>>>>> 55daa835
 
 
 @register_prop_rule(
