--- conflicted
+++ resolved
@@ -1,9 +1,5 @@
-<<<<<<< HEAD
+from typing import Any, Dict, Iterable, List, Optional, Set, Tuple
 import weakref
-from typing import Iterable, List, Optional, Set, Tuple
-=======
-from typing import Any, Dict, Iterable, List, Optional, Set, Tuple
->>>>>>> 723d3a06
 
 import torch
 import torch.nn as nn
@@ -90,19 +86,29 @@
         self._collect_params(self.module)  # type: ignore[arg-type]
         # Only saved for testing
         replicate.state(self.module)._names = self._names
-        if "device_ids" in self.kwargs:
+        if "device_id" in self.kwargs:
             # replicate() supports a small usability enhancement where
-            # device_ids=[self.device] can also be passed in for CPU so users
-            # don't have to code change for CPU / GPU runs.
-            device_ids = self.kwargs["device_ids"]
-            if device_ids is not None and not isinstance(device_ids, list):
-                raise RuntimeError(
-                    f"Expected device_ids arg to be Optional[List[Union[int, torch.device]]], got {device_ids}"
+            # user can pass in device_id as a Union[int, torch.device] even for
+            # CPU devices so users don't have to change code for CPU/GPU runs.
+            # We derive the right device_ids to feed into DDP to support this.
+            if self.kwargs["device_id"] is not None:
+                device_id = self.kwargs["device_id"]
+                assert isinstance(device_id, (int, torch.device)), (
+                    f"device_id wrong type: {type(device_id)}, please report a bug."
                 )
-            device_id = device_ids[0]
-            if isinstance(device_id, torch.device) and device_id.type == "cpu":
+                # Convert to device_ids that DDP expects.
+                if isinstance(device_id, torch.device) and device_id.type == "cpu":
+                    # CPU modules receive device_ids None
+                    self.kwargs["device_ids"] = None
+                else:
+                    # GPU modules expect device_ids=[cuda_device]
+                    self.kwargs["device_ids"] = [device_id]
+            else:
                 self.kwargs["device_ids"] = None
+            self.kwargs.pop("device_id")
 
+        dev_ids = self.kwargs['device_ids']
+        print(f"RV: creating DDP with device_ids {dev_ids}")
         self._ddp = DistributedDataParallel(self._param_list, **self.kwargs)
         replicate.state(self.module)._ddp_weakref = weakref.ref(self._ddp)
 
