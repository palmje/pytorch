--- conflicted
+++ resolved
@@ -379,14 +379,7 @@
                 assert (
                     len(input_nodes) == 1
                 ), f"non-compute op only support one input now, found node: {node} with length of inputs: {len(node.args)}"
-<<<<<<< HEAD
                 arg_strategy = dp_strategy_map[input_nodes[0]]
-=======
-                arg_node_strategy = dp_strategy_map[input_nodes[0]]
-                assert isinstance(arg_node_strategy, DataParallelStrategy)
-                arg_node_type = arg_node_strategy.node_type
-                input_full_reduction = arg_node_strategy.reduction_over_batch
->>>>>>> 3d0346e5
 
                 if node.target == operator.getitem:
                     # for getitem call, just forward the strategy from the input
@@ -501,21 +494,13 @@
                 )
                 dp_strategy_map[node] = output_tuple_strategy
             else:
-<<<<<<< HEAD
                 # NOTE: This is the common region for all regular computation ops
 
-                # First we extract input node types to determine the strategy
-                input_node_types = [
-                    dp_strategy_map[arg].node_type for arg in input_args
-                ]
-                # Next for each input node type combinations, we build strategy separately
-=======
                 input_node_types = [
                     dp_strategy_map[arg].node_type
                     for arg in input_args
                     if isinstance(dp_strategy_map[arg], DataParallelStrategy)
                 ]
->>>>>>> 3d0346e5
                 if NodeType.ACT in input_node_types:
                     # param + activation, build up acceptable strategy
                     # param must be replicated, activation must be sharded
@@ -622,14 +607,9 @@
     for node in train_step_graph.graph.nodes:
         node_strategy = dp_strategy_map[node]
         if node.op == "placeholder":
-<<<<<<< HEAD
-            node_type = node_strategy.node_type
-            node_strategies = dp_strategy_map[node].strategies
-=======
             assert isinstance(node_strategy, DataParallelStrategy)
             node_type = node_strategy.node_type
             node_strategies = node_strategy.strategies
->>>>>>> 3d0346e5
             if node_type == NodeType.NON_TENSOR:
                 # set node sharding to None
                 node_sharding = None
@@ -660,15 +640,12 @@
 
             placeholder_idx += 1
         elif node.op == "call_function":
-<<<<<<< HEAD
             if isinstance(node_strategy, TupleStrategy):
                 # TupleStrategy node does not have sharding because it's just a container
                 # for the all the shardings of following computation nodes
                 node.meta["sharding"] = None
                 continue
 
-=======
->>>>>>> 3d0346e5
             node_strategies = node_strategy.strategies
             assert (
                 len(node_strategies) <= 2
