import collections
import contextlib
import dataclasses
import functools
import hashlib
import os
from itertools import count
from typing import Any, Dict, List, Tuple

import sympy
from sympy import Expr

from torch._dynamo.utils import dynamo_timed
from .. import codecache, config, ir
from ..codecache import CudaKernelParamCache
from ..utils import (
    cache_on_self,
    get_benchmark_name,
    has_triton,
    LineContext,
    sympy_dot,
    sympy_product,
    sympy_symbol,
)
from ..virtualized import V
from .common import CodeGen, DeferredLine, IndentedBuffer, Kernel, PythonPrinter


pexpr = PythonPrinter().doprint


def buffer_reuse_key(node: ir.Buffer):
    size = node.get_size()
    stride = node.get_stride()
    last_element = sympy_dot([s - 1 for s in size], stride)
    return (
        node.get_device(),
        node.get_dtype(),
        V.graph.sizevars.simplify(sympy_product(size)),
        # Detect gaps in tensor storage caused by strides
        V.graph.sizevars.size_hint(last_element),
    )


def is_int(s: str):
    try:
        int(s)
    except ValueError:
        return False
    return True


def is_float(s: str):
    try:
        float(s)
    except ValueError:
        return False
    return True


class MemoryPlanningState:
    def __init__(self):
        super().__init__()
        self.reuse_pool: Dict[
            Any, List["FreeIfNotReusedLine"]
        ] = collections.defaultdict(list)

    def __contains__(self, key):
        return bool(self.reuse_pool.get(key, None))

    def pop(self, key) -> "FreeIfNotReusedLine":
        item = self.reuse_pool[key].pop()
        assert not item.is_reused
        return item

    def push(self, key, item: "FreeIfNotReusedLine"):
        assert not item.is_reused
        self.reuse_pool[key].append(item)


@dataclasses.dataclass
class EnterCudaDeviceContextManagerLine:
    device_idx: int

    def codegen(self, code: IndentedBuffer, device_cm_stack: contextlib.ExitStack):
        if V.graph.cpp_wrapper:
            code.writeline("\n")
            code.writeline(f"at::cuda::CUDAGuard device_guard({self.device_idx});")
        else:
            # Note _DeviceGuard has less overhead than device, but only accepts
            # integers
            code.writeline(f"with torch.cuda._DeviceGuard({self.device_idx}):")
            device_cm_stack.enter_context(code.indent())
            code.writeline(
                f"torch.cuda.set_device({self.device_idx}) # no-op to ensure context"
            )


class ExitCudaDeviceContextManagerLine:
    def codegen(self, code: IndentedBuffer, device_cm_stack: contextlib.ExitStack):
        if not V.graph.cpp_wrapper:
            device_cm_stack.close()


@dataclasses.dataclass
class MemoryPlanningLine:
    wrapper: "WrapperCodeGen"

    def plan(self, state: MemoryPlanningState) -> "MemoryPlanningLine":
        """First pass to find reuse"""
        return self

    def codegen(self, code: IndentedBuffer):
        """Second pass to output code"""
        pass


@dataclasses.dataclass
class AllocateLine(MemoryPlanningLine):
    node: ir.Buffer

    def plan(self, state: MemoryPlanningState):
        if self.node.get_name() in V.graph.removed_buffers:
            return NullLine(self.wrapper)

        # try to reuse a recently freed buffer
        key = buffer_reuse_key(self.node)
        if key in state:
            free_line = state.pop(key)
            free_line.is_reused = True
            return ReuseLine(self.wrapper, free_line.node, self.node)

        return self

    def codegen(self, code: IndentedBuffer):
        assert self.node.get_name() not in V.graph.removed_buffers
        line = self.wrapper.make_buffer_allocation(self.node)
        code.writeline(line)


@dataclasses.dataclass
class FreeIfNotReusedLine(MemoryPlanningLine):
    node: ir.Buffer
    is_reused: bool = False

    def plan(self, state: MemoryPlanningState):
        assert not self.is_reused
        if self.node.get_name() in V.graph.removed_buffers:
            return NullLine(self.wrapper)
        state.push(buffer_reuse_key(self.node), self)
        return self

    def codegen(self, code: IndentedBuffer):
        assert self.node.get_name() not in V.graph.removed_buffers
        if not self.is_reused:
            code.writeline(self.wrapper.make_buffer_free(self.node))


@dataclasses.dataclass
class ReuseLine(MemoryPlanningLine):
    node: ir.Buffer
    reused_as: ir.Buffer

    def plan(self, state: MemoryPlanningState):
        assert self.node.get_name() not in V.graph.removed_buffers
        assert self.reused_as.get_name() not in V.graph.removed_buffers
        return self

    def codegen(self, code: IndentedBuffer):
        assert self.node.get_name() not in V.graph.removed_buffers
        assert self.reused_as.get_name() not in V.graph.removed_buffers
        code.writeline(
            self.wrapper.make_buffer_reuse(
                self.node,
                self.reused_as,
            )
        )


class NullLine(MemoryPlanningLine):
    pass


class WrapperCodeGen(CodeGen):
    """
    Generate outer wrapper in Python that calls the kernels.
    """

    def __init__(self):
        super().__init__()
        self._names_iter = count()
        self.header = IndentedBuffer()
        self.prefix = IndentedBuffer()
        self.wrapper_call = IndentedBuffer()
        self.src_to_kernel = {}
        self.kernel_to_hash = {}
        self.lines = []
        self.need_seed = False
        self.declare = ""
        self.ending = ""
        self.comment = "#"
        self.namespace = ""
        self.size = "size()"
        self.stride = "stride()"

        self.write_header()
        self.write_prefix()

        for name, value in V.graph.constants.items():
            # include a hash so our code cache gives different constants different files
            hashed = hashlib.sha256(repr(value).encode("utf-8")).hexdigest()
            self.header.writeline(f"{name} = None  # {hashed}")

        self.allocated = set()
        self.freed = set()

        # maps from reusing buffer to reused buffer
        self.reuses = dict()

        self.write_get_cuda_stream = functools.lru_cache(None)(
            self.write_get_cuda_stream
        )

        @functools.lru_cache(None)
        def add_import_once(line):
            self.header.writeline(line)

        self.add_import_once = add_import_once
        self._metas = {}

    def write_header(self):
        self.header.splice(
            f"""
                from ctypes import c_void_p, c_long
                import torch
                import math
                import random
                import os
                import tempfile
                from torch._inductor.utils import maybe_profile

                from torch import empty_strided, as_strided, device
                from {codecache.__name__} import AsyncCompile
                from torch._inductor.select_algorithm import extern_kernels

                aten = torch.ops.aten
                assert_size_stride = torch._C._dynamo.guards.assert_size_stride
                async_compile = AsyncCompile()

            """
        )

        if has_triton():
            self.header.splice(
                """
                import triton
                import triton.language as tl
                from torch._inductor.triton_heuristics import grid, start_graph, end_graph
                from torch._C import _cuda_getCurrentRawStream as get_cuda_stream
                """
            )

    def add_meta_once(self, meta):
        meta = repr(meta)
        if meta not in self._metas:
            var = f"meta{len(self._metas)}"
            self._metas[meta] = var
            self.header.writeline(f"{var} = {meta}")
        return self._metas[meta]

    @cache_on_self
    def get_output_refs(self):
        return [x.codegen_reference() for x in V.graph.graph_outputs]

    def mark_output_type(self):
        return

    def write_prefix(self):
        self.prefix.splice(
            """

            async_compile.wait(globals())
            del async_compile

            def call(args):
            """
        )
        with self.prefix.indent():
            if config.triton.debug_sync_graph:
                self.prefix.writeline("torch.cuda.synchronize()")
            inp_len = len(V.graph.graph_inputs.keys())
            if inp_len != 0:
                lhs = f"{', '.join(V.graph.graph_inputs.keys())}{'' if inp_len != 1 else ','}"
                self.prefix.writeline(f"{lhs} = args")
                self.prefix.writeline("args.clear()")
            for name in V.graph.randomness_seeds:
                self.prefix.writeline(
                    f"torch.randint(2**31, size=(), dtype=torch.int64, out={name})"
                )
            self.codegen_inputs(self.prefix, V.graph.graph_inputs)

    def append_precomputed_sizes_to_prefix(self):
        with self.prefix.indent():
            self.codegen_precomputed_sizes(self.prefix)

    def write_get_cuda_stream(self, index):
        name = f"stream{index}"
        self.writeline(f"{name} = get_cuda_stream({index})")
        return name

    def next_kernel_suffix(self):
        return f"{next(self._names_iter)}"

    def codegen_cuda_device_guard_enter(self, device_idx):
        self.writeline(EnterCudaDeviceContextManagerLine(device_idx))

    def codegen_cuda_device_guard_exit(self):
        self.writeline(ExitCudaDeviceContextManagerLine())

    def generate_return(self, output_refs):
        if output_refs:
            self.wrapper_call.writeline("return (" + ", ".join(output_refs) + ", )")
        else:
            self.wrapper_call.writeline("return ()")

    def generate_end(self, result):
        return

    def generate_extern_kernel_out(
        self, output_view, codegen_reference, args, kernel, cpp_kernel
    ):
        if output_view:
            args.append(f"out={output_view.codegen_reference()}")
        else:
            args.append(f"out={codegen_reference}")
        self.writeline(f"{kernel}({', '.join(args)})")

    def generate_fusion_ops_code(
        self,
        name,
        kernel,
        cpp_kernel,
        codegen_args,
        cpp_op_schema,
        cpp_kernel_key,
        cpp_kernel_overload_name="",
    ):
        self.writeline(f"{name} = {kernel}({', '.join(codegen_args)})")

    @dynamo_timed
    def generate(self):
        result = IndentedBuffer()
        result.splice(self.header)

        out_names = V.graph.get_output_names()
        with contextlib.ExitStack() as stack:
            stack.enter_context(self.wrapper_call.indent())
            if config.profiler_mark_wrapper_call:
                self.generate_profiler_mark_wrapper_call(stack)
            if config.profile_bandwidth:
                self.wrapper_call.writeline("start_graph()")

            while (
                self.lines
                and isinstance(self.lines[-1], MemoryPlanningLine)
                and self.lines[-1].node.name not in out_names
            ):
                # these lines will be pointless
                self.lines.pop()

            # codegen allocations in two passes
            planning_state = MemoryPlanningState()
            for i in range(len(self.lines)):
                if isinstance(self.lines[i], MemoryPlanningLine):
                    self.lines[i] = self.lines[i].plan(planning_state)

            device_cm_stack = contextlib.ExitStack()
            for line in self.lines:
                if isinstance(line, MemoryPlanningLine):
                    line.codegen(self.wrapper_call)
                elif isinstance(
                    line,
                    (
                        EnterCudaDeviceContextManagerLine,
                        ExitCudaDeviceContextManagerLine,
                    ),
                ):
                    line.codegen(self.wrapper_call, device_cm_stack)
                else:
                    self.wrapper_call.writeline(line)

            output_refs = self.get_output_refs()
            self.mark_output_type()
            if config.triton.debug_sync_graph:
                self.wrapper_call.writeline("torch.cuda.synchronize()")

            if config.profile_bandwidth:
                self.wrapper_call.writeline("end_graph()")

            self.generate_return(output_refs)

        self.append_precomputed_sizes_to_prefix()
        result.splice(self.prefix)

        with result.indent():
            result.splice(self.wrapper_call)

        self.generate_end(result)

        self.add_benchmark_harness(result)

        return result.getvaluewithlinemap()

    def codegen_inputs(self, code: IndentedBuffer, graph_inputs: Dict[str, ir.Buffer]):
        """Assign all symbolic shapes to locals"""
        if self.need_seed:
            code.writeline(
                "seed = torch.randint(2**31, size=(), dtype=torch.int32).item()"
            )

        @functools.lru_cache(None)
        def sizeof(name):
            code.writeline(
                f"{self.declare}{name}_size = {name}.{self.size}{self.ending}"
            )
            return f"{name}_size"

        @functools.lru_cache(None)
        def strideof(name):
            code.writeline(
                f"{self.declare}{name}_stride = {name}.{self.stride}{self.ending}"
            )
            return f"{name}_stride"

        # Assign all symbolic shapes needed to local variables
        needed = set(V.graph.sizevars.var_to_val.keys()) - set(
            V.graph.sizevars.replacements.keys()
        )

        def is_expr(x):
            return isinstance(x[1], sympy.Expr)

        graph_inputs_expr = list(filter(is_expr, graph_inputs.items()))
        graph_inputs_tensors = list(
            filter(lambda x: not is_expr(x), graph_inputs.items())
        )

        for name, shape in graph_inputs_expr:
            shape = V.graph.sizevars.simplify(shape)
            if shape in needed:
                needed.remove(shape)
                code.writeline(f"{self.declare}{shape} = {name}{self.ending}")

        for name, value in graph_inputs_tensors:
            shapes = value.get_size()
            for dim, shape in enumerate(shapes):
                shape = V.graph.sizevars.simplify(shape)
                if shape in needed:
                    needed.remove(shape)
                    code.writeline(
                        f"{self.declare}{shape} = {sizeof(name)}[{dim}]{self.ending}"
                    )

        for name, value in graph_inputs_tensors:
            shapes = value.get_stride()
            for dim, shape in enumerate(shapes):
                shape = V.graph.sizevars.simplify(shape)
                if shape in needed:
                    needed.remove(shape)
                    code.writeline(
                        f"{self.declare}{shape} = {strideof(name)}[{dim}]{self.ending}"
                    )

    def codegen_precomputed_sizes(self, code: IndentedBuffer):
        for sym, expr in V.graph.sizevars.inv_precomputed_replacements.items():
            code.writeline(f"{self.declare}{sym} = {pexpr(expr)}")

    def codegen_sizevar(self, x: Expr) -> str:
        return pexpr(V.graph.sizevars.simplify(x))

    def codegen_shape_tuple(self, shape: Tuple[Expr, ...]) -> str:
        parts = list(map(self.codegen_sizevar, shape))
        if len(parts) == 0:
            return "()"
        if len(parts) == 1:
            return f"({parts[0]}, )"
        return f"({', '.join(parts)})"

    def benchmark_compiled_module(self, output):
        def add_fake_input(name, shape, stride, device, dtype):
            output.writeline(
                f"{name} = rand_strided("
                f"{self.codegen_shape_tuple(shape)}, "
                f"{self.codegen_shape_tuple(stride)}, "
                f"device='{device}', dtype={dtype})"
            )

        def add_expr_input(name, val):
            output.writeline(f"{name} = {val}")

        output.writelines(
            ["", "", "def benchmark_compiled_module(times=10, repeat=10):"]
        )
        with output.indent():
            output.splice(
                """
                from torch._dynamo.testing import rand_strided
                from torch._inductor.utils import print_performance
                """,
                strip=True,
            )

            for name, value in V.graph.constants.items():
                # all the constants are global variables, that's why we need
                # these 'global var_name' lines
                output.writeline(f"global {name}")
                add_fake_input(
                    name, value.size(), value.stride(), value.device, value.dtype
                )

            for name, value in V.graph.graph_inputs.items():
                if isinstance(value, sympy.Expr):  # Don't need to add symbolic
                    add_expr_input(name, V.graph.sizevars.size_hint(value))
                else:
                    shape = [V.graph.sizevars.size_hint(x) for x in value.get_size()]
                    stride = [V.graph.sizevars.size_hint(x) for x in value.get_stride()]
                    add_fake_input(
                        name, shape, stride, value.get_device(), value.get_dtype()
                    )

            call_str = f"call([{', '.join(V.graph.graph_inputs.keys())}])"
            output.writeline(
                f"return print_performance(lambda: {call_str}, times=times, repeat=repeat)"
            )

    def add_benchmark_harness(self, output):
        """
        Append a benchmark harness to generated code for debugging
        """
        if not config.benchmark_harness:
            return

        self.benchmark_compiled_module(output)

        output.writelines(["", "", 'if __name__ == "__main__":'])
        with output.indent():
            output.writelines(
                [
                    "from torch._inductor.utils import compiled_module_main",
                    f"compiled_module_main('{get_benchmark_name()}', benchmark_compiled_module)",
                ]
            )

    def define_kernel(self, name: str, kernel: str, metadata: str = None):
        metadata_comment = f"{metadata}\n" if metadata else ""
        self.header.splice(f"\n\n{metadata_comment}{name} = {kernel}")

    def wrap_kernel_call(self, name, call_args):
        return "{}({})".format(name, ", ".join(call_args))

    def generate_profiler_mark_wrapper_call(self, stack):
        self.wrapper_call.writeline("from torch.profiler import record_function")
        self.wrapper_call.writeline("with record_function('inductor_wrapper_call'):")
        stack.enter_context(self.wrapper_call.indent())

    def generate_kernel_call(self, name, call_args, device_index=None):
        self.writeline(self.wrap_kernel_call(name, call_args))

    def call_kernel(self, name: str, kernel: Kernel):
        tmp = IndentedBuffer()
        kernel.call_kernel(self, tmp, name)
        for line in tmp.getvalue().split("\n"):
            line = line.strip()
            if line:
                self.writeline(line)

    def writeline(self, line):
        self.lines.append(line)

    def enter_context(self, ctx):
        self.lines.append(LineContext(ctx))

    # The following methods are for memory management
    def make_buffer_allocation(self, buffer):
        device = buffer.get_device()
        dtype = buffer.get_dtype()
        shape = tuple(buffer.get_size())
        stride = tuple(buffer.get_stride())
        return (
            f"{buffer.get_name()} = empty_strided("
            f"{self.codegen_shape_tuple(shape)}, "
            f"{self.codegen_shape_tuple(stride)}, "
            f"device='{device.type}', dtype={dtype})"
        )

    def make_buffer_free(self, buffer):
        return f"del {buffer.get_name()}"

    def make_buffer_reuse(self, old, new):
        assert old.get_dtype() == new.get_dtype()
        del_line = ""
        if old.get_name() not in V.graph.get_output_names():
            del_line = f"; {self.make_buffer_free(old)}"
        if old.get_size() == new.get_size() and old.get_stride() == new.get_stride():
            return f"{self.declare}{new.get_name()} = {old.get_name()}{del_line}  {self.comment} reuse"

        return (
            f"{self.declare}{new.get_name()} = {self.namespace}as_strided({old.get_name()}, "
            f"{self.codegen_shape_tuple(new.get_size())}, "
            f"{self.codegen_shape_tuple(new.get_stride())}){del_line}  {self.comment} reuse"
        )

    def codegen_deferred_allocation(self, name, layout):
        self.writeline(
            DeferredLine(
                name,
                f"{self.declare}{name} = {layout.view.codegen_reference()}{self.ending}  {self.comment} alias",
            )
        )

    def codegen_allocation(self, buffer):
        name = buffer.get_name()
        if name in V.graph.removed_buffers or name in self.allocated:
            return
        self.allocated.add(name)
        if isinstance(
            buffer,
            (ir.ExternKernelAlloc, ir.MultiOutput),
        ):
            return

        layout = buffer.get_layout()
        if isinstance(layout, ir.MutationLayout):
            return
        if isinstance(layout, ir.AliasedLayout):
            assert isinstance(
                layout.view, ir.ReinterpretView
            ), f"unexpected {type(layout.view)}: {layout.view}"
            if not layout.maybe_guard_aligned():
                V.graph.unaligned_buffers.add(name)
            self.codegen_allocation(layout.view.data)
            self.codegen_deferred_allocation(name, layout)
            return

        self.writeline(AllocateLine(self, buffer))

    def codegen_free(self, buffer):
        name = buffer.get_name()

        # can be freed but not reused
        if isinstance(buffer, ir.InputBuffer):
            self.writeline(self.make_buffer_free(buffer))
            return

        if not self.can_reuse(buffer):
            return
        self.freed.add(name)

        layout = buffer.get_layout()
        if isinstance(layout, (ir.AliasedLayout, ir.MultiOutputLayout)):
            self.writeline(self.make_buffer_free(buffer))
            return

        self.writeline(FreeIfNotReusedLine(self, buffer))

    def can_reuse(self, buffer):
        name = buffer.get_name()
        if (
            name in V.graph.removed_buffers
            or name in V.graph.graph_inputs
            or name in V.graph.constants
            or name in self.freed
        ):
            return False
        return True

    def did_reuse(self, buffer, reused_buffer):
        # Check whether a given buffer was reused by a possible reuser in the wrapper codegen
        # Can be consulted from inside ir codegen, e.g. to determine whether a copy is needed
        return (
            buffer.get_name() in self.reuses
            and self.reuses[buffer.get_name()] == reused_buffer.get_name()
        )

    def codegen_inplace_reuse(self, input_buffer, output_buffer):
        assert buffer_reuse_key(input_buffer) == buffer_reuse_key(output_buffer)
        self.codegen_allocation(input_buffer)
        self.freed.add(input_buffer.get_name())
        self.allocated.add(output_buffer.get_name())
        self.reuses[output_buffer.get_name()] = input_buffer.get_name()
        self.writeline(ReuseLine(self, input_buffer, output_buffer))


class CppWrapperCodeGen(WrapperCodeGen):
    """
    Generates cpp wrapper for running on CPU and calls cpp kernels
    """

    def __init__(self):
        super().__init__()
        self.declare = "auto "
        self.ending = ";"
        self.comment = "//"
        self.namespace = "at::"
        self.extern_call_ops = set()
        self.size = "sizes()"
        self.stride = "strides()"
        self.call_func_name = "inductor_cpp_entry"
        self.cuda = False

    def seed(self):
        """
        Seed is a special variable used to hold the rng seed for a graph.

        Note this is only used by the CPU backend, we put seeds in a
        1-element tensor for the CUDA backend.
        """
        self.need_seed = True
        return sympy_symbol("seed")

    def write_header(self):
        if V.graph.aot_mode:
            self.header.splice("\n#include <ATen/ATen.h>")
        else:
            self.header.splice(
                """
                import torch
                from torch.utils.cpp_extension import load_inline

                cpp_wrapper_src = (
                '''
                """
            )

    @cache_on_self
    def get_output_refs(self):
        from ..ir import NoneAsConstantBuffer

        return [
            "at::Tensor()"
            if isinstance(x, NoneAsConstantBuffer)
            else x.codegen_reference()
            for x in V.graph.graph_outputs
        ]

    def mark_output_type(self):
        # mark output type to unwrap tensor back to python scalar
        from ..ir import ShapeAsConstantBuffer

        output_is_tensor = dict()
        for idx, x in enumerate(V.graph.graph_outputs):
            if isinstance(x, ShapeAsConstantBuffer):
                output_is_tensor[idx] = False
            else:
                output_is_tensor[idx] = True

        self.output_is_tensor = output_is_tensor

    def write_prefix(self):
        return

    def write_wrapper_decl(self):
        inputs_len = len(V.graph.graph_inputs.keys())
        self.prefix.splice(
            f"""std::vector<at::Tensor> {self.call_func_name}(const std::vector<at::Tensor>& args) {{"""
        )
        with self.wrapper_call.indent():
            if inputs_len != 0:
                for idx, input_key in enumerate(V.graph.graph_inputs.keys()):
                    # unwrap input tensor back to scalar
                    if isinstance(V.graph.graph_inputs[input_key], sympy.Expr):
                        from ..graph import may_get_constant_buffer_dtype
                        from .cpp import DTYPE_TO_CPP

                        dtype = may_get_constant_buffer_dtype(
                            V.graph.graph_inputs[input_key]
                        )
                        assert (
                            dtype is not None
                        ), "Fails to get the dtype of the sympy.Expr"
                        cpp_dtype = DTYPE_TO_CPP[dtype]
                        self.wrapper_call.writeline(f"{cpp_dtype} {input_key};")
                        self.wrapper_call.writeline(
                            f"{input_key} = args[{idx}].item<{cpp_dtype}>();"
                        )
                    else:
                        self.wrapper_call.writeline(f"at::Tensor {input_key};")
                        self.wrapper_call.writeline(f"{input_key} = args[{idx}];")

            for name in V.graph.randomness_seeds:
                self.wrapper_call.writeline(f"at::Tensor {name};")
                self.wrapper_call.writeline(
                    f"{name} = at::randint(std::pow(2, 31), {{}}, at::ScalarType::Long);"
                )
            self.codegen_inputs(self.wrapper_call, V.graph.graph_inputs)

    def generate(self):
        self.write_wrapper_decl()
        return super().generate()

    def define_kernel(self, name: str, kernel: str, kernel_path: str = None):
        self.header.splice(f"\n{kernel}\n")

    def wrap_kernel_call(self, name, call_args):
        return f"{name}({', '.join(call_args)});"

    def generate_return(self, output_refs):
        self.wrapper_call.writeline(
            f"return std::vector<at::Tensor>({{{', '.join(output_refs)}}});\n}}"
        )

    def generate_end(self, result):
<<<<<<< HEAD
        if not V.graph.aot_mode:
            result.writeline("'''\n)")
            # Generate load_inline to jit compile the generated cpp code and to use it in Python
            shared = codecache.get_shared()
            warning_all_flag = codecache.get_warning_all_flag()
            cpp_flags = codecache.cpp_flags()
            ipaths, lpaths, libs, macros = codecache.get_include_and_linking_paths(
                vec_isa=codecache.pick_vec_isa(),
                cuda=self.cuda,
            )
            optimization_flags = codecache.optimization_flags(cuda=self.cuda)
            use_custom_generated_macros = codecache.use_custom_generated_macros()

            extra_cflags = f"{cpp_flags} {optimization_flags} {warning_all_flag} {macros} {use_custom_generated_macros}"
            extra_ldflags = f"{shared} {lpaths} {libs}"
            extra_include_paths = ipaths

            # get the hash of the wrapper code to name the extension
            wrapper_call_hash = codecache.code_hash(self.wrapper_call.getvalue())
            result.splice(
                f"""
                module = load_inline(
                    name='inline_extension_{wrapper_call_hash}',
                    cpp_sources=[cpp_wrapper_src],
                    functions=['{self.call_func_name}'],
                    extra_cflags=['{extra_cflags}'],
                    extra_ldflags=['{extra_ldflags}'],
                    extra_include_paths=['{extra_include_paths}'])
                """
            )

            # unwrap output tensor back to python scalar
            if all(x for x in self.output_is_tensor.values()):
                # If no ShapeAsConstantBuffer in the output, directly return the output as tensors
                return_str = "return f(args_tensor)"
            else:
                outputs = [
                    f"outputs[{i}]"
                    if self.output_is_tensor[i]
                    else f"outputs[{i}].item()"
                    for i in range(len(V.graph.graph_outputs))
                ]
                outputs_str = f"[{', '.join(outputs)}]"
                return_str = f"""
                        outputs = f(args_tensor)
                        return {outputs_str}
                """
            # Wrap the func to support setting result._boxed_call = True
            result.splice(
                f"""
                def _wrap_func(f):
                    def g(args):
                        args_tensor = [arg if isinstance(arg, torch.Tensor) else torch.tensor(arg) for arg in args]
                        {return_str}
                    return g
                call = _wrap_func(module.{self.call_func_name})
                """
            )
=======
        if V.graph.aot_mode:
            return

        result.writeline("'''\n)")
        # Generate load_inline to jit compile the generated cpp code and to use it in Python
        shared = codecache.get_shared()
        warning_all_flag = codecache.get_warning_all_flag()
        cpp_flags = codecache.cpp_flags()
        ipaths, lpaths, libs, macros = codecache.get_include_and_linking_paths(
            vec_isa=codecache.pick_vec_isa()
        )
        optimization_flags = codecache.optimization_flags()
        use_custom_generated_macros = codecache.use_custom_generated_macros()

        extra_cflags = f"{cpp_flags} {optimization_flags} {warning_all_flag} {macros} {use_custom_generated_macros}"
        extra_ldflags = f"{shared} {lpaths} {libs}"
        extra_include_paths = f"{ipaths}"

        # get the hash of the wrapper code to name the extension
        wrapper_call_hash = codecache.code_hash(self.wrapper_call.getvalue())
        result.splice(
            f"""
            module = load_inline(
                name='inline_extension_{wrapper_call_hash}',
                cpp_sources=[cpp_wrapper_src],
                functions=['{self.call_func_name}'],
                extra_cflags=['{extra_cflags}'],
                extra_ldflags=['{extra_ldflags}'],
                extra_include_paths=['{extra_include_paths}'])
            """
        )

        # unwrap output tensor back to python scalar
        if all(x for x in self.output_is_tensor.values()):
            # If no ShapeAsConstantBuffer in the output, directly return the output as tensors
            return_str = "return f(args_tensor)"
        else:
            outputs = [
                f"outputs[{i}]" if self.output_is_tensor[i] else f"outputs[{i}].item()"
                for i in range(len(V.graph.graph_outputs))
            ]
            outputs_str = f"[{', '.join(outputs)}]"
            return_str = f"""
                    outputs = f(args_tensor)
                    return {outputs_str}
            """
        # Wrap the func to support setting result._boxed_call = True
        result.splice(
            f"""
            def _wrap_func(f):
                def g(args):
                    args_tensor = [arg if isinstance(arg, torch.Tensor) else torch.tensor(arg) for arg in args]
                    {return_str}
                return g
            call = _wrap_func(module.{self.call_func_name})
            """
        )
>>>>>>> c1d3ac8f

    def generate_extern_kernel_out(
        self, output_view, codegen_reference, args, kernel, cpp_kernel
    ):
        if output_view:
            output_as_strided = f"{output_view.codegen_reference()}"
            output_name = f"{output_view.get_name()}_as_strided"
            self.writeline(f"auto {output_name} = {output_as_strided};")

            args.insert(0, output_name)
        else:
            args.insert(0, f"{codegen_reference}")
        self.writeline(f"{cpp_kernel}({', '.join(args)});")

    def codegen_sizevar(self, x: Expr) -> str:
        from .cpp import cexpr

        return cexpr(V.graph.sizevars.simplify(x))

    def codegen_shape_tuple(self, shape: Tuple[Expr, ...]) -> str:
        parts = list(map(self.codegen_sizevar, shape))
        if len(parts) == 0:
            return "{}"
        if len(parts) == 1:
            return f"{{{parts[0]}, }}"
        return f"{{{', '.join(parts)}}}"

    def make_buffer_free(self, buffer):
        return f"{buffer.get_name()}.reset();"

    def generate_profiler_mark_wrapper_call(self, stack):
        self.wrapper_call.writeline(
            'RECORD_FUNCTION("inductor_wrapper_call", c10::ArrayRef<c10::IValue>({{}}));'
        )

    def make_buffer_allocation(self, buffer):
        from .cpp import DEVICE_TO_ATEN, DTYPE_TO_ATEN

        # TODO: map layout here
        device = buffer.get_device()
        dtype = buffer.get_dtype()
        shape = tuple(buffer.get_size())
        stride = tuple(buffer.get_stride())
        return (
            f"{self.declare}{buffer.get_name()} = {self.namespace}empty_strided("
            f"{self.codegen_shape_tuple(shape)}, "
            f"{self.codegen_shape_tuple(stride)}, "
            f"at::device({DEVICE_TO_ATEN[device.type]})"
            f".dtype({DTYPE_TO_ATEN[dtype]})){self.ending}"
        )

    def generate_fusion_ops_code(
        self,
        name,
        kernel,
        cpp_kernel,
        codegen_args,
        cpp_op_schema,
        cpp_kernel_key,
        cpp_kernel_overload_name="",
    ):
        if cpp_kernel_key not in self.extern_call_ops:
            self.writeline(
                f"""
    static auto op_{cpp_kernel_key} =
    c10::Dispatcher::singleton()
        .findSchemaOrThrow(
            \"{cpp_kernel}\",
            \"{cpp_kernel_overload_name}\")
        .typed<{cpp_op_schema}>();
            """
            )
            self.extern_call_ops.add(cpp_kernel_key)

        self.writeline(
            f"auto {name} = op_{cpp_kernel_key}.call({', '.join(codegen_args)});"
        )


class CudaWrapperCodeGen(CppWrapperCodeGen):
    """
    Generates cpp wrapper for running on GPU and calls CUDA kernels
    """

    def __init__(self):
        super().__init__()
        self.kernel_callsite_id = count()
        self.arg_var_id = count()
        self.cuda = True

    def write_prefix(self):
        self.prefix.splice(
            """
            #include <ATen/ATen.h>
            #include <ATen/cuda/CUDAContext.h>
            #include <ATen/cuda/Exceptions.h>
            #include <ATen/cuda/nvrtc_stub/ATenNVRTC.h>
            #include <c10/cuda/CUDAGuard.h>

            CUfunction loadKernel(const std::string &filePath, const std::string &funcName) {
                CUmodule mod;
                CUfunction func;
                AT_CUDA_DRIVER_CHECK(cuModuleLoad(&mod, filePath.c_str()));
                AT_CUDA_DRIVER_CHECK(cuModuleGetFunction(&func, mod, funcName.c_str()));
                return func;
            }

            void launchKernel(
                    CUfunction func,
                    int gridX,
                    int gridY,
                    int gridZ,
                    int numWraps,
                    int sharedMemBytes,
                    void* args[],
                    int device_index) {
                AT_CUDA_DRIVER_CHECK(cuLaunchKernel(
                    func, gridX, gridY, gridZ, 32*numWraps, 1, 1, sharedMemBytes,
                    at::cuda::getCurrentCUDAStream(device_index), args, nullptr));
            }
            """
        )

    def define_kernel(self, name: str, kernel: str, kernel_path: str = None):
        pass

    def generate(self):
        self.prefix.writeline("\n")
        for kernel in self.src_to_kernel.values():
            self.prefix.writeline(f"static CUfunction {kernel} = nullptr;")
        self.prefix.writeline("\n")
        return super().generate()

    def generate_load_kernel(self, name, params):
        mangled_name = params.get("mangled_name", None)
        assert mangled_name is not None, "missing mangled_name"
        cubin_path = params.get("cubin_path", None)
        assert os.path.exists(
            cubin_path
        ), "cubin file should already exist at this moment"

        self.writeline(f"if ({name} == nullptr) {{")
        self.writeline(
            f"""     {name} = loadKernel("{cubin_path}", "{mangled_name}");"""
        )
        self.writeline("}")

    def generate_args_decl(self, call_args):
        # TODO: only works for constant now, need type info
        new_args = []
        for arg in call_args:
            var_name = f"var_{next(self.arg_var_id)}"
            if is_int(arg):
                self.writeline(f"int {var_name} = {arg};")
            elif is_float(arg):
                self.writeline(f"float {var_name} = {arg};")
            else:
                self.writeline(
                    f"CUdeviceptr {var_name} = reinterpret_cast<CUdeviceptr>({arg}.data_ptr());"
                )
            new_args.append(f"&{var_name}")

        return ", ".join(new_args)

    def generate_kernel_call(self, name, call_args, device_index):
        params = CudaKernelParamCache.get(self.kernel_to_hash.get(name, None))
        assert (
            params is not None
        ), "cuda kernel parameters should already exist at this moment"

        self.generate_load_kernel(name, params)

        call_args = self.generate_args_decl(call_args)
        kernel_args_var = f"kernel_args_var_{next(self.kernel_callsite_id)}"
        self.writeline(f"void* {kernel_args_var}[] = {{{call_args}}};")
        self.writeline(
            "launchKernel({}, {}, {}, {}, {}, {}, {}, {});".format(
                name,
                params["grid_x"],
                params["grid_y"],
                params["grid_z"],
                params["num_warps"],
                params["shared_mem"],
                kernel_args_var,
                device_index,
            )
        )<|MERGE_RESOLUTION|>--- conflicted
+++ resolved
@@ -810,66 +810,6 @@
         )
 
     def generate_end(self, result):
-<<<<<<< HEAD
-        if not V.graph.aot_mode:
-            result.writeline("'''\n)")
-            # Generate load_inline to jit compile the generated cpp code and to use it in Python
-            shared = codecache.get_shared()
-            warning_all_flag = codecache.get_warning_all_flag()
-            cpp_flags = codecache.cpp_flags()
-            ipaths, lpaths, libs, macros = codecache.get_include_and_linking_paths(
-                vec_isa=codecache.pick_vec_isa(),
-                cuda=self.cuda,
-            )
-            optimization_flags = codecache.optimization_flags(cuda=self.cuda)
-            use_custom_generated_macros = codecache.use_custom_generated_macros()
-
-            extra_cflags = f"{cpp_flags} {optimization_flags} {warning_all_flag} {macros} {use_custom_generated_macros}"
-            extra_ldflags = f"{shared} {lpaths} {libs}"
-            extra_include_paths = ipaths
-
-            # get the hash of the wrapper code to name the extension
-            wrapper_call_hash = codecache.code_hash(self.wrapper_call.getvalue())
-            result.splice(
-                f"""
-                module = load_inline(
-                    name='inline_extension_{wrapper_call_hash}',
-                    cpp_sources=[cpp_wrapper_src],
-                    functions=['{self.call_func_name}'],
-                    extra_cflags=['{extra_cflags}'],
-                    extra_ldflags=['{extra_ldflags}'],
-                    extra_include_paths=['{extra_include_paths}'])
-                """
-            )
-
-            # unwrap output tensor back to python scalar
-            if all(x for x in self.output_is_tensor.values()):
-                # If no ShapeAsConstantBuffer in the output, directly return the output as tensors
-                return_str = "return f(args_tensor)"
-            else:
-                outputs = [
-                    f"outputs[{i}]"
-                    if self.output_is_tensor[i]
-                    else f"outputs[{i}].item()"
-                    for i in range(len(V.graph.graph_outputs))
-                ]
-                outputs_str = f"[{', '.join(outputs)}]"
-                return_str = f"""
-                        outputs = f(args_tensor)
-                        return {outputs_str}
-                """
-            # Wrap the func to support setting result._boxed_call = True
-            result.splice(
-                f"""
-                def _wrap_func(f):
-                    def g(args):
-                        args_tensor = [arg if isinstance(arg, torch.Tensor) else torch.tensor(arg) for arg in args]
-                        {return_str}
-                    return g
-                call = _wrap_func(module.{self.call_func_name})
-                """
-            )
-=======
         if V.graph.aot_mode:
             return
 
@@ -879,9 +819,10 @@
         warning_all_flag = codecache.get_warning_all_flag()
         cpp_flags = codecache.cpp_flags()
         ipaths, lpaths, libs, macros = codecache.get_include_and_linking_paths(
-            vec_isa=codecache.pick_vec_isa()
-        )
-        optimization_flags = codecache.optimization_flags()
+            vec_isa=codecache.pick_vec_isa(),
+            cuda=self.cuda,
+        )
+        optimization_flags = codecache.optimization_flags(cuda=self.cuda)
         use_custom_generated_macros = codecache.use_custom_generated_macros()
 
         extra_cflags = f"{cpp_flags} {optimization_flags} {warning_all_flag} {macros} {use_custom_generated_macros}"
@@ -927,7 +868,6 @@
             call = _wrap_func(module.{self.call_func_name})
             """
         )
->>>>>>> c1d3ac8f
 
     def generate_extern_kernel_out(
         self, output_view, codegen_reference, args, kernel, cpp_kernel
