--- conflicted
+++ resolved
@@ -4076,12 +4076,7 @@
 
     @register_lowering(c10d_functional.all_reduce_coalesced)
     def all_reduce_coalesced(input, reduce_op, tag, ranks, group_size):
-<<<<<<< HEAD
         return ir.AllReduceCoalesced.create(input, reduce_op, tag, ranks, group_size)
-=======
-        result = ir.AllReduceCoalesced.create(input, reduce_op, tag, ranks, group_size)
-        return list(map(TensorBox.create, result))
->>>>>>> 97245a06
 
 except ImportError:
     log.info(
