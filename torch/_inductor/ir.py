import contextlib
import dataclasses
import functools
import itertools
import logging
import re
import textwrap
import traceback
from contextlib import nullcontext
from enum import Enum
from functools import partial
from inspect import signature
from typing import Any, Callable, ClassVar, Dict, List, Optional, Set, Tuple, Union
from unittest.mock import patch

import sympy
from sympy import Expr, Integer, simplify

import torch._logging

import torch.fx
import torch.utils._pytree as pytree
from torch._dynamo.utils import identity
from torch._prims_common import (
    compute_required_storage_length,
    is_boolean_dtype,
    is_float_dtype,
    make_channels_last_strides_for,
    make_contiguous_strides_for,
)
from torch.fx.experimental.symbolic_shapes import FloorDiv, SymTypes

from . import config, dependencies
from .codegen.common import index_prevent_reordering
from .cuda_properties import get_device_properties
from .dependencies import extract_read_writes, var_builder
from .utils import (
    argsort,
    cache_on_self,
    convert_shape_to_inductor,
    convert_shape_to_symint,
    developer_warning,
    sympy_dot,
    sympy_product,
    sympy_subs,
    sympy_symbol,
)
from .virtualized import ops, V

log = logging.getLogger(__name__)
indent = functools.partial(textwrap.indent, prefix="  ")
aten = torch.ops.aten

""" [Note: Inductor IR]

Inductor's IR is produced by executing 'lowering' code (see lowering.py).  Each
lowering is registered to a particular aten operator, and expects inputs that
correspond to the aten schema.  However, in place of torch Tensor inputs, lowerings
expect Inductor TensorBox inputs.

TensorBox IR represents torch tensors.  Tensors are sometimes single objects owning
storage, and sometimes views of another Tensor's storage.  Mutating tensor operations
(such as add_()) affect the underlying storage and any associated views.  Other operations
(such as .t_()) update metadata about the current view but don't modify the underlying storage.

To model this in Inductor, the IR distinguishes between TensorBox, View, StorageBox and Buffer.

TensorBox is the top level IR construct that any lowering should produce and maps to a torch.Tensor
output from an operation.  But just as torch.Tensors take different forms, TensorBox IR can
reference View IR or directly reference StorageBox IRs.

Some Inductor lowerings produce new sets of 'Box'es, while others (such as .t() or other view ops)
may take an existing TensorBox and point it to a new underlying View IR.

Tensors that directly own storage are represented as a chain of:
TensorBox -> StorageBox -> Buffer
where Buffer is a simple (1D) allocation, and StorageBox introduces the concept of a Layout.

If you mutate the data of such a tensor, we swing the StorageBox pointer to point to a new buffer
(leaving the old buffer unmodified and functionalizing the operation).

Tensors backed by views add one more indirection to the IR.
TensorBox -> View -> StorageBox -> Buffer
In these cases, the underlying StorageBox/Buffer will be shared with the pre-view TensorBox.
"""


def validate_ir(node_or_nodes):
    def _check_tensorbox(nodes):
        # Could expand this to check deeper properties
        # (e.g. TensorBox points to View or StorageBox)
        if isinstance(nodes, (List, Tuple)):
            for node in nodes:
                _check_tensorbox(node)
        else:
            assert isinstance(
                nodes,
                (
                    DynamicScalar,
                    TensorBox,
                    RandSeedBuffer,
                    sympy.Symbol,
                    sympy.core.relational.Relational,
                    Expr,
                ),
            ), f"Found {type(nodes)}, which is not a supported top level IR node. See [Note: Inductor IR]"

    # Be picky about the accepted data structure (don't use pytree here)
    _check_tensorbox(node_or_nodes)


def inverse_reorder(order):
    inv_order = dict(zip(order, range(len(order))))

    def reindex(index):
        assert len(index) == len(inv_order)
        return [index[inv_order[i]] for i in range(len(index))]

    return reindex


def same_reorder(order):
    def reindex(index):
        assert len(index) == len(order)
        return [index[order[i]] for i in range(len(index))]

    return reindex


def fuse_reindexing(reindex1, reindex2):
    def reindex(index):
        return reindex1(reindex2(index))

    return reindex


def stride_order2fill_order(order):
    """
    Convert stride order to fill order
    For channel last format,
    stride order = [3, 0, 2, 1] and fill order = [1, 3, 2, 0]
    """
    lookup = {pos: idx for idx, pos in enumerate(order)}
    fill_order = [lookup[i] for i in range(len(order))]
    return fill_order


def get_stride_order(seq):
    """
    Convert strides to stride order
    """
    sorted_idx = argsort(seq)
    out = [None for _ in range(len(seq))]
    for i, elem in enumerate(sorted_idx):
        out[elem] = i
    return out


def ir_node_to_tensor(x, guard_shape=True):
    if x is None:
        return None
    if not guard_shape:
        shape_fn = V.graph.sizevars.size_hint
    else:
        shape_fn = identity
    size = [shape_fn(s) for s in x.get_size()]
    if is_storage_and_layout(x):
        stride = [shape_fn(s) for s in x.get_layout().stride]
    else:
        stride = make_contiguous_strides_for(size)
    dtype = x.get_dtype()
    device = x.get_device()
    size = convert_shape_to_symint(size)
    stride = convert_shape_to_symint(stride)
    t = torch.empty_strided(
        size=size, stride=stride, dtype=dtype, device=device
    ).zero_()
    return t


class ModularIndexing(sympy.Function):
    """
    ModularIndexing(a, b, c) => (a // b) % c
    """

    nargs = (3,)
    is_integer = True

    @classmethod
    def eval(cls, base, divisor, modulus):
        if base == 0 or modulus == 1:
            return sympy.Integer(0)

        if (
            isinstance(base, sympy.Integer)
            and isinstance(divisor, sympy.Integer)
            and isinstance(modulus, sympy.Integer)
        ):
            return (base // divisor) % modulus

        if divisor != 1:
            gcd = sympy.gcd(base, divisor)
            if gcd != 1:
                return ModularIndexing(
                    simplify(base / gcd), simplify(divisor / gcd), modulus
                )

        if isinstance(base, sympy.Add):
            new_terms = []
            all_positive = True
            for term in base.args:
                if sympy.gcd(term, modulus * divisor) != modulus * divisor:
                    if (isinstance(term, sympy.Integer) and term < 0) or (
                        isinstance(term, sympy.Mul)
                        and isinstance(term.args[0], sympy.Integer)
                        and term.args[0] < 0
                    ):
                        # workaround for https://github.com/openai/triton/issues/619,
                        # if there are negative terms, // produces wrong result
                        # TODO if https://github.com/openai/triton/issues/619 is fixed
                        # this optimization would become valid
                        all_positive = False
                        break
                    else:
                        new_terms.append(term)

            if len(new_terms) != len(base.args) and all_positive:
                return ModularIndexing(sum(new_terms), divisor, modulus)

        if isinstance(base, FloorDiv):
            return ModularIndexing(base.args[0], base.args[1] * divisor, modulus)


class CleanDiv(FloorDiv):
    """
    Div where we can assume no rounding.
    This is to enable future optimizations.
    """

    pass


class CeilDiv(sympy.Function):
    """
    Div used in indexing that rounds up.
    """

    is_integer = True

    def __new__(cls, base, divisor):
        if sympy.gcd(base, divisor) == divisor:
            return CleanDiv(base, divisor)
        else:
            return FloorDiv(base + (divisor - 1), divisor)


def get_device_type(x):
    if getattr(x, "get_device", None):
        return get_device_type(x.get_device())
    if isinstance(x, torch.device):
        return x.type
    return None


def is_triton(x):
    return get_device_type(x) == "cuda"


def is_cpu(x):
    return get_device_type(x) == "cpu"


@dataclasses.dataclass
class IRNode:
    _current_origins: ClassVar[Set[Any]] = set()

    @staticmethod
    @contextlib.contextmanager
    def current_origins(origins: Set[torch.fx.Node]):
        old = IRNode._current_origins
        IRNode._current_origins = old | origins
        try:
            yield
        finally:
            IRNode._current_origins = old

    def __post_init__(self):
        self.origins = set(self._current_origins)
        self.traceback = traceback.format_stack() if config.debug_ir_traceback else None

    def get_traceback(self):
        return self.traceback

    def common_repr(self):
        origins = f"origins={getattr(self, 'origins', '')}"
        if len(origins) > 64:
            # this can get *very* long
            origins = f"{origins[:61]}..."
        return [origins]

    def str_helper(self, lines):
        lines = lines + self.common_repr()
        lines = indent(",\n".join(map(str, lines)))
        return f"{type(self).__name__}(\n{lines}\n)"

    def is_user_of(self, name):
        return any(name == dep.name for dep in self.get_reads())

    def get_numel(self):
        return sympy_product(self.get_size())


@dataclasses.dataclass
class Loops(IRNode):
    device: torch.device
    dtype: torch.dtype
    inner_fn: Callable
    ranges: List[Expr]

    def __str__(self, names=("ranges",)):
        return self.str_helper(
            [
                f"'{self.device.type}'",
                str(self.dtype),
                self.inner_fn_str(),
            ]
            + [f"{name}={getattr(self, name)}" for name in names]
            + [f"origin_node={self.origin_node!r}"]
        )

    def __post_init__(self):
        super().__post_init__()
        self.origin_node = None

    __repr__ = __str__

    def get_dtype(self):
        return self.dtype

    def get_device(self):
        return self.device

    def get_origin_node(self):
        return self.origin_node

    def get_size(self):
        return self.ranges

    def is_extern(self):
        return False

    @classmethod
    def create(cls, *args, **kwargs):
        origin_node = kwargs.pop("origin_node", None)
        tb = kwargs.pop("traceback", None)
        r = cls(*args, **kwargs)
        r.origin_node = origin_node
        r.traceback = (
            tb or traceback.format_stack() if config.debug_ir_traceback else None
        )
        return TensorBox.create(r)

    @staticmethod
    def _index(ranges, prefix="i"):
        return [
            sympy.Integer(0) if s == 1 else sympy_symbol(f"{prefix}{n}")
            for n, s in enumerate(ranges)
        ]

    @cache_on_self
    def inner_fn_str(self):
        index = self._index(self.ranges)
        return V.KernelFormatterHandler.ir_to_string(self.inner_fn, index)

    def is_zero_elements(self):
        return any(r == 0 for r in self.ranges)

    @cache_on_self
    def get_reads(self):
        with patch.object(FlexibleLayout, "allow_indexing", True):
            if self.get_reduction_type():
                return extract_read_writes(
                    self.make_loader(),
                    self.get_size(),
                    self.get_reduction_size(),
                ).reads
            else:
                return extract_read_writes(
                    self.make_loader(),
                    self.get_size(),
                ).reads


class Pointwise(Loops):
    def make_loader(self):
        return self.inner_fn

    def get_reduction_size(self):
        return []

    def get_reduction_type(self):
        return None

    def store_output(self, output_name, indexer, vars):
        return ops.store(output_name, indexer(vars), self.inner_fn(vars))

    def constant_to_device(self, device):
        """Move this to a given device. Requires that all reads are to constants."""
        loader = self.make_loader()
        loader = patch.object(ConstantBuffer, "override_device", device)(loader)
        return Pointwise(device, self.dtype, loader, self.ranges)


@dataclasses.dataclass
class Scatter(Pointwise):
    output_indexer: Callable[[List[Expr]], Expr]
    scatter_mode: Optional[str] = None

    def constant_to_device(self, device):
        """Move this to a given device. Requires that all reads are to constants."""
        loader = self.make_loader()
        loader = patch.object(ConstantBuffer, "override_device", device)(loader)
        return Scatter(
            device,
            self.dtype,
            loader,
            self.ranges,
            self.output_indexer,
            self.scatter_mode,
        )

    def store_output(self, output_name, indexer, vars):
        return ops.store(
            output_name,
            indexer(self.output_indexer(vars)),
            self.inner_fn(vars),
            mode=self.scatter_mode,
        )


class ReductionHint(Enum):
    INNER = 0
    OUTER = 1
    OUTER_TINY = 2
    DEFAULT = 3


class TileHint(Enum):
    SQUARE = 0
    DEFAULT = 1


@dataclasses.dataclass
class Reduction(Loops):
    reduction_ranges: List[Expr]
    reduction_type: str
    # self.dtype represents the dst dtype
    src_dtype: torch.dtype
    reduction_hint: ReductionHint

    def __str__(self):
        return Loops.__str__(
            self, names=("ranges", "reduction_ranges", "reduction_type")
        )

    __repr__ = __str__

    def get_reduction_size(self):
        return self.reduction_ranges

    def get_reduction_type(self):
        return self.reduction_type

    def store_reduction(self, output_name, indexer, vars, reduction_vars):
        return ops.reduction(
            output_name,
            self.dtype,
            self.src_dtype,
            self.reduction_type,
            indexer(vars),
            self.inner_fn(vars, reduction_vars),
        )

    def index_length(self):
        return len(self.ranges) + len(self.reduction_ranges)

    @cache_on_self
    def inner_fn_str(self):
        index = self._index(self.ranges)
        rindex = self._index(self.reduction_ranges, "r")
        return V.KernelFormatterHandler.ir_to_string(
            self.inner_fn,
            index,
            rindex,
        )

    def constant_to_device(self, device):
        """Move this to a given device. Requires that all reads are to constants."""
        loader = self.make_loader()
        loader = patch.object(ConstantBuffer, "override_device", device)(loader)
        return Reduction(
            device,
            self.dtype,
            loader,
            self.ranges,
            self.reduction_ranges,
            self.reduction_type,
            self.src_dtype,
            ReductionHint.DEFAULT,
        )

    @staticmethod
    def num_splits(
        device,
        dst_dtype,
        src_dtype,
        inner_fn,
        ranges,
        reduction_ranges,
        reduction_type,
        reduction_numel,
    ):
        num_sm = get_device_properties(device).multi_processor_count
        min_elements_per_thread = 32
        max_elements_per_thread = 512
        threads_per_sm = 2048
        min_elements_per_device = min_elements_per_thread * num_sm * threads_per_sm
        max_elements_per_device = max_elements_per_thread * num_sm * threads_per_sm

        def inner_reduction_splits(reduction_numel_hint, numel_hint):
            # do heuristics that's close to eager mode for split inner reduction
            # we leak reduction autotune configs here, and will need to refactor to avoid this later
            num_warps = 8
            num_threads = 32 * num_warps
            if numel_hint >= 2 * num_sm:  # don't split if there are enough outputs
                return 1
            if reduction_numel_hint <= 8192:
                return 1
            if reduction_numel_hint * numel_hint <= min_elements_per_device:
                split_size = min_elements_per_thread
            elif reduction_numel_hint * numel_hint < max_elements_per_device:
                target_blocks = num_sm * threads_per_sm // (2 * num_threads)
                blocks_per_output = (target_blocks + numel_hint - 1) // numel_hint
                tmp_split_size = (
                    reduction_numel_hint + num_threads * blocks_per_output - 1
                ) // (num_threads * blocks_per_output)
                divisors = sympy.divisors(reduction_numel_hint)
                closest = min(divisors, key=lambda x: abs(x - tmp_split_size))
                if abs(closest - tmp_split_size) < 30:
                    # prefer even splits, but never smalle than min_elements_per_thread
                    split_size = max(closest, min_elements_per_thread)
                else:
                    split_size = tmp_split_size
            else:
                divisors = sympy.divisors(reduction_numel_hint)
                closest = min(divisors, key=lambda x: abs(x - max_elements_per_thread))
                if abs(closest - max_elements_per_thread) < 50:
                    # prefer even splits
                    split_size = closest
                else:
                    split_size = max_elements_per_thread
            return (reduction_numel_hint + split_size * num_threads - 1) // (
                split_size * num_threads
            )

        def outer_reduction_splits(reduction_numel_hint, numel_hint):
            # TODO the best heuristic currently has XBLOCK (corresponding to numel_hint) 128
            # extend to even smaller number of outputs
            num_warps = 8
            num_threads = num_warps * 32
            rvals_per_thread = 4  # comes from heuristics, refactor to not leak here
            xvals_per_block = 128
            xblocks = (numel_hint + xvals_per_block - 1) // xvals_per_block
            if reduction_numel_hint * numel_hint < min_elements_per_device:
                split_size = min_elements_per_thread
            elif reduction_numel_hint * numel_hint < max_elements_per_device:
                target_blocks = num_sm * threads_per_sm // (num_threads)
                target_blocks = (target_blocks + xblocks - 1) // xblocks
                tmp_split_size = (
                    reduction_numel_hint + rvals_per_thread * target_blocks - 1
                ) // (rvals_per_thread * target_blocks)
                divisors = sympy.divisors(reduction_numel_hint)
                closest = min(divisors, key=lambda x: abs(x - tmp_split_size))
                if abs(tmp_split_size - closest) < 20:
                    split_size = max(closest, min_elements_per_thread)
                else:
                    split_size = tmp_split_size
            else:
                divisors = sympy.divisors(reduction_numel_hint)
                closest = min(divisors, key=lambda x: abs(x - max_elements_per_thread))
                if abs(closest - max_elements_per_thread) < 50:
                    # prefer even splits
                    split_size = closest
                else:
                    split_size = max_elements_per_thread

            return (reduction_numel_hint + rvals_per_thread * split_size - 1) // (
                rvals_per_thread * split_size
            )

        reduction_numel_hint = V.graph.sizevars.size_hint(reduction_numel)
        numel_hint = V.graph.sizevars.size_hint(sympy_product(ranges))
        # easy cases
        if numel_hint == 1:
            return ReductionHint.INNER, inner_reduction_splits(
                reduction_numel_hint, numel_hint
            )
        if (
            reduction_numel_hint <= min_elements_per_thread
            or numel_hint >= num_sm * 2 * 32
        ):
            return ReductionHint.DEFAULT, 1

        r = Reduction(
            device,
            dst_dtype,
            inner_fn,
            ranges,
            reduction_ranges,
            reduction_type,
            src_dtype,
            ReductionHint.DEFAULT,
        )

        def get_read_indices(r):
            cb = ComputedBuffer(
                name=None,
                layout=FlexibleLayout(
                    device=r.get_device(),
                    dtype=r.get_dtype(),
                    size=r.get_size(),
                ),
                data=r,
            )
            read_writes = cb.get_read_writes()
            # try finding the full size producer
            # TODO this will fail for something like ((1, N) * (N, 1)).sum()
            # this would also possibly be wrong for producers with the different contiguity but we hope those cases are rare
            range_vars = [
                r
                for r in read_writes.range_vars
                if isinstance(r, sympy.Expr) and not isinstance(r, sympy.Number)
            ]
            indices = []
            changed = False
            for md in sorted(read_writes.reads, key=lambda x: x.name):
                if all(r in md.index.free_symbols for r in range_vars):
                    indices.append(md.index)
                    if md.name in V.graph.name_to_buffer:
                        buf = V.graph.name_to_buffer[md.name]
                        original_stride = buf.layout.stride
                        buf.decide_layout()
                        if buf.layout.stride != original_stride:
                            changed = True
            return indices, changed

        indices, changed = get_read_indices(r)
        if changed:
            indices, _ = get_read_indices(r)

        if len(indices) == 0:
            # TODO determine splits when all inputs are broadcast
            return ReductionHint.DEFAULT, 1

        _, (_, reduction_vars), ranges = dependencies.index_vars_squeeze(
            r.get_size(), r.get_reduction_size()
        )
        num_outer = 0
        num_inner = 0
        for i in indices:
            i = V.graph.sizevars.simplify_with_ranges(i, ranges)
            strides = V.graph.sizevars.stride_hints(i, reduction_vars, ranges.keys())
            outer = all(s > 1 for s in strides)
            if outer:
                num_outer += 1
            else:
                num_inner += 1
        if num_inner > num_outer:
            return ReductionHint.INNER, inner_reduction_splits(
                reduction_numel_hint, numel_hint
            )
        else:
            return ReductionHint.OUTER, outer_reduction_splits(
                reduction_numel_hint, numel_hint
            )

    @staticmethod
    def _unroll_reduction_fn(inner_fn, reduction_ranges, reduction_type):
        """Convert inner_fn from a reduction to an pointwise"""
        reduction_ranges = [
            V.graph.sizevars.guard_static_shape(x) for x in reduction_ranges
        ]

        if reduction_type == "sum":

            def combine_fn(a, b):
                return ops.add(a, b)

        elif reduction_type == "prod":

            def combine_fn(a, b):
                return ops.mul(a, b)

        elif reduction_type == "xor_sum":

            def combine_fn(a, b):
                return ops.bitwise_xor(a, b)

        elif reduction_type == "min":

            def combine_fn(a, b):
                return ops.minimum(a, b)

        elif reduction_type == "max":

            def combine_fn(a, b):
                return ops.maximum(a, b)

        elif reduction_type == "any":

            def combine_fn(a, b):
                return ops.logical_or(a, b)

        elif reduction_type == "argmin":

            def combine_fn(a, b):
                a_value, a_index = a
                b_value, b_index = b
                mask = ops.lt(b_value, a_value)
                a_isnan = ops.ne(a_value, a_value)
                b_isnan = ops.ne(b_value, b_value)
                mask = ops.logical_or(mask, ops.gt(b_isnan, a_isnan))

                return (
                    ops.where(mask, b_value, a_value),
                    ops.where(mask, b_index, a_index),
                )

        elif reduction_type == "argmax":

            def combine_fn(a, b):
                a_value, a_index = a
                b_value, b_index = b
                mask = ops.gt(b_value, a_value)
                a_isnan = ops.ne(a_value, a_value)
                b_isnan = ops.ne(b_value, b_value)
                mask = ops.logical_or(mask, ops.gt(b_isnan, a_isnan))

                return (
                    ops.where(mask, b_value, a_value),
                    ops.where(mask, b_index, a_index),
                )

        else:
            raise NotImplementedError(f"unknown reduction_type={reduction_type}")

        def fn(index):
            return functools.reduce(
                combine_fn,
                (
                    value_fn(index, rindex)
                    for rindex in itertools.product(
                        *[range(x) for x in reduction_ranges]
                    )
                ),
            )

        if reduction_type in ("argmin", "argmax"):
            flatten_index = FixedLayout(
                None,
                None,
                reduction_ranges,
                FlexibleLayout.contiguous_strides(reduction_ranges),
            ).make_indexer()

            def value_fn(index, rindex):
                rindex = [sympy.expand(i) for i in rindex]
                return (
                    inner_fn(index, rindex),
                    ops.index_expr(flatten_index(rindex), torch.int64),
                )

            return lambda index: fn(index)[1]
        else:
            value_fn = inner_fn
            return fn

    @classmethod
    def create(
        cls,
        device: torch.device,
        dst_dtype: torch.dtype,
        src_dtype: torch.dtype,
        inner_fn: Callable,
        ranges: List[Expr],
        reduction_ranges: List[Expr],
        reduction_type: str,
        reduction_hint: ReductionHint = ReductionHint.DEFAULT,
    ):
        reduction_numel = V.graph.sizevars.simplify(sympy_product(reduction_ranges))

        if reduction_numel == 0:
            # N.B. This is a hack to generate the literal of the given type
            # Ideally, we should be fixing `def constant` in triton.py
            # but it breaks due to hardcoded dtypes in other places
            def py_cnst(val):
                return (
                    bool(val)
                    if dst_dtype == torch.bool
                    else float(val)
                    if dst_dtype.is_floating_point
                    else int(val)
                )

            rtypes_to_inits = {
                "sum": py_cnst(0),
                "xor_sum": py_cnst(0),
                "prod": py_cnst(1),
                "any": py_cnst(0),
                # "all" is desugared to `!any(!val)`
            }

            assert (
                reduction_type in rtypes_to_inits.keys()
            ), f"{reduction_type} not supported for zero-dimension tensors!"

            def const_fn(index):
                return ops.constant(rtypes_to_inits[reduction_type], dst_dtype)

            return Pointwise.create(
                device=device,
                dtype=src_dtype,
                inner_fn=const_fn,
                ranges=list(ranges),
            )

        if reduction_numel == 1:
            # this reduction is actually a pointwise op
            if reduction_type in ("argmin", "argmax"):

                def fn(index):
                    return ops.constant(0, dst_dtype)

            else:

                def fn(index):
                    reduction_index = [sympy.Integer(0) for _ in reduction_ranges]
                    return inner_fn(index, reduction_index)

            return Pointwise.create(device, dst_dtype, fn, ranges)

        if (
            isinstance(reduction_numel, sympy.Integer)
            and V.graph.sizevars.size_hint(reduction_numel)
            < config.unroll_reductions_threshold
            and sympy_product(ranges) != 1
        ):
            return Pointwise.create(
                device,
                dst_dtype,
                cls._unroll_reduction_fn(inner_fn, reduction_ranges, reduction_type),
                ranges,
            )

        split_reduction = (
            is_triton(device)
            and reduction_type
            not in {
                "argmax",
                "argmin",
            }
            and config.split_reductions
        )
        if split_reduction:
            # TODO(voz): dedup with sizevar util introduced in other PR
            def _is_static(x):
                return isinstance(x, (int, sympy.Integer))

            split_reduction = (
                all(_is_static(r) for r in ranges)
                and all(_is_static(r) for r in reduction_ranges)
                and _is_static(reduction_numel)
            )

        if split_reduction:
            # triton doesn't support reduce to single element well, so break it up
            hint, split = cls.num_splits(
                device,
                dst_dtype,
                src_dtype,
                inner_fn,
                ranges,
                reduction_ranges,
                reduction_type,
                reduction_numel,
            )
            # intermediate reduction in split can contain complex indexing,
            # and num_splits will fail to correctly set the hint
            # reuse the passed hint if available
            if reduction_hint == ReductionHint.DEFAULT:
                reduction_hint = hint
            if split > 1:
                # triton doesn't support reduce to single element well, so break it up
                return cls.create_multilayer(
                    device,
                    dst_dtype,
                    src_dtype,
                    inner_fn,
                    ranges,
                    reduction_ranges,
                    reduction_type,
                    split,
                    reduction_hint,
                )

        return TensorBox.create(
            Reduction(
                device,
                dst_dtype,
                inner_fn,
                ranges,
                reduction_ranges,
                reduction_type,
                src_dtype,
                reduction_hint,
            )
        )

    @staticmethod
    def default_value(reduction_type, dtype):
        if reduction_type in {"max", "argmax"}:
            if is_float_dtype(dtype):
                return float("-inf")
            elif is_boolean_dtype(dtype):
                return 0
            else:
                return torch.iinfo(dtype).min
        if reduction_type in {"min", "argmin"}:
            if is_float_dtype(dtype):
                return float("inf")
            elif is_boolean_dtype(dtype):
                return 1
            else:
                return torch.iinfo(dtype).max

        return {
            "sum": 0,
            "prod": 1,
            "xor_sum": 0,
            "any": 0,
        }[reduction_type]

    @classmethod
    def create_multilayer(
        cls,
        device: torch.device,
        dst_dtype: torch.dtype,
        src_dtype: torch.dtype,
        inner_fn: Callable,
        ranges: List[Expr],
        reduction_ranges: List[Expr],
        reduction_type: str,
        split: int,
        reduction_hint: ReductionHint,
    ):
        """
        Break a large reduction up into multiple smaller reductions
        recursively
        """
        reduction_numel = sympy_product(reduction_ranges)

        # TODO(jansel): convert this to dynamic shapes
        # TODO(jansel): realize the reduction so we can do dynamic indexing
        reduction_ranges = [
            sympy.Integer(V.graph.sizevars.guard_static_shape(s))
            for s in reduction_ranges
        ]
        reduction_numel = sympy.Integer(
            V.graph.sizevars.guard_static_shape(reduction_numel)
        )

        if V.graph.sizevars.size_hint(reduction_numel) % split == 0:
            need_mask = False
        else:
            need_mask = True

        split = sympy.Integer(split)
        block_size = FloorDiv(reduction_numel + (split - 1), split)

        reindex = View.dynamic_reshape_indexer(reduction_ranges, [reduction_numel])

        def wrapper_fn(index, reduction_index):
            (reduction_index,) = reduction_index
            *new_index, reduction_block = index
            indices = block_size * reduction_block + reduction_index

            def body():
                return inner_fn(new_index, reindex([indices]))

            if need_mask:
                mask = ops.lt(
                    ops.index_expr(indices, torch.int32),
                    ops.index_expr(reduction_numel, torch.int32),
                )
                return ops.masked(
                    mask, body, cls.default_value(reduction_type, dst_dtype)
                )
            else:
                return body()

        # triton will automatically compute reductions in fp32 if reducing over fp16/bf16
        # within the kernel. keep the intermediate in fp32 so as to keep the whole reduction
        # in fp32 and not reduce precision by breaking up the kernel into multiple layers
        intermediate_dtype = (
            dst_dtype
            if dst_dtype not in (torch.float16, torch.bfloat16)
            else torch.float
        )
        intermediate = Reduction.create(
            device,
            intermediate_dtype,
            src_dtype,
            wrapper_fn,
            [*ranges, split],
            [block_size],
            reduction_type,
            reduction_hint,
        )
        intermediate.realize()
        intermediate_loader = intermediate.make_loader()

        def intermediate_fn(index, reduction_index):
            return intermediate_loader([*index, *reduction_index])

        numel_hint = V.graph.sizevars.size_hint(sympy_product(ranges))
        if split <= 512 and numel_hint <= 512 and reduction_hint == ReductionHint.OUTER:
            reduction_hint = ReductionHint.OUTER_TINY
        if (
            split <= 1024
            and numel_hint <= 256
            and reduction_hint == ReductionHint.OUTER
        ):
            reduction_hint = ReductionHint.OUTER_TINY
        return TensorBox.create(
            Reduction(
                device,
                dst_dtype,
                intermediate_fn,
                ranges,
                [split],
                reduction_type,
                src_dtype,
                reduction_hint,
            )
        )


def is_storage_and_layout(x):
    try:
        as_storage_and_layout(x, freeze=False)
        return True
    except NotImplementedError:
        return False


def is_contiguous_storage_and_layout(x):
    try:
        buffer, layout = as_storage_and_layout(x, freeze=False)
        return layout.is_contiguous()
    except NotImplementedError:
        return False


def as_storage_and_layout(x, freeze=True, want_contiguous=False, stride_order=None):
    """Try to simplify x into a StorageBox and a Layout"""
    if isinstance(x, TensorBox):
        return as_storage_and_layout(
            x.data,
            freeze=freeze,
            want_contiguous=want_contiguous,
            stride_order=stride_order,
        )
    if isinstance(x, StorageBox) and isinstance(x.data, Buffer):
        if freeze:
            if want_contiguous:
                x.data.freeze_layout()
                assert x.data.layout.is_contiguous()
            elif stride_order is not None:
                x.data.freeze_layout_with_stride_order(stride_order)
            else:
                x.data.decide_layout()
        return x, x.data.layout
    if isinstance(x, ReinterpretView):
        # making the base of x contiguous or stride_ordered will not necessarily make
        # the ReinterpretedView either, so dont pass along those arguments
        buffer, _ = as_storage_and_layout(
            x.data,
            freeze=freeze,
        )
        return buffer, x.layout
    raise NotImplementedError


as_contiguous_storage_and_layout = functools.partial(
    as_storage_and_layout, want_contiguous=True
)


def is_stride_order_storage_and_layout(x, stride_order):
    try:
        buffer, layout = as_storage_and_layout(x, freeze=False)
        return layout.is_stride_ordered(stride_order)
    except NotImplementedError:
        return False


@dataclasses.dataclass
class BaseView(IRNode):
    data: IRNode

    def get_dtype(self):
        return self.data.get_dtype()

    def get_device(self):
        return self.data.get_device()

    def get_origin_node(self):
        return None

    def get_name(self):
        return self.data.get_name()

    def mark_reuse(self, users):
        return self.data.mark_reuse(users)

    def has_exceeded_max_reads(self):
        return self.data.has_exceeded_max_reads()

    def realize(self):
        return self.data.realize()

    def realize_hint(self):
        return self.data.realize_hint()

    def get_storage_numel(self):
        return self.data.get_storage_numel()

    def is_extern(self):
        return self.data.is_extern()

    @cache_on_self
    def get_reads(self):
        with patch.object(FlexibleLayout, "allow_indexing", True):
            return extract_read_writes(
                self.make_loader(),
                self.get_size(),
            ).reads

    def unwrap_view(self):
        x = self
        while isinstance(x, BaseView):
            x = x.data
        return x

    def constant_to_device(self, device):
        """Move this to a given device. Requires that all reads are to constants."""
        loader = self.make_loader()
        loader = patch.object(ConstantBuffer, "override_device", device)(loader)
        return Pointwise(device, self.get_dtype(), loader, self.get_size())


@dataclasses.dataclass
class ExpandView(BaseView):
    size: List[Expr]

    @staticmethod
    def _normalize_size(x, new_size):
        """Replace `-1` with correct sizes"""
        new_size = list(map(sympy.expand, new_size))
        old_size = x.get_size()
        old_size = [None] * (len(new_size) - len(old_size)) + list(old_size)
        assert len(new_size) == len(old_size)
        for i in range(len(new_size)):
            if new_size[i] == -1:
                assert old_size[i] is not None
                new_size[i] = old_size[i]
        return new_size

    @classmethod
    def create(cls, x, new_size):
        new_size = cls._normalize_size(x, new_size)

        if is_storage_and_layout(x):
            storage, old_layout = as_storage_and_layout(x)
            skip = len(new_size) - len(old_layout.size)
            assert skip >= 0
            new_stride = [sympy.Integer(0)] * skip
            for stride, size in zip(old_layout.stride, old_layout.size):
                new_stride.append(stride if size != 1 else sympy.Integer(0))
            new_layout = FixedLayout(
                old_layout.device,
                old_layout.dtype,
                list(new_size),
                new_stride,
                old_layout.offset,
            )
            return ReinterpretView(storage, new_layout)

        return ExpandView(x, new_size)

    def get_size(self):
        return self.size

    def make_loader(self):
        target = self.get_size()
        actual = self.data.get_size()
        skip = len(target) - len(actual)
        inner = self.data.make_loader()

        def load(index):
            index = list(index[skip:])
            assert len(index) == len(actual)
            for i in range(len(actual)):
                if actual[i] == 1:
                    # zero out broadcast dimension
                    index[i] = sympy.Integer(0)
            return inner(index)

        return load


@dataclasses.dataclass
class PermuteView(BaseView):
    dims: List[Expr]

    @classmethod
    def create(cls, x, dims):
        dims = cls._map_neg_dims(dims)
        assert set(dims) == set(range(len(dims)))

        if is_storage_and_layout(x):
            storage, old_layout = as_storage_and_layout(x)
            new_layout = FixedLayout(
                old_layout.device,
                old_layout.dtype,
                [old_layout.size[i] for i in dims],
                [old_layout.stride[i] for i in dims],
                old_layout.offset,
            )
            return ReinterpretView(storage, new_layout)

        return PermuteView(x, dims)

    @classmethod
    def _map_neg_dims(cls, dims):
        return [dim if dim >= 0 else len(dims) + dim for dim in dims]

    def get_size(self):
        assert set(self._map_neg_dims(self.dims)) == set(range(len(self.dims)))
        size = self.data.get_size()
        return [size[i] for i in self.dims]

    def make_loader(self):
        inner = self.data.make_loader()
        inv = {j: i for i, j in enumerate(self.dims)}
        inv = [inv[i] for i in range(len(self.dims))]
        assert set(inv) == set(range(len(self.dims)))

        def load(index):
            index = [index[i] for i in inv]
            return inner(index)

        return load


class SqueezeView(BaseView):
    @classmethod
    def create(cls, x, *, dim=None):
        if is_storage_and_layout(x):
            storage, old_layout = as_storage_and_layout(x)
            new_size = []
            new_stride = []
            if dim is not None:
                assert isinstance(dim, int), "expected integer dim argument"
                assert 0 <= dim and dim < len(old_layout.size)

            for i, (size, stride) in enumerate(zip(old_layout.size, old_layout.stride)):
                if dim is None:
                    if size != 1:
                        new_size.append(size)
                        new_stride.append(stride)
                else:
                    if i != dim:
                        new_size.append(size)
                        new_stride.append(stride)
                    else:
                        assert size == 1, "expected squeezed size to be 1"

            new_layout = FixedLayout(
                old_layout.device,
                old_layout.dtype,
                new_size,
                new_stride,
                old_layout.offset,
            )
            return ReinterpretView(storage, new_layout)

        if dim is None:
            # redirect to a generic view
            return View.create(x, [s for s in x.get_size() if s != 1])
        else:
            assert x.get_size()[dim] == 1
            return View.create(x, [s for i, s in enumerate(x.get_size()) if i != dim])

    @staticmethod
    def squeezer(size: Tuple[sympy.Expr, ...]):
        new_size = [s for s in size if s != 1]
        not_one = [i for i, s in enumerate(size) if s != 1]
        length = len(size)

        def reindex(index: List[sympy.Expr]) -> List[sympy.Expr]:
            assert len(index) == len(not_one), f"{index} {not_one}"
            new_index = [sympy.Integer(0)] * length
            for idx, s in zip(not_one, index):
                new_index[idx] = s
            return tuple(new_index)

        return new_size, reindex

    def __init__(self, data):
        raise AssertionError("use SqueezeView.create()")


@dataclasses.dataclass
class View(BaseView):
    size: List[Expr]
    reindex: Callable

    def make_indexer(self):
        base_indexer = self.data.make_indexer()

        def indexer(idx):
            return base_indexer(self.reindex(idx))

        return indexer

    @staticmethod
    def handle_negative_index(idx, size):
        idx = sympy.expand(idx)
        size = sympy.expand(size)
        sizevars = V.graph.sizevars
        if sizevars.size_hint(idx) < 0:
            sizevars.guard_lt(idx, 0)
            idx = idx + size
        return idx

    def reindex_str(self):
        index_old = [sympy_symbol(f"i{n}") for n in range(len(self.size))]
        index_new = list(self.reindex(index_old))
        return f"lambda {', '.join(map(str, index_old))}: {index_new}"

    def __str__(self):
        return self.str_helper(
            [self.data, f"size={self.size}", f"reindex={self.reindex_str()}"]
        )

    __repr__ = __str__

    @classmethod
    def create(cls, x, new_size):
        assert isinstance(new_size, (tuple, list))
        old_size, new_size = cls.resolve_negative_size(x.get_size(), new_size)

        # Skip pointless views
        if V.graph.sizevars.statically_known_list_equals(old_size, new_size):
            return x

        if 0 in new_size and is_storage_and_layout(x):
            storage, old_layout = as_storage_and_layout(x, freeze=False)
            new_layout = FixedLayout(
                old_layout.device,
                old_layout.dtype,
                new_size,
                FlexibleLayout.contiguous_strides(new_size),
                old_layout.offset,
            )
            return ReinterpretView(storage, new_layout)
        # TODO: a new class for FixedTransferLayout that output layout is constrained by input layout
        elif is_contiguous_storage_and_layout(x) and not isinstance(
            x.data, ExternKernelAlloc
        ):
            storage, old_layout = as_contiguous_storage_and_layout(x)
            new_layout = FixedLayout(
                old_layout.device,
                old_layout.dtype,
                new_size,
                FlexibleLayout.contiguous_strides(new_size),
                old_layout.offset,
            )
            return ReinterpretView(storage, new_layout)

        reindex = cls.dynamic_reshape_indexer(old_size, new_size)
        return cls(x, tuple(new_size), reindex)

    @staticmethod
    def resolve_negative_size(old_size, new_size):
        new_size = [V.graph.sizevars.simplify(x) for x in new_size]
        old_size = [V.graph.sizevars.simplify(x) for x in old_size]

        new_size = list(new_size)
        for i in range(len(new_size)):
            if new_size[i] == -1:
                new_size[i] = sympy.Integer(1)
                new_size[i] = CleanDiv(sympy_product(old_size), sympy_product(new_size))
                break

        V.graph.sizevars.guard_equals(sympy_product(old_size), sympy_product(new_size))
        return old_size, new_size

    @classmethod
    def dynamic_reshape_indexer(cls, old_size, new_size):
        try:
            reindex = cls._dynamic_reshape_indexer(old_size, new_size)
        except (AssertionError, IndexError):
            # optimistic algorithm failed, lets do a fallback
            flat = [sympy_product(old_size)]
            reindex1 = cls._dynamic_reshape_indexer(old_size, flat)
            reindex2 = cls._dynamic_reshape_indexer(flat, new_size)
            reindex = fuse_reindexing(reindex1, reindex2)
        return reindex

    @staticmethod
    def _dynamic_reshape_indexer(old_size, new_size):
        """
        Perform a reshape entirely by modifying indexing math
        """
        size_hint = V.graph.sizevars.size_hint
        vars = [sympy_symbol(f"view{i}") for i in range(len(new_size))]

        stack_new = list(zip(vars, new_size))
        stack_old = list(old_size)

        view_expr = []
        while stack_new and stack_old:
            size_old = stack_old.pop()
            var, size_new = stack_new.pop()
            if size_old == 1:
                view_expr.append(sympy.Integer(0))
                stack_new.append((var, size_new))  # re-add
            elif size_new == 1:
                stack_old.append(size_old)  # re-add
            elif size_hint(size_new) == size_hint(size_old):
                view_expr.append(var)
                V.graph.sizevars.guard_equals(size_new, size_old)
            elif size_hint(size_new) < size_hint(size_old):
                while size_hint(size_new) < size_hint(size_old):
                    var2, size_new2 = stack_new.pop()
                    var = var2 * size_new + var
                    size_new = size_new * size_new2
                view_expr.append(var)
                V.graph.sizevars.guard_equals(size_new, size_old)
            elif size_hint(size_new) > size_hint(size_old):
                divisor = sympy.Integer(1)
                modulus = size_old
                view_expr.append(ModularIndexing(var, divisor, modulus))
                divisor = divisor * modulus
                while size_hint(size_new) > size_hint(size_old):
                    modulus = stack_old.pop()
                    view_expr.append(ModularIndexing(var, divisor, modulus))
                    divisor = divisor * modulus
                    size_old = size_old * modulus
                V.graph.sizevars.guard_equals(size_new, size_old)
            else:
                raise AssertionError()

        while stack_old:
            size_old = stack_old.pop()
            V.graph.sizevars.guard_equals(size_old, 1)
            view_expr.append(sympy.Integer(0))

        while stack_new:
            var, size_new = stack_new.pop()
            V.graph.sizevars.guard_equals(size_new, 1)

        view_expr = list(reversed(view_expr))
        assert len(view_expr) == len(old_size)

        def reindex(index):
            assert len(index) == len(vars), (len(index), len(vars))
            replacements = dict(zip(vars, index))
            return tuple(sympy_subs(x, replacements) for x in view_expr)

        return reindex

    def get_size(self):
        return self.size

    def make_loader(self):
        def load(index):
            return inner(self.reindex(index))

        inner = self.data.make_loader()
        return load


@dataclasses.dataclass
class ReinterpretView(BaseView):
    """Pretend our storage has a different layout"""

    layout: "Layout"

    def __post_init__(self):
        super().__post_init__()
        if isinstance(self.data, BaseView):
            self.data = self.data.unwrap_view()

    def __str__(self):
        return self.str_helper(
            [
                self.data,
                self.layout,
            ]
        )

    __repr__ = __str__

    def get_name(self):
        return self.data.get_name()

    def get_device(self):
        return self.layout.device

    def get_origin_node(self):
        return None

    def get_dtype(self):
        return self.layout.dtype

    def get_size(self):
        return list(self.layout.size)

    def get_stride(self):
        return list(self.layout.stride)

    def make_loader(self):
        def loader(index):
            indexer = self.layout.make_indexer()
            return ops.load(self.get_name(), indexer(index))

        return loader

    def make_indexer(self):
        return self.layout.make_indexer()

    def get_layout(self):
        return self.layout

    def freeze_layout(self):
        pass

    def codegen_reference(self):
        size = V.graph.wrapper_code.codegen_shape_tuple(self.layout.size)
        stride = V.graph.wrapper_code.codegen_shape_tuple(self.layout.stride)
        offset = V.graph.wrapper_code.codegen_sizevar(self.layout.offset)
        namespace = V.graph.wrapper_code.namespace
        if offset != "0":
            return (
                f"{namespace}as_strided({self.get_name()}, {size}, {stride}, {offset})"
            )
        return f"{namespace}as_strided({self.get_name()}, {size}, {stride})"


class SliceView(View):
    @classmethod
    def create(cls, x, dim, start, end, step=1):
        step = sympy.expand(step)
        assert step > 0
        try:
            if start == 0 and end >= 2**63 - 1 and step == 1:
                return x
        except TypeError:
            pass

        sizevars = V.graph.sizevars
        new_size = list(x.get_size())

        start = cls.handle_negative_index(start, new_size[dim])
        end = cls.handle_negative_index(end, new_size[dim])

        end = sizevars.guard_min(end, new_size[dim])
        start = sizevars.guard_min(sizevars.guard_min(start, new_size[dim]), end)
        if start == 0 and sizevars.size_hint(end - new_size[dim]) == 0 and step == 1:
            sizevars.guard_equals(end, new_size[dim])
            return x

        new_size[dim] = FloorDiv(end - start + (step - 1), step)

        if is_storage_and_layout(x):
            # Fast path
            storage, old_layout = as_storage_and_layout(x)
            new_stride = list(old_layout.stride)
            new_stride[dim] = new_stride[dim] * step
            new_layout = FixedLayout(
                old_layout.device,
                old_layout.dtype,
                new_size,
                new_stride,
                old_layout.offset + old_layout.stride[dim] * start,
            )
            return ReinterpretView(storage, new_layout)

        def reindex(index):
            assert len(index) == len(new_size), f"wrong ndim {index} {new_size}"
            index = list(index)
            index[dim] = index[dim] * step + start
            return index

        # redirect to a generic view
        return SliceView(x, size=new_size, reindex=reindex)


class BaseConstant(IRNode):
    def get_size(self):
        return ()

    def get_dtype(self):
        return self.dtype

    def get_device(self):
        return self.device

    def get_origin_node(self):
        return None

    def mark_reuse(self, users):
        pass

    def has_exceeded_max_reads(self):
        return False

    def get_reads(self):
        return ()

    def is_extern(self):
        return False


@dataclasses.dataclass
class Constant(BaseConstant):
    value: Any
    dtype: torch.dtype
    device: torch.device

    def make_loader(self):
        def loader(index):
            return ops.constant(self.value, self.dtype)

        return loader

    def realize(self):
        pass


@dataclasses.dataclass
class IndexingConstant(BaseConstant):
    index: Any
    dtype: torch.dtype
    device: torch.device

    def make_loader(self):
        def loader(index):
            return ops.index_expr(self.index, self.dtype)

        return loader


@dataclasses.dataclass
class Layout(IRNode):
    def __init__(
        self,
        device: torch.device,
        dtype: torch.dtype,
        size: List[Expr],
        stride: List[Expr],
        offset: Expr = Integer(0),
    ):
        assert stride is None or len(size) == len(
            stride
        ), f"size={size}, stride={stride}"
        self.device = device
        self.dtype = dtype
        assert all(isinstance(s, (Expr, int)) for s in size)
        self.size = size
        self._stride = stride
        self.offset = offset

    @property
    def stride(self):
        return self._stride

    def __str__(self):
        offset = ""
        if self.offset != 0:
            offset = f", offset={self.offset}"
        return (
            f"{type(self).__name__}('{self.device.type}', {self.dtype}, "
            f"size={self.size}, stride={self.stride}{offset})"
        )

    __repr__ = __str__

    def is_contiguous(self):
        for left, right, size in zip(
            self.stride, FlexibleLayout.contiguous_strides(self.size), self.size
        ):
            if size != 1 and left != right:
                return False
        return True

    def is_channels_last_contiguous(self):
        ndim = len(self.size)
        if ndim not in [4, 5]:
            return False
        for left, right, size in zip(
            self.stride, make_channels_last_strides_for(self.size), self.size
        ):
            if size != 1 and left != right:
                return False
        return True

    def is_transposed(self):
        for left, right, size in zip(
            self.stride,
            reversed(FlexibleLayout.contiguous_strides(self.size)),
            self.size,
        ):
            if size != 1 and left != right:
                return False
        return True

    def is_stride_ordered(self, order):
        assert len(self.stride) == len(order)
        # reorder the stride given order
        stride_ordered = [None] * len(order)
        for i in range(len(order)):
            stride_ordered[order[i]] = V.graph.sizevars.size_hint(self.stride[i])
        # check if it is in ascending order
        for i in range(len(order) - 1):
            if stride_ordered[i] > stride_ordered[i + 1]:
                return False
        return True

    def is_channels_last_stride_ordered(self):
        # create channels_last order(NCHW, NCDHW, the C is the first order).
        order = [0] + list(reversed(range(1, len(self.stride) - 1)))
        order = [len(order)] + order
        return self.is_stride_ordered(order)

    def as_fixed(self):
        return FixedLayout(
            self.device,
            self.dtype,
            self.size,
            self.stride,
            self.offset,
        )

    def make_indexer(self):
        assert (
            FlexibleLayout.allow_indexing
        ), f"convert {type(self).__name__} to FixedLayout first"
        return self.as_fixed().make_indexer()

    def __eq__(self, other) -> bool:
        return (
            self.device == other.device
            and self.dtype == other.dtype
            and self.size == other.size
            and self.stride == other.stride
            and self.offset == other.offset
        )

    def storage_size(self) -> sympy.Expr:
        return compute_required_storage_length(self.size, self.stride, self.offset)


class FixedLayout(Layout):
    """A Tensor layout we cannot change"""

    def __init__(
        self,
        device: torch.device,
        dtype: torch.dtype,
        size: List[Expr],
        stride: List[Expr] = None,
        offset: Expr = Integer(0),
    ):
        if stride is None:
            stride = FlexibleLayout.contiguous_strides(size)
        super().__init__(
            device,
            dtype,
            size,
            stride,
            offset,
        )

    def make_indexer(self):
        """A closure containing math to read a given element"""

        def indexer(index):
            assert len(index) == len(self.stride) == len(self.size)
            result = self.offset
            for idx, stride, sz in zip(index, self.stride, self.size):
                if sz != 1:
                    result = result + idx * stride
            return result

        return indexer


class FlexibleLayout(Layout):
    """A Tensor layout we are allowed to change"""

    allow_indexing = False

    @staticmethod
    def contiguous_strides(sizes):
        if len(sizes) == 0:
            return []
        reversed_strides = [sympy.Integer(1)]
        for size in reversed(sizes[1:]):
            reversed_strides.append(size * reversed_strides[-1])
        return list(reversed(reversed_strides))

    @staticmethod
    def fill_ordered(sizes, order):
        """
        Create a stride based on the order the dimensions should be filled in.

        In this format, channels last would be:
            [1, 3, 2, 0]
        """
        assert set(range(len(sizes))) == set(order)
        next_stride = sympy.Integer(1)
        strides = [None] * len(order)

        for i in order:
            strides[i] = next_stride
            next_stride = next_stride * sizes[i]
        return strides

    @staticmethod
    def stride_ordered(sizes, order):
        """
        Create a stride based on the sorted order of a permuted range.

        In this format, channels last would be:
            [3, 0, 2, 1]
        """
        assert set(range(len(sizes))) == set(order)
        fill_order = stride_order2fill_order(order)
        return FlexibleLayout.fill_ordered(sizes, fill_order)

    @staticmethod
    def same_ordered(sizes, stride):
        """
        Create a stride that has the same stride order as given stride

        For example, if given stride is [1000, 1, 100, 10],
        the fill order should be [1, 3, 2, 0]
        """
        assert len(sizes) == len(stride)
        stride = [V.graph.sizevars.size_hint(x) for x in stride]
        fill_order = sorted(range(len(stride)), key=stride.__getitem__)
        return FlexibleLayout.fill_ordered(sizes, fill_order)

    def as_stride_order(self, order):
        return FixedLayout(
            self.device,
            self.dtype,
            self.size,
            self.stride_ordered(self.size, order),
            self.offset,
        )

    def as_fill_order(self, order):
        return FixedLayout(
            self.device,
            self.dtype,
            self.size,
            self.fill_ordered(self.size, order),
            self.offset,
        )

    def as_same_order(self, stride):
        return FixedLayout(
            self.device,
            self.dtype,
            self.size,
            self.same_ordered(self.size, stride),
            self.offset,
        )

    def __init__(self, device, dtype, size, stride_order=None):
        if stride_order:
            strides = FlexibleLayout.fill_ordered(size, stride_order)
        else:
            strides = FlexibleLayout.contiguous_strides(size)
        super().__init__(device, dtype, size, strides)


class AliasedLayout(Layout):
    """Shares the same storage as another tensor"""

    def __init__(self, view: "ReinterpretView"):
        layout = view.get_layout()
        super().__init__(
            layout.device,
            layout.dtype,
            layout.size,
            layout.stride,
        )
        self.view = view

    def make_indexer(self):
        return self.as_fixed().make_indexer()

    def maybe_guard_aligned(self):
        offset = self.view.get_layout().offset
        if offset == 0:
            return True
        from .compile_fx import ALIGNMENT

        return V.graph.sizevars.statically_known_multiple_of(offset, ALIGNMENT)


class MutationLayout(Layout):
    def __init__(self, target: IRNode):
        super().__init__(
            target.get_device(),
            target.get_dtype(),
            target.get_size(),
            None,  # type: ignore[arg-type]
        )
        self.target = target

    @Layout.stride.getter
    def stride(self):
        return self.real_layout().stride

    def storage_size(self) -> sympy.Expr:
        return self.real_layout().storage_size()

    def real_layout(self):
        def unwrap_views(target):
            if isinstance(target, MutationLayout):
                return unwrap_views(target.target)
            if isinstance(target, BaseView):
                return unwrap_views(target.unwrap_view())
            if isinstance(target, MutableBox):
                return unwrap_views(target.data)
            return target

        return unwrap_views(self.target).layout

    @classmethod
    def realize_into(cls, src, dst):
        dst.realize()
        V.graph.realize_users_of(dst.get_name())

        if isinstance(src, TensorBox):
            src = src.data

        if not isinstance(src, StorageBox) or src.is_user_of(dst.get_name()):
            need_copy = True
        else:
            src.realize()
            need_copy = not isinstance(src.data.layout, FlexibleLayout)

        if need_copy:
            src = Pointwise.create(
                device=src.get_device(),
                dtype=src.get_dtype(),
                inner_fn=src.make_loader(),
                ranges=[
                    V.graph.sizevars.guard_equals(a, b)
                    for a, b in zip(src.get_size(), dst.get_size())
                ],
            ).data
            src.realize()

        assert isinstance(src.data.layout, FlexibleLayout)
        src.data.layout = MutationLayout(dst)
        return src.data

    def as_fixed(self):
        return self

    def make_indexer(self):
        return self.target.make_indexer()


@dataclasses.dataclass
class Buffer(IRNode):
    name: str
    layout: Layout

    def __post_init__(self):
        super().__post_init__()
        self.origin_node = None

    def make_indexer(self):
        return self.layout.make_indexer()

    def get_name(self):
        assert self.name
        return self.name

    def get_device(self):
        return self.layout.device

    def get_origin_node(self):
        return self.origin_node

    def get_dtype(self):
        return getattr(self.layout, "dtype", None)

    def get_size(self):
        return list(self.layout.size)

    def get_stride(self):
        return list(self.layout.stride)

    def get_layout(self):
        return self.layout

    def get_storage_numel(self):
        return self.get_numel()

    def is_extern(self):
        return False

    def freeze_layout(self):
        if not isinstance(self.layout, (MultiOutputLayout, AliasedLayout)):
            self.layout = self.layout.as_fixed()

    def freeze_layout_with_stride_order(self, order):
        assert isinstance(self.layout, FlexibleLayout)
        self.layout = self.layout.as_stride_order(order)

    def freeze_layout_with_fill_order(self, order):
        assert isinstance(self.layout, FlexibleLayout)
        self.layout = self.layout.as_fill_order(order)

    def freeze_layout_with_same_order(self, stride):
        assert isinstance(self.layout, FlexibleLayout)
        self.layout = self.layout.as_same_order(stride)

    def make_loader(self):
        def loader(index):
            indexer = self.layout.make_indexer()
            return ops.load(self.name, indexer(index))

        return loader

    def is_no_op(self):
        return False

    def codegen_reference(self):
        return self.get_name()

    def decide_layout(self):
        pass

    def get_alias_names(self):
        if isinstance(self.layout, AliasedLayout):
            return [self.layout.view.get_name()]
        return ()

    def get_mutation_names(self):
        if isinstance(self.layout, MutationLayout):
            return [self.layout.target.get_name()]
        return ()

    @cache_on_self
    def get_read_writes(self):
        with patch.object(FlexibleLayout, "allow_indexing", True):
            return extract_read_writes(
                self.make_loader(),
                self.get_size(),
            )

    def get_reads(self):
        return self.get_read_writes().reads

    def realize(self):
        pass


class InputBuffer(Buffer):
    pass


class ConstantBuffer(InputBuffer):
    override_device = None

    def make_loader(self):
        def loader(index):
            indexer = self.layout.make_indexer()
            return ops.load(
                V.graph.constant_name(self.name, self.override_device), indexer(index)
            )

        return loader

    def constant_to_device(self, device):
        return ConstantBuffer(V.graph.constant_name(self.name, device), self.layout)


class RandSeedBuffer(ConstantBuffer):
    def codegen_reference(self):
        # Clone makes sure if we pass this from forwards to backwards
        # the value does not get clobbered by the time backwards is run.
        return self.get_name() + ".clone()"


class NoneAsConstantBuffer(IRNode):
    def codegen_reference(self):
        return V.graph.wrapper_code.none_str


class ShapeAsConstantBuffer(IRNode):
    def __init__(self, shape):
        super().__init__()
        self.shape = shape

    def codegen_reference(self):
        from torch._inductor.codegen.wrapper import pexpr

        expr = pexpr(V.graph.sizevars.simplify(self.shape))
        if V.graph.cpp_wrapper:
            # wrap scalar to 0-d tensor for cpp wrapper
            return f"torch::tensor({expr})"
        else:
            return expr


@dataclasses.dataclass
class ComputedBuffer(Buffer):
    data: Loops

    @cache_on_self
    def get_read_writes(self):
        with patch.object(FlexibleLayout, "allow_indexing", True):
            if self.data.get_reduction_type():
                return extract_read_writes(
                    self.get_store_function(),
                    self.data.get_size(),
                    self.data.get_reduction_size(),
                )
            else:
                return extract_read_writes(
                    self.get_store_function(),
                    self.data.get_size(),
                )

    def get_store_function(self):
        indexer = self.layout.as_fixed().make_indexer()
        if self.data.get_reduction_type():
            return partial(self.data.store_reduction, self.name, indexer)
        else:
            return partial(self.data.store_output, self.name, indexer)

    def get_fill_order(self):
        """
        If our layout is still flexible, try to determine the stride order based on stride orders of reads.

        TODO(jansel): A better algorithm here would look at downstream consumers of this
                      value and try to do global graph-level layout optimization.
                      This is also something just begging to be autotuned.
        """
        if isinstance(self.layout, FlexibleLayout):
            _, (index_vars, reduction_vars), _ = dependencies.index_vars_squeeze(
                self.data.get_size(), self.data.get_reduction_size()
            )
            reads = self.get_read_writes().reads
            reads_bufs = [
                V.graph.name_to_buffer[r.name]
                if r.name in V.graph.name_to_buffer.keys()
                else None
                for r in reads
            ]
            # only consider reads to buffer of same size
            reads = [
                sympy_subs(
                    r.index, {v: sympy.Integer(0) for v in reduction_vars if v != 0}
                )
                for r in reads
            ]

            if reads:
                stride_lengths = [
                    V.graph.sizevars.stride_hints(expr, index_vars) for expr in reads
                ]
                from .scheduler import pick_loop_order

                return pick_loop_order(stride_lengths, self.get_size())

        return None

    def decide_layout(self):
        if isinstance(self.layout, FlexibleLayout):
            order = self.get_fill_order()
            if order:
                self.freeze_layout_with_fill_order(order)
            else:
                self.freeze_layout()

    def simplify_and_reorder(self):
        """
        This is a main place where we do loop transformations in a
        backend-agnostic way.

        Here we:
            1) Remove any 1 dimensions
            2) Fuse contiguous dimensions together
            3) Reorder dimensions based on stride orders
        """
        _, args, var_ranges = dependencies.index_vars_squeeze(
            self.data.get_size(), self.data.get_reduction_size(), prefix="q"
        )
        with patch.object(ConstantBuffer, "override_device", self.get_device()):
            body = LoopBody(
                self.get_store_function(),
                (args if self.get_reduction_type() else args[:1]),
                var_ranges,
            )
        index_formulas = [*body.indexing_exprs.values()]
        reads_bufs = [
            V.graph.name_to_buffer[reads_name]
            if reads_name in V.graph.name_to_buffer.keys()
            else None
            for reads_name in body.reads_name2expr.keys()
        ]
        memory_addrs = [
            *body.reads_name2expr.values(),
            *body.writes_name2expr.values(),
        ]
        index_vars = []
        reduce_vars = []
        index_size = []
        reduce_size = []
        for v, s in var_ranges.items():
            if v in args[0]:
                assert not reduce_vars
                index_vars.append(v)
                index_size.append(s)
            else:
                assert v in args[1]
                reduce_vars.append(v)
                reduce_size.append(s)

        # the reordering_reindex in reads' simplify_reorder_and_tile
        reordering_reindex = [same_reorder(range(len(index_vars)))] * len(memory_addrs)
        for i, reads_buf in enumerate(reads_bufs):
            if isinstance(reads_buf, ComputedBuffer) and hasattr(
                reads_buf, "iter_reordering_reindex"
            ):
                reordering_reindex[i] = reads_buf.iter_reordering_reindex

        def simplify_and_reorder(x_vars, support_vars, sizes, reordering_reindex=None):
            sizes, reindex0, reindex1 = self._apply_loop_reordering(
                x_vars, support_vars, sizes, memory_addrs, reordering_reindex
            )
            # for NHWC: reindex0([0,1,2,3]) = [0,2,3,1], reindex1([0,1,2,3]) = [0,3,2,1]
            x_vars = reindex0(x_vars)
            sizes, reindex2, prune = V.graph.sizevars._simplify_loops(
                x_vars,
                sizes,
                index_prevent_reordering(index_formulas, x_vars, sizes),
            )
            x_vars = prune(x_vars)
            # sizes, reindex1, prune = _simplify_loops(x_vars, sizes, index_formulas)
            # x_vars = prune(x_vars)
            # sizes, reindex2 = self._apply_loop_reordering(x_vars, sizes, memory_addrs)
            reindex = fuse_reindexing(reindex1, reindex2)
            return sizes, reindex, reindex1

        support_vars = index_vars + reduce_vars
        iter_ranges, iter_reindex, iter_reordering_reindex = simplify_and_reorder(
            index_vars, support_vars, index_size, reordering_reindex
        )
        reduce_ranges, reduce_reindex, _ = simplify_and_reorder(
            reduce_vars, support_vars, reduce_size
        )

        # remember the reordering if not have loop collapse.
        if len(iter_ranges) == len(index_vars):
            self.iter_reordering_reindex = iter_reordering_reindex
        # retrace the loop body with simplification and reordering applied
        (iter_vars, reduce_vars), var_ranges = dependencies.index_vars_no_squeeze(
            iter_ranges, reduce_ranges, prefix="z"
        )
        body = LoopBody(
            body, [iter_reindex(iter_vars), reduce_reindex(reduce_vars)], var_ranges
        )
        return (iter_ranges, reduce_ranges), body

    @staticmethod
    def _apply_loop_reordering(
        index_vars,
        support_vars,
        sizes,
        memory_addrs,
        reordering_reindex=None,
        priority_idx=None,
    ):
        """
        Shuffle the order of loops around to hopefully improve performance.
        """
        from .scheduler import pick_loop_order

        if priority_idx is None:
            priority_idx = []

        try:
            strides = [
                V.graph.sizevars.stride_hints(expr, index_vars, support_vars)
                for expr in memory_addrs
            ]
            assert len(strides) == len(memory_addrs) and len(strides[0]) == len(
                index_vars
            )
            # consider both layout(strides) and reordering(reordering_reindex)
            if reordering_reindex is not None:
                for i in range(len(memory_addrs)):
                    try:
                        strides[i] = reordering_reindex[i](strides[i])
                    # if len(order) != len(strides), do not reorder
                    except AssertionError:
                        pass
            order = list(reversed(pick_loop_order(strides, sizes, priority_idx)))
        except Exception:
            if config.debug:
                log.warning(
                    "Did not simplify complex index:\n%s\n%s",
                    dict(zip(index_vars, sizes)),
                    memory_addrs,
                )
            order = list(range(len(sizes)))
        sizes = [sizes[i] for i in order]
        return sizes, same_reorder(order), inverse_reorder(order)

    def get_reduction_size(self):
        return self.data.get_reduction_size()

    def get_reduction_type(self):
        return self.data.get_reduction_type()

    def is_no_op(self):
        return self.data.is_zero_elements()

    def should_allocate(self):
        return True

    def constant_to_device(self, device):
        """Move this to a given device. Requires that all reads are to constants."""
        return self.data.constant_to_device(device)


class TemplateBuffer(Buffer):
    """
    Represents a Triton (in the future other type) of template operator
    that we can fuse an epilogue onto.
    """

    def __init__(self, layout, inputs, make_kernel_render):
        super().__init__(name=None, layout=layout)
        self.inputs = InputsKernel.unwrap_storage(inputs)
        self.make_kernel_render = make_kernel_render
        self.name = V.graph.register_buffer(self)

    def get_read_writes(self):
        return self.normalized_read_writes()

    @cache_on_self
    def normalized_read_writes(self):
        name = self.get_name()
        indexer = self.layout.make_indexer()

        def dummy(index, rindex):
            assert len(rindex) == 0
            return ops.store(name, indexer(index), "fake")

        deps = dependencies.extract_read_writes(
            dummy, self.get_size(), (), normalize=True
        )
        deps.reads = {dependencies.StarDep(x.get_name()) for x in self.inputs}
        return deps

    def get_reduction_size(self):
        return 1

    def get_reduction_type(self):
        return None

    def is_no_op(self):
        return False

    def should_allocate(self):
        return True

    def simplify_and_reorder(self):
        return (
            (
                self.get_size(),
                (),
            ),
            None,
        )


@dataclasses.dataclass
class InputsKernel(Buffer):
    inputs: List[Buffer]

    def get_read_writes(self):
        return dependencies.ReadWrites(
            {dependencies.StarDep(x.get_name()) for x in self.inputs},
            {dependencies.StarDep(self.get_name())},
            set(),
            [],
            None,
        )

    @staticmethod
    def unwrap_storage(inputs):
        inputs_new = []
        for x in inputs:
            if isinstance(x, TensorBox):
                x = x.data
            if isinstance(x, StorageBox):
                x = x.data
            if isinstance(x, BaseView) and not isinstance(x, ReinterpretView):
                x = ExternKernel.realize_input(x)
            assert isinstance(x, (Buffer, ReinterpretView)), x
            inputs_new.append(x)
        return inputs_new

    def is_extern(self):
        return True


class NopKernel(InputsKernel):
    def is_no_op(self):
        return True


class ConcatKernel(NopKernel):
    """
    There isn't actually a real kernel for concat, we just change the
    storage for the upstream data.
    """

    @classmethod
    def create(cls, inputs, dim):
        device = inputs[0].get_device()
        dtype = inputs[0].get_dtype()
        new_size = list(inputs[0].get_size())
        offsets_start = [0]
        offsets_end = [new_size[dim]]
        assert 0 <= dim < len(new_size)
        for i in range(1, len(inputs)):
            input_size = inputs[i].get_size()
            offsets_start.append(new_size[dim])
            assert len(input_size) == len(new_size)
            assert inputs[i].get_dtype() == dtype
            assert inputs[i].get_device() == device
            for j in range(len(new_size)):
                if j == dim:
                    new_size[j] = new_size[j] + input_size[j]
                else:
                    new_size[j] = V.graph.sizevars.guard_equals(
                        new_size[j], input_size[j]
                    )
            offsets_end.append(new_size[dim])

        output_stride = FlexibleLayout.contiguous_strides(new_size)
        # If any of the inputs is in CL format, use CL format for the output
        for i in range(len(inputs)):
            x = inputs[i]
            if is_storage_and_layout(x):
                layout = x.get_layout()
                if (
                    isinstance(layout, FixedLayout)
                    and layout.is_channels_last_contiguous()
                ):
                    # use CL stride for the output
                    output_stride = make_channels_last_strides_for(new_size)
                    break

        kernel = ConcatKernel(
            name=None,
            layout=FixedLayout(
                device=device,
                dtype=dtype,
                size=new_size,
                stride=output_stride,
            ),
            inputs=[],
        )
        kernel = StorageBox(kernel)
        for i in range(len(inputs)):
            kernel.data.inputs.append(
                cls.realize_into(
                    inputs[i],
                    SliceView.create(kernel, dim, offsets_start[i], offsets_end[i]),
                )
            )
        kernel.data.name = V.graph.register_buffer(kernel.data)
        kernel.data.inputs = cls.unwrap_storage(kernel.data.inputs)

        return kernel

    @classmethod
    def realize_into(cls, src, dst):
        # Attempt to turn this into a ReinterpretView rather than assert.
        # This has concessions around layout, as as_storage_and_layout
        # can cause us to go from flexible to fixed layout.
        if not isinstance(dst, ReinterpretView):
            if is_storage_and_layout(dst):
                storage, layout = as_storage_and_layout(dst)
                dst = ReinterpretView(storage, layout)
        assert isinstance(dst, ReinterpretView), dst
        if isinstance(src, TensorBox):
            # unwrap a TensorBox
            return cls.realize_into(src.data, dst)
        if isinstance(src, StorageBox):
            src.realize()
            # ExternKernelAlloc has specific requirements for output layout, should create a copy
            if isinstance(src.data.layout, FlexibleLayout) and not isinstance(
                src.data, ExternKernelAlloc
            ):
                src.data.layout = AliasedLayout(dst)
                return src.data
        # introduce a copy
        pw = Pointwise.create(
            device=src.get_device(),
            dtype=src.get_dtype(),
            inner_fn=src.make_loader(),
            ranges=[
                V.graph.sizevars.guard_equals(a, b)
                for a, b in zip(src.get_size(), dst.get_size())
            ],
        )
        return cls.realize_into(pw, dst)

    def should_allocate(self):
        return True


@dataclasses.dataclass
class ExternKernel(InputsKernel):
    constant_args: Tuple[Any, ...] = ()
    kwargs: Dict[str, Any] = dataclasses.field(default_factory=dict)
    output_view: Optional[ReinterpretView] = None

    def decide_layout(self):
        if isinstance(self.layout, FlexibleLayout):
            self.apply_constraint()
            self.freeze_layout()

    def codegen(self, wrapper):
        raise NotImplementedError()

    @staticmethod
    def copy_input(x):
        pw = Pointwise.create(
            device=x.get_device(),
            dtype=x.get_dtype(),
            inner_fn=x.make_loader(),
            ranges=x.get_size(),
            origin_node=x.get_origin_node(),
            traceback=x.get_traceback(),
        )
        pw.realize()
        return pw

    @classmethod
    def process_kernel(cls, kernel, *args, **kwargs):
        binded_args = signature(kernel).bind(*args, **kwargs).arguments
        args_flat, args_spec = pytree.tree_flatten(binded_args)

        is_arg_tensor = []
        tensor_args = []
        non_tensor_args = []
        for arg in args_flat:
            is_arg_tensor.append(isinstance(arg, IRNode))
            if is_arg_tensor[-1]:
                tensor_args.append(arg)
            else:
                if isinstance(arg, sympy.Expr):
                    arg = V.graph.sizevars.shape_env.create_symintnode(arg, hint=None)
                non_tensor_args.append(arg)

        def unflatten_args(new_tensor_args, new_non_tensor_args):
            result = []
            it_tensors = iter(new_tensor_args)
            it_non_tensors = iter(new_non_tensor_args)
            for is_tensor in is_arg_tensor:
                if is_tensor:
                    result.append(next(it_tensors))
                else:
                    result.append(next(it_non_tensors))
            result = pytree.tree_unflatten(result, args_spec)
            return result.get("args", []), result.get("kwargs", {})

        tensor_args = [cls.realize_input(x) for x in tensor_args]

        # freeze layout otherwise our output stride calculation might
        # become incorrect
        for x in tensor_args:
            if is_storage_and_layout(x):
                as_storage_and_layout(x, freeze=True)

        # We don't have generic shape formulas, so just burn in the
        # shapes and run an example input.
        # TODO(jansel): replace this with dynamic shape formulas
        example_args = []

        # We need to retain the constant values of fake tensors that we originally
        # propagated the graph with, because for some operators running without a
        # constant would trigger an error / DataDependentException
        for x in tensor_args:
            if x.get_name() in V.graph.constants:
                example_args.append(V.graph.constants[x.get_name()])
            else:
                example_args.append(ir_node_to_tensor(x, guard_shape=True))

        new_args, new_kwargs = unflatten_args(example_args, non_tensor_args)
        example_output = kernel(*new_args, **new_kwargs)

        return example_output, tensor_args, non_tensor_args, unflatten_args

    @classmethod
    def convert_to_reinterpret_view(cls, x):
        """
        In order to pass this to an extern kernel we need a
        ReinterpretView not a View.  This allows us to avoid some
        unneeded copies.
        """
        assert isinstance(x, BaseView)
        if isinstance(x, ReinterpretView):
            return x

        x.unwrap_view().freeze_layout()
        rw = extract_read_writes(x.make_loader(), x.get_size(), normalize=False)
        assert len(rw.reads) == 1

        index = V.graph.sizevars.simplify_with_ranges(
            list(rw.reads)[0].index, rw.var_ranges
        )
        strides = V.graph.sizevars.stride_vars(index, rw.range_vars)
        offset = V.graph.sizevars.offset_var(index, rw.range_vars)
        expected = sympy_dot(rw.range_vars, strides) + offset

        if index != expected:
            log.debug(
                "convert_to_reinterpret_view failed: stride=%s offset=%s index=%s",
                strides,
                offset,
                index,
            )
            raise NotImplementedError()

        return ReinterpretView(
            data=x.data,
            layout=FixedLayout(
                device=x.get_device(),
                dtype=x.get_dtype(),
                size=x.get_size(),
                stride=strides,
                offset=offset,
            ),
        )

    @classmethod
    def realize_input(cls, x):
        if x is None:
            return NoneAsConstantBuffer()
        if isinstance(x, (sympy.Expr, sympy.Rel, int)):
            return ShapeAsConstantBuffer(x)
        if isinstance(x, Constant):
            return V.graph.add_tensor_constant(
                torch.tensor(x.value, dtype=x.get_dtype(), device=x.get_device())
            )
        if isinstance(x, ConstantBuffer):
            return x
        if isinstance(x, TensorBox):
            return cls.realize_input(x.data)
        if isinstance(x, ReinterpretView):
            return x
        if isinstance(x, BaseView):
            x.realize()
            if is_storage_and_layout(x.unwrap_view()) and not isinstance(
                x.unwrap_view().data, ExternKernelAlloc
            ):
                try:
                    return cls.convert_to_reinterpret_view(x)
                except NotImplementedError:
                    pass
        if isinstance(x, StorageBox):
            # TODO(jansel): impose layout preference on realized buffer
            x.realize()
            return x
        return cls.copy_input(x)

    @classmethod
    def require_stride1(cls, x):
        if is_storage_and_layout(x):
            if len(x.get_stride()) == 0:
                return x
            for stride in x.get_stride():
                if stride == 1:
                    return x
        return cls.copy_input(x)

    @classmethod
    def require_stride_order(cls, x, order):
        if x.get_numel() == 0:  # Layout doesn't matter
            return x

        # require x to have the layout as strided_ordered as order
        if is_storage_and_layout(x):
            if isinstance(x.get_layout(), FlexibleLayout):
                # fix flexiblelayout to be FixedLayout with stride_order
                as_storage_and_layout(
                    x, freeze=True, want_contiguous=False, stride_order=order
                )
                return x
            elif isinstance(
                x.get_layout(), FixedLayout
            ) and x.get_layout().is_stride_ordered(order):
                return x
            elif isinstance(x.get_layout(), MutationLayout):
                if isinstance(x.get_layout().real_layout(), FlexibleLayout):
                    raise AssertionError(
                        "the MutationLayout's real layout shouldn't be FlexibleLayout"
                    )
                elif isinstance(
                    x.get_layout().real_layout(), FixedLayout
                ) and x.get_layout().real_layout().is_stride_ordered(order):
                    return x

        # TODO - Storage to InputBuffer
        if isinstance(x, InputBuffer) and x.get_layout().is_stride_ordered(order):
            return x
        x = cls.copy_input(x)
        as_storage_and_layout(x, freeze=True, want_contiguous=False, stride_order=order)
        assert is_stride_order_storage_and_layout(x, order)
        return x

    @classmethod
    def require_contiguous(cls, x):
        return cls.require_stride_order(x, list(reversed(range(len(x.get_size())))))

    def apply_constraint(self):
        pass

    def codegen_const_args(self):
        return map(V.graph.wrapper_code.val_to_str, self.constant_args)

    def codegen_args(self):
        args = [x.codegen_reference() for x in self.inputs]
        args.extend(self.codegen_const_args())
        return args

    def codegen_kwargs(self):
        kwargs = []
        if self.kwargs:
            if V.graph.cpp_wrapper:
                # TODO: use native_functions.yaml as the ground truth
                assert (
                    self.ordered_kwargs_for_cpp_kernel
                ), "ordered_kwargs_for_cpp_kernel has to be provided"
                for arg_name in self.ordered_kwargs_for_cpp_kernel:
                    assert arg_name in self.kwargs, (
                        "arg %s not found in self.kwargs" % arg_name
                    )
                    v = self.kwargs.get(arg_name)
                    kwargs.append(V.graph.wrapper_code.val_to_str(v))
            else:
                kwargs = [
                    f"{k}={V.graph.wrapper_code.val_to_str(v)}"
                    for k, v in self.kwargs.items()
                ]
        return kwargs

    def codegen_size_asserts(self, wrapper):
        if config.size_asserts and not V.graph.cpp_wrapper:
            size = V.graph.wrapper_code.codegen_shape_tuple(self.get_size())
            stride = V.graph.wrapper_code.codegen_shape_tuple(self.get_stride())
            wrapper.writeline(
                f"assert_size_stride({self.get_name()}, {size}, {stride})"
            )

    def get_group_stride(self):
        """
        get output sizes and strides, for template_codegen
        """
        _size = self.get_size()
        _stride = self.get_stride()
        # iter_ranges = _size of output tensor, reduce_range = [] because no reduction
        return [_size, []], _stride

    def canonicalize(self):
        """
        Manually get canonicalization of the output index
        """
        # manually generate index formula for conv
        sizevars = V.graph.sizevars
        sizes = self.get_size()
        strides = self.get_stride()
        strides = [sizevars.size_hint(x) for x in strides]
        index_vars = [sympy_symbol(f"d{i}") for i in range(len(sizes))]
        # reorder index vars according to stride
        index_order = sorted(range(len(strides)), key=strides.__getitem__, reverse=True)
        lookup = {pos: idx for idx, pos in enumerate(index_order)}
        order = [lookup[i] for i in range(len(lookup))]
        index_vars = [index_vars[i] for i in order]
        indexer = self.make_indexer()
        index = indexer(index_vars)

        new_sizes, reindex, prune = V.graph.sizevars._simplify_loops(
            index_vars, sizes, [index]
        )

        # assign new variables each dimension to deal with numbering mismatches
        # d0, d1, d2 could become d0, d2 -- which won't match d0, d1
        _, add_var = var_builder("c")
        replacement = dict(zip(index_vars, reindex([add_var(x) for x in new_sizes])))

        index = sympy_subs(sympy.expand(index), replacement)
        return index, tuple(new_sizes)

    def __str__(self):
        lines = [
            f"{field.name}={getattr(self, field.name)}"
            for field in dataclasses.fields(self)
        ]
        lines.append(f"origin_node={self.origin_node!r}")
        return self.str_helper(lines)

    __repr__ = __str__


@dataclasses.dataclass
class ExternKernelOut(ExternKernel):
    output_view: Optional[ReinterpretView] = None

    def codegen(self, wrapper):
        args = [*self.codegen_args(), *self.codegen_kwargs()]
        wrapper.generate_extern_kernel_out(
            self.output_view,
            self.codegen_reference(),
            args,
            self.kernel,
        )

    def __init__(
        self,
        layout,
        inputs,
        constant_args=(),
        kwargs=None,
        output_view=None,
        kernel=None,
        cpp_kernel=None,
        ordered_kwargs_for_cpp_kernel=(),
    ):
        super().__init__(
            None, layout, self.unwrap_storage(inputs), constant_args, kwargs or {}
        )
        self.output_view = output_view
        self.name = V.graph.register_buffer(self)
        self.kernel = cpp_kernel if V.graph.cpp_wrapper else kernel
        self.ordered_kwargs_for_cpp_kernel = ordered_kwargs_for_cpp_kernel

    def should_allocate(self):
        return True


class ExternKernelAlloc(ExternKernel):
    def codegen(self, wrapper):
        args = [*self.codegen_args(), *self.codegen_kwargs()]
        V.graph.wrapper_code.generate_extern_kernel_alloc(
            self.get_name(), self.kernel, args, self.get_origin_node()
        )
        if isinstance(self.layout, Layout):
            self.codegen_size_asserts(wrapper)

    def __init__(
        self,
        layout,
        inputs,
        constant_args=(),
        kwargs=None,
        kernel=None,
        cpp_kernel=None,
        ordered_kwargs_for_cpp_kernel=(),
    ):
        super().__init__(
            None, layout, self.unwrap_storage(inputs), constant_args, kwargs or {}
        )
        self.name = V.graph.register_buffer(self)
        self.kernel = cpp_kernel if V.graph.cpp_wrapper else kernel
        self.ordered_kwargs_for_cpp_kernel = ordered_kwargs_for_cpp_kernel

    def should_allocate(self):
        return False

    def apply_constraint(self):
        raise NotImplementedError


class InplaceBernoulliFallback(ExternKernel):
    """
    This needs to be a custom class to handle mutation properly
    """

    kernel = "aten.bernoulli_"

    def codegen(self, wrapper):
        (x,) = [t.codegen_reference() for t in self.inputs]
        wrapper.writeline(
            f"{self.kernel}({x}, {', '.join(map(repr, self.constant_args))})"
        )

    def should_allocate(self):
        return False

    def get_mutation_names(self):
        assert isinstance(self.layout, MutationLayout)
        return (self.layout.target.get_name(),)

    def __init__(self, x, *constant_args):
        super().__init__(
            None,
            MutationLayout(x),
            self.unwrap_storage([x]),
            constant_args,
        )
        self.name = V.graph.register_buffer(self)


class ScatterFallback(ExternKernel):
    """
    This needs to be a custom class to handle mutation properly.
    This class handles both aten.scatter_ and aten.scatter_reduce_.
    It also handle the case `src` being a scalar properly.
    """

    def codegen(self, wrapper):
        if self.src_is_tensor:
            (x, index, src) = [t.codegen_reference() for t in self.inputs]
        else:
            (x, index) = [t.codegen_reference() for t in self.inputs]
            src = self.constant_args[1]
        line = f"{self.kernel}({x}, {self.constant_args[0]}, {index}, {src}"
        if self.kernel == "aten.scatter_":
            if self.kwargs["reduce"]:
                line += f", reduce={repr(self.kwargs['reduce'])}"
        else:
            line += ", ".join([""] + self.codegen_kwargs())
        line += ")"
        wrapper.writeline(line)

    def should_allocate(self):
        return False

    def __init__(
        self,
        fn,
        x,
        dim: int,
        index,
        src,
        *,
        reduce: str = None,
        include_self: bool = True,
    ):
        assert fn in {"aten.scatter_", "aten.scatter_reduce_"}
        self.kernel = fn
        self.src_is_tensor = isinstance(src, TensorBox)
        if self.src_is_tensor:
            tensors = [self.realize_input(t) for t in [x, index, src]]
            constant_args = [dim]
        else:
            tensors = [self.realize_input(t) for t in [x, index]]
            constant_args = [dim, src]
        super().__init__(
            None,
            MutationLayout(x),
            self.unwrap_storage(tensors),
            constant_args,
            {"reduce": reduce, "include_self": include_self},
        )
        self.name = V.graph.register_buffer(self)


class IndexPutFallback(ExternKernel):
    """
    This needs to be a custom class to handle mutation and indices properly
    """

    def codegen(self, wrapper):
        (x, values, *valid_indices) = [t.codegen_reference() for t in self.inputs]
        indices = []
        iter_valid_indices = iter(valid_indices)
        for i, _ in enumerate(self.indices):
            if self.indices[i] is not None:
                indices.append(next(iter_valid_indices))
            else:
                indices.append(V.graph.wrapper_code.none_str)

        indices = f"{V.graph.wrapper_code.open_bracket}{', '.join(indices)}{V.graph.wrapper_code.closed_bracket}"
        args = [x, indices, values, *self.codegen_const_args()]
        wrapper.writeline(wrapper.wrap_kernel_call(self.kernel, args))

    def should_allocate(self):
        return False

    def __init__(self, x, indices, values, accumulate):
        self.indices = indices
        valid_indices = [i for i in indices if i is not None]
        tensors = [self.realize_input(x) for x in [x, values, *valid_indices]]
        super().__init__(
            None,
            MutationLayout(x),
            self.unwrap_storage(tensors),
            [accumulate],
        )
        self.name = V.graph.register_buffer(self)
        self.kernel = "at::index_put_" if V.graph.cpp_wrapper else "aten.index_put_"


class DeviceCopy(ExternKernelOut):
    @classmethod
    def create(cls, x, device):
        if not x.is_extern() and all(
            (r.name in V.graph.constants and hasattr(r, "index")) for r in x.get_reads()
        ):
            return x.constant_to_device(device)

        V.graph.device_types.add(device.type)
        V.graph.add_device_idx(device.index)
        V.graph.device_types.add(x.get_device().type)
        V.graph.add_device_idx(x.get_device().index)

        developer_warning("DeviceCopy in input program")
        return DeviceCopy(
            FlexibleLayout(
                device=device,
                dtype=x.get_dtype(),
                size=x.get_size(),
            ),
            [cls.realize_input(x)],
        )

    def codegen(self, wrapper):
        args = self.codegen_args()
        assert len(args) == 1
        if self.output_view:
            wrapper.writeline(
                f"{self.output_view.codegen_reference()}.copy_({args[0]}){V.graph.wrapper_code.ending}"
            )
        else:
            wrapper.writeline(
                f"{self.codegen_reference()}.copy_({args[0]}){V.graph.wrapper_code.ending}"
            )


class DynamicScalar(IRNode):
    """
    The result of a call to aten._local_scalar_dense.

    This is not yet implemented.  The one model (so far) that calls this
    (fastNLP_Bert) does not actually use the result.  So we expect this
    node to get dead code eliminated.
    """

    def get_reads(self):
        return ()


@dataclasses.dataclass
class FallbackKernel(ExternKernelAlloc):
    def __init__(
        self,
        layout,
        kernel,
        tensor_args,
        nontensor_args,
        unflatten_args,
        kwargs=None,
    ):
        super().__init__(
            layout,
            tuple(tensor_args),
            tuple(nontensor_args),
        )
        if getattr(torch.ops.aten, kernel.__name__, None) is kernel:
            self.kernel = (
                f"at::{kernel.__name__}"
                if V.graph.cpp_wrapper
                else f"aten.{kernel.__name__}"
            )
        else:
            assert (
                not V.graph.cpp_wrapper
            ), f"{kernel.__name__} is not supported with cpp wrapper"
            self.kernel = (
                f"{kernel.__module__.replace('._ops.', '.ops.')}.{kernel.__name__}"
            )
        self.unflatten_args = unflatten_args
        self.kwargs = {} if kwargs is None else kwargs
        V.graph.warn_fallback(self.kernel)

    def codegen_args(self):
        from torch._inductor.codegen.wrapper import pexpr

        @dataclasses.dataclass
        class Shim:
            ref: Any

            def __repr__(self):
                return self.ref

<<<<<<< HEAD
        tensor_args = [Shim(x.codegen_reference()) for x in self.inputs]
        args, kwargs = self.unflatten_args(tensor_args, self.constant_args)
        args = [V.graph.wrapper_code.val_to_str(x) for x in args]
        # let self.codegen_kwargs handle kwargs
        self.kwargs.update(kwargs)
        return args
=======
        def gen_kwarg(k, v):
            return f"{k}={repr(v)}"

        def get_pexpr(x):
            if isinstance(x, SymTypes):
                return pexpr(sympy.expand(repr(x)))
            else:
                return repr(x)

        tensor_args = [Shim(x.codegen_reference()) for x in self.inputs]
        constant_args = [Shim(get_pexpr(x)) for x in self.constant_args]
        args, kwargs = self.unflatten_args(tensor_args, constant_args)
        return list(map(repr, args)) + [gen_kwarg(k, v) for k, v in kwargs.items()]
>>>>>>> eb56a578

    @classmethod
    def create(cls, kernel, *args, **kwargs):
        fake_incorrect_kernels = (
            aten._fft_r2c.default,
            aten._fft_r2c.out,
            aten._fft_c2r.default,
            aten._fft_c2c.default,
            aten._fft_c2c.out,
            aten._linalg_svd.default,
            aten._linalg_svd.U,
            aten._fused_moving_avg_obs_fq_helper_functional,
        )
        context = (
            V.graph.fake_mode if kernel not in fake_incorrect_kernels else nullcontext()
        )
        with context:
            (
                example_output,
                tensor_args,
                non_tensor_args,
                unflatten_args,
            ) = cls.process_kernel(kernel, *args, **kwargs)

        assert tensor_args or isinstance(
            example_output, torch.Tensor
        ), "Not sure where to find device info"
        packed = FallbackKernel(
            MultiOutputLayout(
                tensor_args[0].get_device() if tensor_args else example_output.device
            ),
            kernel,
            tensor_args,
            non_tensor_args,
            unflatten_args,
        )

        def generate_output(output, indices):
            if isinstance(output, (list, tuple)):
                return type(output)(
                    generate_output(output[i], indices + [(type(output), i)])
                    for i in range(len(output))
                )
            elif isinstance(output, torch.Tensor):
                return MultiOutput(
                    FixedLayout(
                        output.device,
                        output.dtype,
                        convert_shape_to_inductor(output.size()),
                        convert_shape_to_inductor(output.stride()),
                    ),
                    packed,
                    indices,
                )
            elif isinstance(output, int):
                return output
            else:
                assert output is None, "FallbackKernel output type is not supported"
                return None

        return generate_output(example_output, [])

    def apply_constraint(self):
        return super().apply_constraint()


@dataclasses.dataclass
class MultiOutputLayout(IRNode):
    device: torch.device


class MultiOutput(ExternKernel):
    def codegen_list_tuple_access(self, basename, indices):
        if len(indices) > 0:
            itype, i = indices[0]
            if itype == list:
                return self.codegen_list_tuple_access(f"{basename}[{i}]", indices[1:])
            elif itype == tuple:
                # cpp wrapper code needs to use std::get<> to access a tuple
                tuple_access = V.graph.wrapper_code.codegen_tuple_access(
                    basename, str(i)
                )
                return self.codegen_list_tuple_access(tuple_access, indices[1:])
            else:
                raise AssertionError("non supported index type")
        else:
            return basename

    def codegen(self, wrapper):
        line = V.graph.wrapper_code.declare
        line += f"{self.get_name()} = {self.codegen_list_tuple_access(self.inputs[0].get_name(), self.indices)}"
        line += V.graph.wrapper_code.ending
        V.graph.wrapper_code.writeline(line)
        self.codegen_size_asserts(V.graph.wrapper_code)

    def __init__(self, layout, input, indices: List[Tuple]):
        super().__init__(None, layout, [input], ())
        self.name = V.graph.register_buffer(self)
        self.indices = indices

    def should_allocate(self):
        return False


def _prepare_convolution_fusion_create(
    cls,
    x: "TensorBox",
    weight: "TensorBox",
    bias: "TensorBox",
    padding_: List[int],
    stride_: List[int],
    dilation_: List[int],
    groups: int,
    transposed: bool = False,
    output_padding_: List[int] = None,
):
    """
    This function is a helper function to prepare inputs, layout and constant args
    for convolution post-op fusion's create function, including deciding the output
    layout (channels first or channels last), realizing inputs and make them etc. The
    function only supports the CPU device since conv post-op fusion kernel is only
    supported on CPU right now.
    """

    # Port from aten/src/ATen/native/ConvUtils.h: _conv_input_size
    def _conv_input_size(
        output_size, weight_size, padding, output_padding, stride, dilation, groups
    ):
        assert len(output_size) == len(weight_size), "Expect input dim == weight dim"
        dim = len(output_size)
        assert dim > 2, "Expect input dim > 2"

        BATCH_DIM = 0
        WEIGHT_INPUT_CHANNELS_DIM = 1
        input_size = []
        input_size.append(output_size[BATCH_DIM])
        input_size.append(weight_size[WEIGHT_INPUT_CHANNELS_DIM] * groups)
        for d in range(2, dim):
            kernel = (weight_size[d] - 1) * dilation[d - 2] + 1
            input_size_d = (
                (output_size[d] - 1) * stride[d - 2]
                - (padding[d - 2] * 2)
                + kernel
                + output_padding[d - 2]
            )
            input_size.append(input_size_d)
        return list(map(int, input_size))

    # The size of prepacked_weight is the prepacked weight size of deconv:
    #   Groups > 1:  [g*o, i/g, ...]
    #   Groups == 1: [o, i, ...]
    # Returns original weight size in [i, o, ...]
    def _original_deconv_weight_size(
        prepacked_weight,
        groups,
    ):
        prepacked_weight_size = prepacked_weight.size()
        dim = len(prepacked_weight_size)
        assert dim > 2, "Expect weight dim > 2"
        if groups > 1:
            weight_size = []
            weight_size.append(prepacked_weight_size[1] * groups)
            weight_size.append(prepacked_weight_size[0] / groups)
            for d in range(2, dim):
                weight_size.append(prepacked_weight_size[d])
        else:
            weight_size = prepacked_weight.transpose(0, 1).size()
        return weight_size

    stride = tuple(stride_)
    padding = tuple(padding_)
    dilation = tuple(dilation_)
    assert isinstance(groups, int)
    output_padding = tuple(output_padding_) if output_padding_ else (0, 0)
    x.realize()
    weight.realize()
    with V.graph.fake_mode:
        x_fake = ir_node_to_tensor(x, guard_shape=True)
        weight_fake = ir_node_to_tensor(weight, guard_shape=True)
        if transposed:
            # When transposed, the size of the prepacked oneDNN weight is different
            # from the PyTorch weight. We're not able to run aten conv with such
            # size. We infer the output size from the input params here:
            weight_size = _original_deconv_weight_size(weight_fake, groups)
            input_size = x_fake.size()
            output_size = _conv_input_size(
                input_size,
                weight_size,
                padding,
                output_padding,
                stride,
                dilation,
                groups,
            )
        else:
            bias_fake = (
                ir_node_to_tensor(bias, guard_shape=True) if bias is not None else bias
            )
            output = torch.ops.aten.convolution(
                x_fake,
                weight_fake,
                bias_fake,
                stride,
                padding,
                dilation,
                transposed,
                output_padding,
                groups,
            )
            output_size = output.size()

        req_stride_order = [0] + list(reversed(range(1, len(stride) + 1)))
        req_stride_order = [len(req_stride_order)] + req_stride_order
        output_stride = make_channels_last_strides_for(output_size)

    x = cls.require_stride_order(x, req_stride_order)
    assert x.get_device().type == "cpu" and weight.get_device().type == "cpu"
    inputs = [x, weight]

    kernel_layout = FixedLayout(
        x.get_device(),
        x.get_dtype(),
        convert_shape_to_inductor(output_size),
        convert_shape_to_inductor(output_stride),
    )
    constant_args = [padding, stride, dilation, groups]
    if transposed:
        constant_args.insert(1, output_padding)

    if bias is not None:
        inputs.append(bias)
    else:
        constant_args.insert(0, bias)
    return inputs, constant_args, kernel_layout, req_stride_order


class ConvolutionUnary(ExternKernelAlloc):
    kernel = "torch.ops.mkldnn._convolution_pointwise"

    def __init__(
        self,
        layout,
        inputs,
        constant_args=(),
        kernel="torch.ops.mkldnn._convolution_pointwise",
    ):
        super().__init__(layout, inputs, constant_args)
        self.kernel = kernel

    def codegen(self, wrapper):
        wrapper.writeline(
            f"{self.get_name()} = {self.kernel}({', '.join(self.codegen_args())})"
        )
        if isinstance(self.layout, Layout):
            self.codegen_size_asserts(wrapper)

    @classmethod
    def create(
        cls,
        x: "TensorBox",
        weight: "TensorBox",
        bias: "TensorBox",
        padding_: List[int],
        stride_: List[int],
        dilation_: List[int],
        groups: int,
        attr,
        scalars,
        algorithm,
    ):
        kernel = "torch.ops.mkldnn._convolution_pointwise"
        (inputs, constant_args, kernel_layout, _) = _prepare_convolution_fusion_create(
            cls, x, weight, bias, padding_, stride_, dilation_, groups
        )
        constant_args = constant_args + [attr, scalars, algorithm]
        return ConvolutionUnary(
            layout=kernel_layout,
            inputs=inputs,
            constant_args=constant_args,
            kernel=kernel,
        )


class ConvolutionBinary(ExternKernelAlloc):
    kernel = "torch.ops.mkldnn._convolution_pointwise.binary"

    def __init__(
        self,
        layout,
        inputs,
        constant_args=(),
        kernel="torch.ops.mkldnn._convolution_pointwise.binary",
    ):
        super().__init__(layout, inputs, constant_args)
        self.kernel = kernel

    def codegen(self, wrapper):
        wrapper.writeline(
            f"{self.get_name()} = {self.kernel}({', '.join(self.codegen_args())})"
        )
        if isinstance(self.layout, Layout):
            self.codegen_size_asserts(wrapper)

    @classmethod
    def create(
        cls,
        x: "TensorBox",
        other: "TensorBox",
        weight: "TensorBox",
        bias: "TensorBox",
        padding_: List[int],
        stride_: List[int],
        dilation_: List[int],
        groups: int,
        binary_attr: str,
        binary_alpha: Optional[float],
        unary_attr: Optional[str],
        unary_scalars: Optional[List],
        unary_algorithm: Optional[str],
    ):
        kernel = "torch.ops.mkldnn._convolution_pointwise.binary"
        (
            inputs,
            constant_args,
            kernel_layout,
            req_stride_order,
        ) = _prepare_convolution_fusion_create(
            cls, x, weight, bias, padding_, stride_, dilation_, groups
        )
        other = cls.require_stride_order(other, req_stride_order)
        inputs.insert(1, other)
        constant_args = constant_args + [
            binary_attr,
            binary_alpha,
            unary_attr,
            unary_scalars,
            unary_algorithm,
        ]
        return ConvolutionBinary(
            layout=kernel_layout,
            inputs=inputs,
            constant_args=constant_args,
            kernel=kernel,
        )


class ConvolutionBinaryInplace(ExternKernelAlloc):
    kernel = "torch.ops.mkldnn._convolution_pointwise_.binary"

    def __init__(
        self,
        kernel_layout,
        inputs,
        constant_args=(),
        kernel="torch.ops.mkldnn._convolution_pointwise_.binary",
    ):
        super().__init__(kernel_layout, inputs, constant_args)
        self.kernel = kernel

    def codegen(self, wrapper):
        wrapper.writeline(
            f"{self.get_name()} = {self.kernel}({', '.join(self.codegen_args())})"
        )

    def get_mutation_names(self):
        assert isinstance(self.layout, MutationLayout)
        return (self.layout.target.get_name(),)

    @classmethod
    def create(
        cls,
        x: "TensorBox",
        other: "TensorBox",
        weight: "TensorBox",
        bias: "TensorBox",
        padding_: List[int],
        stride_: List[int],
        dilation_: List[int],
        groups: int,
        binary_attr: str,
        binary_alpha: Optional[float],
        unary_attr: Optional[str],
        unary_scalars: Optional[List],
        unary_algorithm: Optional[str],
    ):
        kernel = "torch.ops.mkldnn._convolution_pointwise_.binary"
        (
            inputs,
            constant_args,
            _,
            req_stride_order,
        ) = _prepare_convolution_fusion_create(
            cls, x, weight, bias, padding_, stride_, dilation_, groups
        )
        other = cls.require_stride_order(other, req_stride_order)
        V.graph.realize_users_of(other.get_name())
        inputs.insert(1, other)
        constant_args = constant_args + [
            binary_attr,
            binary_alpha,
            unary_attr,
            unary_scalars,
            unary_algorithm,
        ]
        return ConvolutionBinaryInplace(
            kernel_layout=MutationLayout(inputs[1]),
            inputs=inputs,
            constant_args=constant_args,
            kernel=kernel,
        )


class MKLPackedLinear(ExternKernelAlloc):
    def __init__(
        self,
        layout,
        inputs,
        constant_args=(),
    ):
        super().__init__(
            layout,
            inputs,
            constant_args,
            None,
            kernel="torch.ops.mkl._mkl_linear",
            cpp_kernel="mkl::_mkl_linear",
        )
        self.cpp_kernel_key = "mkl_linear"
        self.cpp_op_schema = """
            at::Tensor(
                const at::Tensor& self,
                const at::Tensor& mkl_weight_t,
                const at::Tensor& origin_weight_t,
                const c10::optional<at::Tensor>& bias_opt,
                const int64_t prepack_batch_size)"""

    def codegen(self, wrapper):
        wrapper.generate_fusion_ops_code(
            self.get_name(),
            self.kernel,
            self.codegen_args(),
            self.cpp_op_schema,
            self.cpp_kernel_key,
        )

    @classmethod
    def create(cls, x, packed_w, orig_w, batch_size):
        x = cls.require_stride1(cls.realize_input(x))
        orig_w = cls.require_stride1(cls.realize_input(orig_w))
        *m, _ = x.get_size()
        oc, _ = orig_w.get_size()
        output_size = list(m) + [oc]
        output_stride = make_contiguous_strides_for(output_size)
        inputs = [x, packed_w, orig_w]
        constant_args = [None, batch_size]

        return MKLPackedLinear(
            layout=FixedLayout(
                x.get_device(), x.get_dtype(), output_size, output_stride
            ),
            inputs=inputs,
            constant_args=constant_args,
        )


class LinearUnary(ExternKernelAlloc):
    def __init__(
        self,
        layout,
        inputs,
        constant_args=(),
    ):
        super().__init__(
            layout,
            inputs,
            constant_args,
            None,
            kernel="torch.ops.mkldnn._linear_pointwise",
            cpp_kernel="mkldnn::_linear_pointwise",
        )
        self.cpp_kernel_key = "linear_pointwise"
        self.cpp_op_schema = """
            at::Tensor(
                const at::Tensor& input_t,
                const at::Tensor& weight_t,
                const c10::optional<at::Tensor>& bias_opt,
                c10::string_view attr,
                torch::List<c10::optional<at::Scalar>> scalars,
                c10::optional<c10::string_view> algorithm)"""

    def codegen(self, wrapper):
        wrapper.generate_fusion_ops_code(
            self.get_name(),
            self.kernel,
            self.codegen_args(),
            self.cpp_op_schema,
            self.cpp_kernel_key,
        )

    @classmethod
    def create(cls, x, w, b, attr, scalars, algorithm):
        x = cls.require_stride1(cls.realize_input(x))
        w = cls.require_stride1(cls.realize_input(w))

        *m, ic = x.get_size()
        oc, ic = w.get_size()

        inputs = [x, w]
        constant_args = [attr, scalars if scalars else [-1], algorithm]
        if b is not None:
            b = cls.require_stride1(cls.realize_input(b))
            inputs.append(b)
        else:
            constant_args.insert(0, None)

        return LinearUnary(
            layout=FlexibleLayout(
                device=x.get_device(),
                dtype=x.get_dtype(),
                size=list(m) + [oc],
            ),
            inputs=inputs,
            constant_args=constant_args,
        )

    def apply_constraint(self):
        pass


class LinearBinary(ExternKernelAlloc):
    kernel = "torch.ops.mkldnn._linear_pointwise.binary"

    def __init__(
        self,
        layout,
        inputs,
        constant_args=(),
    ):
        super().__init__(
            layout,
            inputs,
            constant_args,
            None,
            kernel="torch.ops.mkldnn._linear_pointwise.binary",
            cpp_kernel="mkldnn::_linear_pointwise",
        )
        self.cpp_kernel_overlad_name = "binary"
        self.cpp_kernel_key = "linear_pointwise_binary"
        self.cpp_op_schema = """
            at::Tensor(
                const at::Tensor& input_t,
                const at::Tensor& other_t,
                const at::Tensor& weight_t,
                const c10::optional<at::Tensor>& bias_opt,
                c10::string_view attr)
        """

    def codegen(self, wrapper):
        wrapper.generate_fusion_ops_code(
            self.get_name(),
            self.kernel,
            self.codegen_args(),
            self.cpp_op_schema,
            self.cpp_kernel_key,
            self.cpp_kernel_overlad_name,
        )

    @classmethod
    def create(cls, x, y, w, b, attr):
        x = cls.require_stride1(cls.realize_input(x))
        y = cls.require_stride1(cls.realize_input(y))
        w = cls.require_stride1(cls.realize_input(w))

        *m, ic = x.get_size()
        oc, ic = w.get_size()

        inputs = [x, y, w]
        constant_args = [attr]
        if b is not None:
            b = cls.require_stride1(cls.realize_input(b))
            inputs.append(b)
        else:
            constant_args.insert(0, b)

        return LinearBinary(
            layout=FlexibleLayout(
                device=x.get_device(),
                dtype=x.get_dtype(),
                size=list(m) + [oc],
            ),
            inputs=inputs,
            constant_args=constant_args,
        )

    def apply_constraint(self):
        pass


class ConvolutionTransposeUnary(ExternKernelAlloc):
    kernel = "torch.ops.mkldnn._convolution_transpose_pointwise"

    def __init__(
        self,
        layout,
        inputs,
        constant_args=(),
        kernel="torch.ops.mkldnn._convolution_transpose_pointwise",
    ):
        super().__init__(layout, inputs, constant_args)
        self.kernel = kernel

    def codegen(self, wrapper):
        wrapper.writeline(
            f"{self.get_name()} = {self.kernel}({', '.join(self.codegen_args())})"
        )

    @classmethod
    def create(
        cls,
        x: "TensorBox",
        weight: "TensorBox",
        bias: "TensorBox",
        padding_: List[int],
        output_padding_: List[int],
        stride_: List[int],
        dilation_: List[int],
        groups_: int,
        attr,
        scalars,
        algorithm,
    ):
        kernel = "torch.ops.mkldnn._convolution_transpose_pointwise"
        transposed = True
        (
            inputs,
            constant_args,
            kernel_layout,
            _,
        ) = _prepare_convolution_fusion_create(
            cls,
            x,
            weight,
            bias,
            padding_,
            stride_,
            dilation_,
            groups_,
            transposed,
            output_padding_,
        )
        constant_args = constant_args + [attr, scalars, algorithm]
        return ConvolutionTransposeUnary(
            layout=kernel_layout,
            inputs=inputs,
            constant_args=constant_args,
            kernel=kernel,
        )


@dataclasses.dataclass
class MutableBox(IRNode):
    """
    TensorBox / StorageBox allow in-place mutation of Tensors
    """

    data: IRNode

    def __getattr__(self, name):
        fn = getattr(self.data, name)
        if callable(fn):
            return fn
        raise AttributeError(f"{type(self.data).__name__}.{name} not callable")

    @property
    def layout(self):
        return self.data.layout

    def __str__(self):
        if isinstance(self.data, MutableBox):
            line0 = f"{type(self).__name__}({type(self.data).__name__}("
            endl = "))"
            inner = self.data.data
        else:
            line0 = f"{type(self).__name__}("
            inner = self.data
            endl = ")"

        lines = [
            line0,
            indent(str(inner)),
            endl,
        ]
        return "\n".join(lines)

    __repr__ = __str__


class TensorBox(MutableBox):
    @staticmethod
    def create(data):
        return TensorBox(StorageBox(data))


class StorageBox(MutableBox):
    def is_input_buffer(self):
        if isinstance(self.data, (InputBuffer, ReinterpretView)):
            return self.data.get_name() in V.graph.graph_inputs
        return False

    def realize(self):
        if isinstance(
            self.data,
            (
                ComputedBuffer,
                InputsKernel,
                InputBuffer,
                ReinterpretView,
                TemplateBuffer,
            ),
        ):
            return self.data.get_name()
        assert isinstance(self.data, (Pointwise, Reduction)), type(self.data)
        origin_node = self.data.get_origin_node()
        traceback = self.data.get_traceback()
        self.data = ComputedBuffer(
            name=None,
            layout=FlexibleLayout(
                device=self.data.get_device(),
                dtype=self.data.get_dtype(),
                size=self.data.get_size(),
            ),
            data=self.data,
        )
        self.data.name = V.graph.register_buffer(self.data)
        self.data.origins = self.origins
        self.data.origin_node = origin_node
        self.data.traceback = traceback
        return self.data.name

    def realize_hint(self):
        """
        Called on buffers we expect to be forced to realize later.
        """
        if (
            isinstance(self.data, (Pointwise, Reduction))
            and self.num_reads() > 1
            and self.is_pointwise_non_scalar_tensor_num_reads_larger_than_one()
        ):
            self.realize()

    def has_exceeded_max_reads(self):
        return isinstance(self.data, Pointwise) and (
            self.num_reads() > config.realize_acc_reads_threshold
            or len(self.inner_fn_str()) > config.realize_bytes_threshold
        )

    def mark_reuse(self, users):
        """
        A heuristic to decide if we should realize a tensor
        that is used multiple times.
        """

        def should_realize_on_cpu(loops: Union[Pointwise, Reduction]):
            """
            The heuristic for realizing reused result of heavy ops on cpu
            """
            heavy_ops = ["exp"]  # a list of heavy ops
            fn_str = loops.inner_fn_str()
            return any((op + "(") in fn_str for op in heavy_ops)

        if (
            users > 1
            and isinstance(self.data, (Pointwise, Reduction))
            and (
                self.num_reads() > config.realize_reads_threshold
                or len(self.inner_fn_str()) > config.realize_bytes_threshold
                or (is_cpu(self.data) and should_realize_on_cpu(self.data))
            )
        ):
            self.realize()

    @cache_on_self
    def num_reads(self):
        data = self.data
        if isinstance(data, (InputsKernel, InputBuffer, ReinterpretView)):
            return 1
        if isinstance(data, ComputedBuffer):
            read_writes = data.get_read_writes()
        else:
            assert isinstance(data, (Pointwise, Reduction)), type(data)
            read_writes = ComputedBuffer(
                name=None,
                layout=FlexibleLayout(
                    device=data.get_device(),
                    dtype=data.get_dtype(),
                    size=data.get_size(),
                ),
                data=data,
            ).get_read_writes()
        return len(read_writes.reads)

    @cache_on_self
    def is_pointwise_non_scalar_tensor_num_reads_larger_than_one(self):
        # Skip the check for non Pointwise instances
        return (
            (sum(read.index != 0 for read in self.data.get_reads()) > 1)
            if isinstance(self.data, Pointwise)
            else True
        )


class InterpreterShim(torch.fx.Interpreter):
    @staticmethod
    @functools.lru_cache(None)
    def _dummy_gm():
        return torch.fx.symbolic_trace(identity)

    def __init__(self, graph, submodules):
        # call super() with a placeholder to avoid constructing a
        # GraphModule which is very expensive (it does codegen).
        super().__init__(self._dummy_gm(), garbage_collect_values=False)
        self.module = self
        self.graph = graph
        self.submodules = submodules
        self.extra_traceback = False
        self.fetch_attr = submodules.__getitem__
        self.current_node = None

    def run_node(self, n: torch.fx.Node) -> Any:
        self.current_node = n
        return super().run_node(n)

    def run(self, *args, **kwargs):
        with V.set_interpreter_handler(self):
            return super().run(*args, **kwargs)


class LoopBody:
    """
    Captures the body of a Loops subclass into an FX graph.  Persists any
    indexing simplifications and makes it easier to analyze loop bodies.
    """

    def __init__(self, fn, args, var_ranges):
        super().__init__()
        self.var_ranges = var_ranges
        self.indexing_exprs = {}
        self.indexing_exprs_name = {}
        self.reads = []
        self.writes = []
        self.reads_name2expr = {}
        self.writes_name2expr = {}
        self.other = []
        self.submodules = {"get_index": self.get_index}
        self.subblocks = {}
        self.indirect_vars = []
        self.indirect_max_sizes = []
        self.indirect_new = {}
        self.root_block = LoopBodyBlock(self, fn, args)
        self.indexing = None

    def debug_str(self):
        lines = [f"var_ranges = {dict(self.var_ranges)}"]
        lines.extend([f"{name} = {val}" for name, val in self.indexing_exprs.items()])
        lines.extend(
            [
                block.debug_str(name)
                for name, block in itertools.chain(
                    [("body", self.root_block)], self.subblocks.items()
                )
            ]
        )
        return "\n".join(lines)

    def add_index_expr(self, expr: sympy.Expr, category, buf_name):
        getattr(self, category).append(expr)
        if buf_name is not None:
            getattr(self, f"{category}_name2expr")[buf_name] = expr
        if expr not in self.indexing_exprs_name:
            name = f"index{len(self.indexing_exprs)}"
            self.indexing_exprs_name[expr] = name
            self.indexing_exprs[name] = expr
        return self.indexing_exprs_name[expr]

    def add_submodule(self, block, prefix):
        """Not actually for nn.Modules, but subblocks in generated code are mapped to FX call_module opcodes"""
        if prefix[-1].isnumeric() and prefix not in self.submodules:
            name = prefix
        else:
            name = f"{prefix}{len(self.submodules)}"
        self.submodules[name] = block
        return name

    def add_indirect(self, size):
        name = f"indirect{len(self.indirect_vars)}"
        var = sympy_symbol(name)
        self.indirect_vars.append(var)
        self.indirect_max_sizes.append(size)
        return var

    def replace_indirect(self, old, new):
        """Swap in a variable used in indirect indexing"""
        if str(old) == str(new):
            return
        self.indirect_new[old] = new
        self.indexing = {k: sympy_subs(v, {old: new}) for k, v in self.indexing.items()}

    def get_index(self, name):
        return self.indexing[name]

    def __call__(self, *indices):
        index = list(itertools.chain(*indices))
        assert len(index) == len(self.var_ranges), (index, self.var_ranges)
        assert all(v not in self.var_ranges for v in index)
        replacements = dict(zip(self.var_ranges.keys(), index))
        self.indexing = {
            name: sympy_subs(expr, replacements)
            for name, expr in self.indexing_exprs.items()
        }
        result = self.root_block()
        self.indexing = None
        return result


class LoopBodyBlock:
    """
    Captures the body of a Loops subclass into an FX graph.
    In normal cases there will be a 1:1 mapping between LoopBody and
    LoopBodyBlock, hower in the case of ops.masked() the masked out
    operations will manifest as an extra LoopBodyBlock.
    """

    def __init__(self, body: LoopBody, fn: Callable, args: List[Any]):
        self.body = body

        def add_index(expr, category, buf_name=None):
            return tracer.create_proxy(
                "call_module",
                "get_index",
                (self.body.add_index_expr(expr, category, buf_name),),
                {},
            )

        class CaptureIndexing(V.WrapperHandler):
            self.name = "CaptureIndexing"

            def load(self, name: str, index: sympy.Expr):
                index = add_index(index, "reads", name)
                return self._inner.load(name, index)

            def store(self, name, index, value, mode=None):
                index = add_index(index, "writes", name)
                return self._inner.store(name, index, value, mode)

            def reduction(self, name, dtype, src_dtype, reduction_type, index, value):
                index = add_index(index, "writes", name)
                return self._inner.reduction(
                    name, dtype, src_dtype, reduction_type, index, value
                )

            def index_expr(self, index, dtype):
                if isinstance(index, (int, sympy.Integer)):
                    return ops.constant(int(index), dtype)
                index = add_index(index, "other")
                return self._inner.index_expr(index, dtype)

            @staticmethod
            def masked(mask_proxy, masked_body: Callable, other_proxy):
                """
                Recursively capture the masked out body in another LoopBodyBlock
                """

                def shim(mask, other):
                    return V.ops.masked(mask, subblock, other)

                name = self.body.add_submodule(shim, "masked_subblock")
                subblock = LoopBodyBlock(self.body, masked_body, [])
                self.body.subblocks[name] = subblock
                return tracer.create_proxy(
                    "call_module", name, (mask_proxy, other_proxy), {}
                )

            @staticmethod
            def indirect_indexing(index_proxy, size):
                """
                Flow data from tensors into indexing formulas.
                Introduce a call_module to update the indexing.
                """

                def set_indirect(new_var):
                    self.body.replace_indirect(
                        var, V.ops.indirect_indexing(new_var, size)
                    )

                var = self.body.add_indirect(size)
                tracer.create_proxy(
                    "call_module",
                    self.body.add_submodule(set_indirect, f"set_{var}"),
                    (index_proxy,),
                    {},
                )
                return var

        tracer = torch.fx.Tracer()
        tracer.graph = torch.fx.Graph(tracer_cls=tracer.__class__)
        proxy_ops = tracer.create_proxy("placeholder", "ops", (), {})
        from .sizevars import SimplifyIndexing

        with V.set_ops_handler(
            SimplifyIndexing(CaptureIndexing(proxy_ops), self.body.var_ranges)
        ):
            tracer.create_proxy("output", "output", (fn(*args),), {})
        self.graph = tracer.graph

    def __call__(self):
        graph = self.graph
        submodules = self.body.submodules

        return InterpreterShim(graph, submodules).run(V.get_ops_handler())

    def debug_str(self, name="block"):
        code = torch.fx.GraphModule(self.body.submodules, self.graph).code
        return re.sub(
            # strip `; del var0` suffixes to make output prettier
            r";[^\n]*",
            "",
            code.strip().replace("def forward(", f"def {name}("),
        )


class Wait(ExternKernelAlloc):
    """
    Wait should not be used by itself.  It should always be constructed in tandem
    with a collective op that produces a work to wait on.
    """

    def __init__(
        self,
        layout,
        inputs,
        constant_args=(),
    ):
        super().__init__(layout, inputs, constant_args)

    def should_allocate(self):
        return False

    def codegen(self, wrapper):
        wrapper.add_import_once(
            "from torch.distributed._functional_collectives import _wait_tensor"
        )
        (input_collective,) = [t.codegen_reference() for t in self.inputs]
        wrapper.writeline(f"{input_collective} = _wait_tensor({input_collective})")

        # wait op still needs to produce a 'buffer' that represents the tensor output.
        # this is a symbolic gesture, and it gets handled by WrapperCodegen.
        # codegen outputs a '# reuse' line that assigns the input buffer here ('input_collective')
        # to a new name (`self.get_name()`) and `del`s the old name.
        wrapper.writeline(f"{self.get_name()} = {input_collective}")

    @classmethod
    def create(cls, collective_op: "TensorBox"):
        # TODO(whc) i'm not sure what's going on here, this probably means I missed something upstream
        collective_op.decide_layout()
        return Wait(
            layout=collective_op.get_layout(),
            inputs=[collective_op],
        )

    def get_alias_names(self):
        # Signal to codegen that our output buffer isn't safe to reuse
        return [self.inputs[0].codegen_reference()]


class CollectiveKernel(ExternKernel):
    """
    Each CollectiveKernel should follow the patterns
    - it writes into a given output buffer
    - the kernel delegates into c10d processgroup, which returns a 'work' obj
    - the work obj is registered via _register_tensor_work so it can be waited on later
    """

    def __init__(self, layout, inputs, constant_args):
        super().__init__(None, layout, inputs, constant_args)
        self.name = V.graph.register_buffer(self)

    def should_allocate(self):
        return True

    def codegen_collective(self, wrapper, output_name, input_names):
        # factor so the boilerplate can be handled in CollectiveKernel.codegen
        raise NotImplementedError("Must implement")

    def codegen(self, wrapper):
        wrapper.add_import_once("import torch.distributed as dist")
        wrapper.add_import_once(
            "from torch.distributed._functional_collectives import _str_to_reduce_op, _register_tensor_work"
        )
        wrapper.add_import_once(
            "from torch.distributed.distributed_c10d import _find_or_create_pg_by_ranks_and_tag"
        )

        # extract references to our args in string form for codegen output
        input_names = [t.codegen_reference() for t in self.inputs]
        output_name = self.get_name()
        tag, ranks, group_size = self.constant_args

        # TODO: avoid more than one ref of the same pg (even though they are cached inside the api)
        wrapper.writeline(
            f"{output_name}_pg = _find_or_create_pg_by_ranks_and_tag('{tag}', {ranks}, {group_size})"
        )

        self.codegen_collective(wrapper, output_name, input_names)

        wrapper.writeline(f"_register_tensor_work({output_name}, {output_name}_work)")


class MultiOutputNoSizeAssert(MultiOutput):
    """
    Extract partial output from a multi-output OP.
        Works like MultiOutput but doesn't assert size. This must be a property guaranteed by the op emiting this.
    """

    def codegen(self, wrapper):
        wrapper.writeline(
            f"{self.get_name()} = {self.inputs[0].get_name()}{self.index}"
        )


class ForceInPlace(ExternKernel):
    """
    Helper OP to encode an in/out argument that tries to make it inplace whenever possible.
    Wrap the input of your inplace op to enable this behavior.

    The design is based on two key decisions:
    - this node is resposible for allocating the in/out buffer used by the collective.
        This is controlled by the ``should_allocate`` method that returns True here and
        False for the collective node
    - The scheduler special-case this node and enable it to reuse its input.
    """

    def codegen(self, wrapper):
        input_name = self.inputs[0].codegen_reference()
        output_name = self.get_name()
        if not wrapper.did_reuse(self, self.inputs[0]):
            wrapper.writeline(f"{output_name}.copy_({input_name}) #no reuse")

    def __init__(self, layout, input):
        input = self.realize_input(input)
        super().__init__(None, layout, self.unwrap_storage([input]), ())
        self.name = V.graph.register_buffer(self)

    def should_allocate(self):
        return True


class AllReduceCoalesced(ExternKernel):
    def __init__(self, layout, inputs, constant_args, reduce_op):
        super().__init__(None, layout, inputs, constant_args)
        self.reduce_op = reduce_op
        self.name = V.graph.register_buffer(self)

    def should_allocate(self):
        return False

    @classmethod
    def create(
        cls,
        inputs: List["TensorBox"],
        reduce_op: str,
        tag: str,
        ranks: List[int],
        group_size: int,
    ):
        res = []

        def wrap_input(var):
            nonlocal res
            op = ForceInPlace(
                FlexibleLayout(var.get_device(), var.get_dtype(), var.get_size()), var
            )
            res.append(op)
            return TensorBox.create(op)

        inputs = list(map(wrap_input, inputs))

        layout = MultiOutputLayout(inputs[0].get_device())

        packed = AllReduceCoalesced(
            layout=layout,
            inputs=inputs,
            constant_args=[tag, ranks, group_size],
            reduce_op=reduce_op,
        )
        for i, in_t in enumerate(inputs):
            res.append(
                MultiOutputNoSizeAssert(
                    FlexibleLayout(
                        in_t.get_device(), in_t.get_dtype(), in_t.get_size()
                    ),
                    packed,
                    f"[{i}]",
                )
            )
        return res

    def codegen(self, wrapper):
        wrapper.add_import_once("import torch.distributed as dist")
        wrapper.add_import_once(
            "from torch.distributed._functional_collectives import _str_to_reduce_op, _register_tensor_work"
        )
        wrapper.add_import_once(
            "from torch.distributed.distributed_c10d import _find_or_create_pg_by_ranks_and_tag"
        )

        output_name = self.get_name()
        tag, ranks, group_size = self.constant_args

        wrapper.writeline(
            f"{output_name}_pg = _find_or_create_pg_by_ranks_and_tag('{tag}', {ranks}, {group_size})"
        )

        inputs = []
        for inp in self.inputs:
            inputs.append(inp.codegen_reference())

        wrapper.writeline(f"{output_name} = [{','.join(inputs)}] ")

        wrapper.writeline(
            f"{output_name}_work = dist.all_reduce_coalesced("
            f"{output_name}, "
            f"op=_str_to_reduce_op('{str(self.reduce_op)}'), "
            f"group={output_name}_pg, "
            "async_op=True)"
        )
        wrapper.writeline(f"_register_tensor_work({output_name}, {output_name}_work)")


class AllReduce(CollectiveKernel):
    def __init__(self, layout, inputs, constant_args, reduce_op):
        super().__init__(layout, inputs, constant_args)
        self.reduce_op = reduce_op

    @classmethod
    def create(
        cls, x: "TensorBox", reduce_op: str, tag: str, ranks: List[int], group_size: int
    ):
        x = cls.realize_input(x)

        # is there a difference between literally using x.data.layout below, vs
        # creating a new one that has the same properties?
        new_layout = FlexibleLayout(x.get_device(), x.get_dtype(), x.get_size())

        return AllReduce(
            layout=new_layout,
            inputs=[x],
            constant_args=[tag, ranks, group_size],
            reduce_op=reduce_op,
        )

    def codegen_collective(self, wrapper, output_name, input_names):
        # We must copy our input buffer sometimes, but the scheduler will help us find opportunities
        # to reuse the input buffer.  (This requires no other users of the input buffer.)
        if not wrapper.did_reuse(self, self.inputs[0]):
            wrapper.writeline(f"{output_name}.copy_({input_names[0]})")

        # At this point, output_name points to a buffer that is either
        # (1) the input buffer, which we're allowed to inplace modify
        # (2) a freshly allocated buffer, which we've copied the input into above
        wrapper.writeline(
            f"{output_name}_work = dist.all_reduce("
            f"{output_name}, async_op=True, group={output_name}_pg, op=_str_to_reduce_op('{str(self.reduce_op)}'))"
        )


class AllGatherIntoTensor(CollectiveKernel):
    def __init__(self, layout, inputs, constant_args):
        super().__init__(layout, inputs, constant_args)

    @classmethod
    def create(cls, x: "TensorBox", tag: str, ranks: List[int], group_size: int):
        x = cls.realize_input(x)

        # is there a difference between literally using x.data.layout below, vs
        # creating a new one that has the same properties?
        new_size = x.get_size()
        new_size[0] *= group_size
        new_layout = FlexibleLayout(x.get_device(), x.get_dtype(), new_size)

        # AllReduce returns a 'work' object.  But Inductor's scheduler doesn't need to know
        # about that, and we just pretend for scheduling purposes that the work obj is a 1-elem tensor.
        # Nobody should consume the output of AllReduce except 'Wait', which we control here.
        return AllGatherIntoTensor(
            layout=new_layout,
            inputs=[x],
            constant_args=[tag, ranks, group_size],
        )

    def codegen_collective(self, wrapper, output_name, input_names):
        wrapper.writeline(
            f"{output_name}_work = dist.all_gather_into_tensor("
            f"{output_name}, {input_names[0]}, async_op=True, group={output_name}_pg)"
        )

        # At this point, output_name points to a fresh buffer
        wrapper.writeline(
            f"{output_name}_work = dist.all_gather_into_tensor({output_name}, {input_names[0]}, async_op=True,"
            f" group={output_name}_pg)"
        )
        wrapper.writeline(f"_register_tensor_work({output_name}, {output_name}_work)")


class ReduceScatterTensor(CollectiveKernel):
    def __init__(self, layout, inputs, constant_args, reduce_op):
        super().__init__(layout, inputs, constant_args)
        self.reduce_op = reduce_op

    @classmethod
    def create(
        cls,
        x: "TensorBox",
        reduce_op: str,
        tag: str,
        ranks: List[int],
        group_size: int,
    ):
        x = cls.realize_input(x)

        # is there a difference between literally using x.data.layout below, vs
        # creating a new one that has the same properties?
        new_size = x.get_size()
        new_size[0] /= group_size
        new_layout = FlexibleLayout(x.get_device(), x.get_dtype(), new_size)

        return ReduceScatterTensor(
            layout=new_layout,
            inputs=[x],
            constant_args=[tag, ranks, group_size],
            reduce_op=reduce_op,
        )

    def codegen_collective(self, wrapper, output_name, input_names):
        wrapper.writeline(
            f"{output_name}_work = dist.reduce_scatter_tensor("
            f"{output_name}, {input_names[0]}, "
            f"async_op=True, group={output_name}_pg, op=_str_to_reduce_op('{str(self.reduce_op)}'))"
        )<|MERGE_RESOLUTION|>--- conflicted
+++ resolved
@@ -28,7 +28,7 @@
     make_channels_last_strides_for,
     make_contiguous_strides_for,
 )
-from torch.fx.experimental.symbolic_shapes import FloorDiv, SymTypes
+from torch.fx.experimental.symbolic_shapes import FloorDiv
 
 from . import config, dependencies
 from .codegen.common import index_prevent_reordering
@@ -3128,8 +3128,6 @@
         V.graph.warn_fallback(self.kernel)
 
     def codegen_args(self):
-        from torch._inductor.codegen.wrapper import pexpr
-
         @dataclasses.dataclass
         class Shim:
             ref: Any
@@ -3137,28 +3135,12 @@
             def __repr__(self):
                 return self.ref
 
-<<<<<<< HEAD
         tensor_args = [Shim(x.codegen_reference()) for x in self.inputs]
         args, kwargs = self.unflatten_args(tensor_args, self.constant_args)
         args = [V.graph.wrapper_code.val_to_str(x) for x in args]
         # let self.codegen_kwargs handle kwargs
         self.kwargs.update(kwargs)
         return args
-=======
-        def gen_kwarg(k, v):
-            return f"{k}={repr(v)}"
-
-        def get_pexpr(x):
-            if isinstance(x, SymTypes):
-                return pexpr(sympy.expand(repr(x)))
-            else:
-                return repr(x)
-
-        tensor_args = [Shim(x.codegen_reference()) for x in self.inputs]
-        constant_args = [Shim(get_pexpr(x)) for x in self.constant_args]
-        args, kwargs = self.unflatten_args(tensor_args, constant_args)
-        return list(map(repr, args)) + [gen_kwarg(k, v) for k, v in kwargs.items()]
->>>>>>> eb56a578
 
     @classmethod
     def create(cls, kernel, *args, **kwargs):
