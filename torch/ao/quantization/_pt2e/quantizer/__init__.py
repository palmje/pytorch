from .qnnpack_quantizer import QNNPackQuantizer
<<<<<<< HEAD
from .quantizer import OperatorConfig, Quantizer
from .x86_inductor_quantizer import X86InductorQuantizer
=======
from .quantizer import OperatorConfig, Quantizer, QuantizationAnnotation
>>>>>>> ffb2ac3e

__all__ = [
    "Quantizer",
    "QNNPackQuantizer",
<<<<<<< HEAD
    "X86InductorQuantizer",
=======
    "QuantizationAnnotation",
>>>>>>> ffb2ac3e
]<|MERGE_RESOLUTION|>--- conflicted
+++ resolved
@@ -1,17 +1,10 @@
 from .qnnpack_quantizer import QNNPackQuantizer
-<<<<<<< HEAD
-from .quantizer import OperatorConfig, Quantizer
+from .quantizer import OperatorConfig, Quantizer, QuantizationAnnotation
 from .x86_inductor_quantizer import X86InductorQuantizer
-=======
-from .quantizer import OperatorConfig, Quantizer, QuantizationAnnotation
->>>>>>> ffb2ac3e
 
 __all__ = [
     "Quantizer",
     "QNNPackQuantizer",
-<<<<<<< HEAD
+    "QuantizationAnnotation",
     "X86InductorQuantizer",
-=======
-    "QuantizationAnnotation",
->>>>>>> ffb2ac3e
 ]