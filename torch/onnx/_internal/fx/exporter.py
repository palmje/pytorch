--- conflicted
+++ resolved
@@ -15,18 +15,12 @@
 from torch.onnx import _constants
 from torch.onnx._internal import _beartype
 from torch.onnx._internal.fx import (
-<<<<<<< HEAD
-    function_dispatcher,
-    options,
-    passes,
     analysis,
     errors,
-=======
     frontend,
     function_dispatcher,
     options,
     passes,
->>>>>>> c66c4d80
 )
 from torch.utils import _pytree
 
