#pragma once

#include <c10/util/irange.h>
#include <torch/nn/functional/activation.h>
#include <torch/nn/options/pooling.h>
#include <torch/nn/modules/utils.h>

namespace torch {
namespace nn {
namespace functional {

#ifndef DOXYGEN_SHOULD_SKIP_THIS
namespace detail {
inline Tensor avg_pool1d(const Tensor& input,
                         ExpandingArray<1> kernel_size,
                         ExpandingArray<1> stride,
                         ExpandingArray<1> padding,
                         bool ceil_mode,
                         bool count_include_pad) {
  return torch::avg_pool1d(
      input,
      kernel_size,
      stride,
      padding,
      ceil_mode,
      count_include_pad);
}
} // namespace detail
#endif /* DOXYGEN_SHOULD_SKIP_THIS */

/// See https://pytorch.org/docs/master/nn.functional.html#torch.nn.functional.avg_pool1d
/// about the exact behavior of this functional.
///
/// See the documentation for `torch::nn::functional::AvgPool1dFuncOptions` class to learn what
/// optional arguments are supported for this functional.
///
/// Example:
/// ```
/// namespace F = torch::nn::functional;
/// F::avg_pool1d(x, F::AvgPool1dFuncOptions(3).stride(2));
/// ```
inline Tensor avg_pool1d(const Tensor& input, const AvgPool1dFuncOptions& options) {
  return avg_pool1d(
    input,
    options.kernel_size(),
    options.stride(),
    options.padding(),
    options.ceil_mode(),
    options.count_include_pad());
}

#ifndef DOXYGEN_SHOULD_SKIP_THIS
namespace detail {
inline Tensor avg_pool2d(const Tensor& input,
                         ExpandingArray<2> kernel_size,
                         ExpandingArray<2> stride,
                         ExpandingArray<2> padding,
                         bool ceil_mode,
                         bool count_include_pad,
                         c10::optional<int64_t> divisor_override) {
  return torch::avg_pool2d(
      input,
      kernel_size,
      stride,
      padding,
      ceil_mode,
      count_include_pad,
      divisor_override);
}
} // namespace detail
#endif /* DOXYGEN_SHOULD_SKIP_THIS */

/// See https://pytorch.org/docs/master/nn.functional.html#torch.nn.functional.avg_pool2d
/// about the exact behavior of this functional.
///
/// See the documentation for `torch::nn::functional::AvgPool2dFuncOptions` class to learn what
/// optional arguments are supported for this functional.
///
/// Example:
/// ```
/// namespace F = torch::nn::functional;
/// F::avg_pool2d(x, F::AvgPool2dFuncOptions(3).stride(2));
/// ```
inline Tensor avg_pool2d(const Tensor& input, const AvgPool2dFuncOptions& options) {
  return detail::avg_pool2d(
    input,
    options.kernel_size(),
    options.stride(),
    options.padding(),
    options.ceil_mode(),
    options.count_include_pad(),
    options.divisor_override());
}

#ifndef DOXYGEN_SHOULD_SKIP_THIS
namespace detail {
inline Tensor avg_pool3d(const Tensor& input,
                         ExpandingArray<3> kernel_size,
                         ExpandingArray<3> stride,
                         ExpandingArray<3> padding,
                         bool ceil_mode,
                         bool count_include_pad,
                         c10::optional<int64_t> divisor_override) {
  return torch::avg_pool3d(
      input,
      kernel_size,
      stride,
      padding,
      ceil_mode,
      count_include_pad,
      divisor_override);
}
} // namespace detail
#endif /* DOXYGEN_SHOULD_SKIP_THIS */

/// See https://pytorch.org/docs/master/nn.functional.html#torch.nn.functional.avg_pool3d
/// about the exact behavior of this functional.
///
/// See the documentation for `torch::nn::functional::AvgPool3dFuncOptions` class to learn what
/// optional arguments are supported for this functional.
///
/// Example:
/// ```
/// namespace F = torch::nn::functional;
/// F::avg_pool3d(x, F::AvgPool3dFuncOptions(3).stride(2));
/// ```
inline Tensor avg_pool3d(const Tensor& input, const AvgPool3dFuncOptions& options) {
  return detail::avg_pool3d(
    input,
    options.kernel_size(),
    options.stride(),
    options.padding(),
    options.ceil_mode(),
    options.count_include_pad(),
    options.divisor_override());
}

// ============================================================================

#ifndef DOXYGEN_SHOULD_SKIP_THIS
namespace detail {
inline Tensor max_pool1d(const Tensor& input,
                         ExpandingArray<1> kernel_size,
                         ExpandingArray<1> stride,
                         ExpandingArray<1> padding,
                         ExpandingArray<1> dilation,
                         bool ceil_mode) {
   return torch::max_pool1d(
      input,
      kernel_size,
      stride,
      padding,
      dilation,
      ceil_mode);
}
} // namespace detail
#endif /* DOXYGEN_SHOULD_SKIP_THIS */

/// See https://pytorch.org/docs/master/nn.functional.html#torch.nn.functional.max_pool1d
/// about the exact behavior of this functional.
///
/// See the documentation for `torch::nn::functional::MaxPool1dFuncOptions` class to learn what
/// optional arguments are supported for this functional.
///
/// Example:
/// ```
/// namespace F = torch::nn::functional;
/// F::max_pool1d(x, F::MaxPool1dFuncOptions(3).stride(2));
/// ```
inline Tensor max_pool1d(const Tensor& input, const MaxPool1dFuncOptions& options) {
   return detail::max_pool1d(
      input,
      options.kernel_size(),
      options.stride(),
      options.padding(),
      options.dilation(),
      options.ceil_mode());
}

#ifndef DOXYGEN_SHOULD_SKIP_THIS
namespace detail {
inline std::tuple<Tensor, Tensor> max_pool1d_with_indices(
  const Tensor& input,
  ExpandingArray<1> kernel_size,
  ExpandingArray<1> stride,
  ExpandingArray<1> padding,
  ExpandingArray<1> dilation,
  bool ceil_mode) {
  return torch::max_pool1d_with_indices(
      input,
      kernel_size,
      stride,
      padding,
      dilation,
      ceil_mode);
}
} // namespace detail
#endif /* DOXYGEN_SHOULD_SKIP_THIS */

/// See the documentation for `torch::nn::functional::MaxPool1dFuncOptions` class to learn what
/// optional arguments are supported for this functional.
///
/// Example:
/// ```
/// namespace F = torch::nn::functional;
/// F::max_pool1d_with_indices(x, F::MaxPool1dFuncOptions(3).stride(2));
/// ```
inline std::tuple<Tensor, Tensor> max_pool1d_with_indices(const Tensor& input, const MaxPool1dFuncOptions& options) {
  return detail::max_pool1d_with_indices(
      input,
      options.kernel_size(),
      options.stride(),
      options.padding(),
      options.dilation(),
      options.ceil_mode());
}

#ifndef DOXYGEN_SHOULD_SKIP_THIS
namespace detail {
inline Tensor max_pool2d(const Tensor& input,
                         ExpandingArray<2> kernel_size,
                         ExpandingArray<2> stride,
                         ExpandingArray<2> padding,
                         ExpandingArray<2> dilation,
                         bool ceil_mode) {
  return torch::max_pool2d(
      input,
      kernel_size,
      stride,
      padding,
      dilation,
      ceil_mode);
}
} // namespace detail
#endif /* DOXYGEN_SHOULD_SKIP_THIS */

/// See https://pytorch.org/docs/master/nn.functional.html#torch.nn.functional.max_pool2d
/// about the exact behavior of this functional.
///
/// See the documentation for `torch::nn::functional::MaxPool2dFuncOptions` class to learn what
/// optional arguments are supported for this functional.
///
/// Example:
/// ```
/// namespace F = torch::nn::functional;
/// F::max_pool2d(x, F::MaxPool2dFuncOptions(3).stride(2));
/// ```
inline Tensor max_pool2d(const Tensor& input, const MaxPool2dFuncOptions& options) {
  return detail::max_pool2d(
      input,
      options.kernel_size(),
      options.stride(),
      options.padding(),
      options.dilation(),
      options.ceil_mode());
}

#ifndef DOXYGEN_SHOULD_SKIP_THIS
namespace detail {
inline std::tuple<Tensor, Tensor> max_pool2d_with_indices(
  const Tensor& input,
  ExpandingArray<2> kernel_size,
  ExpandingArray<2> stride,
  ExpandingArray<2> padding,
  ExpandingArray<2> dilation,
  bool ceil_mode) {
  return torch::max_pool2d_with_indices(
      input,
      kernel_size,
      stride,
      padding,
      dilation,
      ceil_mode);
}
} // namespace detail
#endif /* DOXYGEN_SHOULD_SKIP_THIS */

/// See the documentation for `torch::nn::functional::MaxPool2dFuncOptions` class to learn what
/// optional arguments are supported for this functional.
///
/// Example:
/// ```
/// namespace F = torch::nn::functional;
/// F::max_pool2d_with_indices(x, F::MaxPool2dFuncOptions(3).stride(2));
/// ```
inline std::tuple<Tensor, Tensor> max_pool2d_with_indices(const Tensor& input, const MaxPool2dFuncOptions& options) {
  return detail::max_pool2d_with_indices(
      input,
      options.kernel_size(),
      options.stride(),
      options.padding(),
      options.dilation(),
      options.ceil_mode());
}

#ifndef DOXYGEN_SHOULD_SKIP_THIS
namespace detail {
inline Tensor max_pool3d(const Tensor& input,
                         ExpandingArray<3> kernel_size,
                         ExpandingArray<3> stride,
                         ExpandingArray<3> padding,
                         ExpandingArray<3> dilation,
                         bool ceil_mode) {
  return torch::max_pool3d(
      input,
      kernel_size,
      stride,
      padding,
      dilation,
      ceil_mode);
}
} // namespace detail
#endif /* DOXYGEN_SHOULD_SKIP_THIS */

/// See https://pytorch.org/docs/master/nn.functional.html#torch.nn.functional.max_pool3d
/// about the exact behavior of this functional.
///
/// See the documentation for `torch::nn::functional::MaxPool3dFuncOptions` class to learn what
/// optional arguments are supported for this functional.
///
/// Example:
/// ```
/// namespace F = torch::nn::functional;
/// F::max_pool3d(x, F::MaxPool3dFuncOptions(3).stride(2));
/// ```
inline Tensor max_pool3d(const Tensor& input, const MaxPool3dFuncOptions& options) {
  return detail::max_pool3d(
      input,
      options.kernel_size(),
      options.stride(),
      options.padding(),
      options.dilation(),
      options.ceil_mode());
}

#ifndef DOXYGEN_SHOULD_SKIP_THIS
namespace detail {
inline std::tuple<Tensor, Tensor> max_pool3d_with_indices(
  const Tensor& input,
  ExpandingArray<3> kernel_size,
  ExpandingArray<3> stride,
  ExpandingArray<3> padding,
  ExpandingArray<3> dilation,
  bool ceil_mode) {
  return torch::max_pool3d_with_indices(
      input,
      kernel_size,
      stride,
      padding,
      dilation,
      ceil_mode);
}
} // namespace detail
#endif /* DOXYGEN_SHOULD_SKIP_THIS */

/// See the documentation for `torch::nn::functional::MaxPool3dFuncOptions` class to learn what
/// optional arguments are supported for this functional.
///
/// Example:
/// ```
/// namespace F = torch::nn::functional;
/// F::max_pool3d_with_indices(x, F::MaxPool3dFuncOptions(3).stride(2));
/// ```
inline std::tuple<Tensor, Tensor> max_pool3d_with_indices(const Tensor& input, const MaxPool3dFuncOptions& options) {
  return detail::max_pool3d_with_indices(
      input,
      options.kernel_size(),
      options.stride(),
      options.padding(),
      options.dilation(),
      options.ceil_mode());
}

// ============================================================================

#ifndef DOXYGEN_SHOULD_SKIP_THIS
namespace detail {
inline std::tuple<Tensor, Tensor> adaptive_max_pool1d_with_indices(
    const Tensor& input, ExpandingArray<1> output_size) {
  return torch::adaptive_max_pool1d(input, output_size);
}
} // namespace detail

/// See the documentation for `torch::nn::functional::AdaptiveMaxPool1dFuncOptions` class to learn what
/// optional arguments are supported for this functional.
///
/// Example:
/// ```
/// namespace F = torch::nn::functional;
/// F::adaptive_max_pool1d_with_indices(x, F::AdaptiveMaxPool1dFuncOptions(3));
/// ```
inline std::tuple<Tensor, Tensor> adaptive_max_pool1d_with_indices(
    const Tensor& input, const AdaptiveMaxPool1dFuncOptions& options) {
  return detail::adaptive_max_pool1d_with_indices(input, options.output_size());
}

namespace detail {
inline Tensor adaptive_max_pool1d(const Tensor& input,
    ExpandingArray<1> output_size) {
  return std::get<0>(adaptive_max_pool1d_with_indices(input, output_size));
}
} // namespace detail
#endif /* DOXYGEN_SHOULD_SKIP_THIS */

/// See https://pytorch.org/docs/master/nn.functional.html#torch.nn.functional.adaptive_max_pool1d
/// about the exact behavior of this functional.
///
/// See the documentation for `torch::nn::functional::AdaptiveMaxPool1dFuncOptions` class to learn what
/// optional arguments are supported for this functional.
///
/// Example:
/// ```
/// namespace F = torch::nn::functional;
/// F::adaptive_max_pool1d(x, F::AdaptiveMaxPool1dFuncOptions(3));
/// ```
inline Tensor adaptive_max_pool1d(const Tensor& input,
    const AdaptiveMaxPool1dFuncOptions& options) {
  return detail::adaptive_max_pool1d(input, options.output_size());
}

#ifndef DOXYGEN_SHOULD_SKIP_THIS
namespace detail {
inline std::tuple<Tensor, Tensor> adaptive_max_pool2d_with_indices(
    const Tensor& input, ExpandingArrayWithOptionalElem<2> output_size) {
  auto output_size_ = torch::nn::modules::utils::_list_with_default(output_size, input.sizes());
  return torch::adaptive_max_pool2d(input, output_size_);
}
} // namespace detail
#endif /* DOXYGEN_SHOULD_SKIP_THIS */

/// See the documentation for `torch::nn::functional::AdaptiveMaxPool2dFuncOptions` class to learn what
/// optional arguments are supported for this functional.
///
/// Example:
/// ```
/// namespace F = torch::nn::functional;
/// F::adaptive_max_pool2d_with_indices(x, F::AdaptiveMaxPool2dFuncOptions(3));
/// ```
inline std::tuple<Tensor, Tensor> adaptive_max_pool2d_with_indices(
    const Tensor& input, const AdaptiveMaxPool2dFuncOptions& options) {
  return detail::adaptive_max_pool2d_with_indices(input, options.output_size());
}

#ifndef DOXYGEN_SHOULD_SKIP_THIS
namespace detail {
inline Tensor adaptive_max_pool2d(const Tensor& input,
    ExpandingArrayWithOptionalElem<2> output_size) {
  return std::get<0>(adaptive_max_pool2d_with_indices(input, output_size));
}
} // namespace detail
#endif /* DOXYGEN_SHOULD_SKIP_THIS */

/// See https://pytorch.org/docs/master/nn.functional.html#torch.nn.functional.adaptive_max_pool2d
/// about the exact behavior of this functional.
///
/// See the documentation for `torch::nn::functional::AdaptiveMaxPool2dFuncOptions` class to learn what
/// optional arguments are supported for this functional.
///
/// Example:
/// ```
/// namespace F = torch::nn::functional;
/// F::adaptive_max_pool2d(x, F::AdaptiveMaxPool2dFuncOptions(3));
/// ```
inline Tensor adaptive_max_pool2d(const Tensor& input,
    const AdaptiveMaxPool2dFuncOptions& options) {
  return detail::adaptive_max_pool2d(input, options.output_size());
}

#ifndef DOXYGEN_SHOULD_SKIP_THIS
namespace detail {
inline std::tuple<Tensor, Tensor> adaptive_max_pool3d_with_indices(
    const Tensor& input, ExpandingArrayWithOptionalElem<3> output_size) {
  auto output_size_ = torch::nn::modules::utils::_list_with_default(output_size, input.sizes());
  return torch::adaptive_max_pool3d(input, output_size_);
}
} // namespace detail
#endif /* DOXYGEN_SHOULD_SKIP_THIS */

/// See the documentation for `torch::nn::functional::AdaptiveMaxPool3dFuncOptions` class to learn what
/// optional arguments are supported for this functional.
///
/// Example:
/// ```
/// namespace F = torch::nn::functional;
/// F::adaptive_max_pool3d_with_indices(x, F::AdaptiveMaxPool3dFuncOptions(3));
/// ```
inline std::tuple<Tensor, Tensor> adaptive_max_pool3d_with_indices(
    const Tensor& input, const AdaptiveMaxPool3dFuncOptions& options) {
  return detail::adaptive_max_pool3d_with_indices(input, options.output_size());
}

#ifndef DOXYGEN_SHOULD_SKIP_THIS
namespace detail {
inline Tensor adaptive_max_pool3d(const Tensor& input,
    ExpandingArrayWithOptionalElem<3> output_size) {
  return std::get<0>(adaptive_max_pool3d_with_indices(input, output_size));
}
} // namespace detail
#endif /* DOXYGEN_SHOULD_SKIP_THIS */

/// See https://pytorch.org/docs/master/nn.functional.html#torch.nn.functional.adaptive_max_pool3d
/// about the exact behavior of this functional.
///
/// See the documentation for `torch::nn::functional::AdaptiveMaxPool3dFuncOptions` class to learn what
/// optional arguments are supported for this functional.
///
/// Example:
/// ```
/// namespace F = torch::nn::functional;
/// F::adaptive_max_pool3d(x, F::AdaptiveMaxPool3dFuncOptions(3));
/// ```
inline Tensor adaptive_max_pool3d(const Tensor& input,
  const AdaptiveMaxPool3dFuncOptions& options) {
   return detail::adaptive_max_pool3d(input, options.output_size());
}

// ============================================================================

#ifndef DOXYGEN_SHOULD_SKIP_THIS
namespace detail {
inline Tensor adaptive_avg_pool1d(const Tensor& input,
    ExpandingArray<1> output_size) {
  return torch::adaptive_avg_pool1d(input, output_size);
}
} // namespace detail
#endif /* DOXYGEN_SHOULD_SKIP_THIS */

/// See https://pytorch.org/docs/master/nn.functional.html#torch.nn.functional.adaptive_avg_pool1d
/// about the exact behavior of this functional.
///
/// See the documentation for `torch::nn::functional::AdaptiveAvgPool1dFuncOptions` class to learn what
/// optional arguments are supported for this functional.
///
/// Example:
/// ```
/// namespace F = torch::nn::functional;
/// F::adaptive_avg_pool1d(x, F::AdaptiveAvgPool1dFuncOptions(3));
/// ```
inline Tensor adaptive_avg_pool1d(const Tensor& input,
    const AdaptiveAvgPool1dFuncOptions& options) {
  return detail::adaptive_avg_pool1d(input, options.output_size());
}

#ifndef DOXYGEN_SHOULD_SKIP_THIS
namespace detail {
inline Tensor adaptive_avg_pool2d(const Tensor& input,
    ExpandingArrayWithOptionalElem<2> output_size) {
  auto output_size_ = torch::nn::modules::utils::_list_with_default(output_size, input.sizes());
  return torch::adaptive_avg_pool2d(input, output_size_);
}
} // namespace detail
#endif /* DOXYGEN_SHOULD_SKIP_THIS */

/// See https://pytorch.org/docs/master/nn.functional.html#torch.nn.functional.adaptive_avg_pool2d
/// about the exact behavior of this functional.
///
/// See the documentation for `torch::nn::functional::AdaptiveAvgPool2dFuncOptions` class to learn what
/// optional arguments are supported for this functional.
///
/// Example:
/// ```
/// namespace F = torch::nn::functional;
/// F::adaptive_avg_pool2d(x, F::AdaptiveAvgPool2dFuncOptions(3));
/// ```
inline Tensor adaptive_avg_pool2d(const Tensor& input,
    const AdaptiveAvgPool2dFuncOptions& options) {
  return detail::adaptive_avg_pool2d(input, options.output_size());
}

#ifndef DOXYGEN_SHOULD_SKIP_THIS
namespace detail {
inline Tensor adaptive_avg_pool3d(const Tensor& input,
    ExpandingArrayWithOptionalElem<3> output_size) {
  auto output_size_ = torch::nn::modules::utils::_list_with_default(output_size, input.sizes());
  return torch::adaptive_avg_pool3d(input, output_size_);
}
} // namespace detail
#endif /* DOXYGEN_SHOULD_SKIP_THIS */

/// See https://pytorch.org/docs/master/nn.functional.html#torch.nn.functional.adaptive_avg_pool3d
/// about the exact behavior of this functional.
///
/// See the documentation for `torch::nn::functional::AdaptiveAvgPool3dFuncOptions` class to learn what
/// optional arguments are supported for this functional.
///
/// Example:
/// ```
/// namespace F = torch::nn::functional;
/// F::adaptive_avg_pool3d(x, F::AdaptiveAvgPool3dFuncOptions(3));
/// ```
inline Tensor adaptive_avg_pool3d(const Tensor& input,
    const AdaptiveAvgPool3dFuncOptions& options) {
  return detail::adaptive_avg_pool3d(input, options.output_size());
}

// ============================================================================

inline std::vector<int64_t> _unpool_output_size(const Tensor& input,
  const IntArrayRef& kernel_size, const IntArrayRef& stride,
  const IntArrayRef& padding, const c10::optional<std::vector<int64_t>>& output_size) {
  auto input_size = input.sizes();
  std::vector<int64_t> default_size;
  for (const auto d : c10::irange(kernel_size.size())) {
    default_size.push_back((input_size[d + 2] - 1) * stride[d] +
                            kernel_size[d] - 2 * padding[d]);
  }
  if (!output_size) {
    return default_size;
  } else {
    std::vector<int64_t> output_size_;
    if (output_size->size() == kernel_size.size() + 2) {
      output_size_ = IntArrayRef(*output_size).slice(2).vec();
    }
    if (output_size_.size() != kernel_size.size()) {
      TORCH_CHECK(false, "output_size should be a sequence containing ",
                  kernel_size.size(), " or ", kernel_size.size() + 2,
                  " elements, but it has a length of '",
                  output_size_.size(), "'");
    }
    for (const auto d : c10::irange(kernel_size.size())) {
      const auto min_size = default_size[d] - stride[d];
      const auto max_size = default_size[d] + stride[d];
      if (!(min_size <= output_size_[d] && output_size_[d] <= max_size)) {
        TORCH_CHECK(false, "invalid output_size ", output_size_, " (dim ", d,
                    " must be between ", min_size, " and ", max_size, ")");
      }
    }
    return output_size_;
  }
}

#ifndef DOXYGEN_SHOULD_SKIP_THIS
namespace detail {
inline Tensor max_unpool1d(
    const Tensor& input,
    const Tensor& indices,
    ExpandingArray<1> kernel_size,
    ExpandingArray<1> stride,
    ExpandingArray<1> padding,
    const c10::optional<std::vector<int64_t>>& output_size) {
  auto output_size_ = _unpool_output_size(input, kernel_size,
                                          stride, padding,
                                          output_size);
  output_size_.push_back(1);
  return torch::max_unpool2d(input.unsqueeze(3), indices.unsqueeze(3),
                             output_size_).squeeze(3);
}
} // namespace detail
#endif /* DOXYGEN_SHOULD_SKIP_THIS */

/// See https://pytorch.org/docs/master/nn.functional.html#torch.nn.functional.max_unpool1d
/// about the exact behavior of this functional.
///
/// See the documentation for `torch::nn::functional::MaxUnpool1dFuncOptions` class to learn what
/// optional arguments are supported for this functional.
///
/// Example:
/// ```
/// namespace F = torch::nn::functional;
/// F::max_unpool1d(x, indices, F::MaxUnpool1dFuncOptions(3).stride(2).padding(1));
/// ```
inline Tensor max_unpool1d(const Tensor& input, const Tensor& indices,
    const MaxUnpool1dFuncOptions& options) {
  return detail::max_unpool1d(
    input,
    indices,
    options.kernel_size(),
    options.stride(),
    options.padding(),
    options.output_size());
}

#ifndef DOXYGEN_SHOULD_SKIP_THIS
namespace detail {
inline Tensor max_unpool2d(
  const Tensor& input,
  const Tensor& indices,
  ExpandingArray<2> kernel_size,
  ExpandingArray<2> stride,
  ExpandingArray<2> padding,
  const c10::optional<std::vector<int64_t>>& output_size) {
  auto output_size_ = _unpool_output_size(input, kernel_size,
                                          stride, padding,
                                          output_size);

  return torch::max_unpool2d(input, indices, output_size_);
}
} // namespace detail
#endif /* DOXYGEN_SHOULD_SKIP_THIS */

/// See https://pytorch.org/docs/master/nn.functional.html#torch.nn.functional.max_unpool2d
/// about the exact behavior of this functional.
///
/// See the documentation for `torch::nn::functional::MaxUnpool2dFuncOptions` class to learn what
/// optional arguments are supported for this functional.
///
/// Example:
/// ```
/// namespace F = torch::nn::functional;
/// F::max_unpool2d(x, indices, F::MaxUnpool2dFuncOptions(3).stride(2).padding(1));
/// ```
inline Tensor max_unpool2d(const Tensor& input, const Tensor& indices,
  const MaxUnpool2dFuncOptions& options) {
  return detail::max_unpool2d(
    input,
    indices,
    options.kernel_size(),
    options.stride(),
    options.padding(),
    options.output_size());
}

#ifndef DOXYGEN_SHOULD_SKIP_THIS
namespace detail {
inline Tensor max_unpool3d(
  const Tensor& input,
  const Tensor& indices,
  ExpandingArray<3> kernel_size,
  ExpandingArray<3> stride,
  ExpandingArray<3> padding,
  const c10::optional<std::vector<int64_t>>& output_size) {
  auto output_size_ = _unpool_output_size(input, kernel_size,
                                          stride, padding,
                                          output_size);

  return torch::max_unpool3d(input, indices, output_size_,
                             stride, padding);
}
} // namespace detail
#endif /* DOXYGEN_SHOULD_SKIP_THIS */

/// See https://pytorch.org/docs/master/nn.functional.html#torch.nn.functional.max_unpool3d
/// about the exact behavior of this functional.
///
/// See the documentation for `torch::nn::functional::MaxUnpool3dFuncOptions` class to learn what
/// optional arguments are supported for this functional.
///
/// Example:
/// ```
/// namespace F = torch::nn::functional;
/// F::max_unpool3d(x, indices, F::MaxUnpool3dFuncOptions(3));
/// ```
inline Tensor max_unpool3d(const Tensor& input, const Tensor& indices,
  const MaxUnpool3dFuncOptions& options) {
  return detail::max_unpool3d(
    input,
    indices,
    options.kernel_size(),
    options.stride(),
    options.padding(),
    options.output_size());
}

// ============================================================================

#ifndef DOXYGEN_SHOULD_SKIP_THIS
namespace detail {
inline std::tuple<Tensor, Tensor> fractional_max_pool2d_with_indices(
    const Tensor& input,
    const ExpandingArray<2>& kernel_size,
    const c10::optional<ExpandingArray<2>>& output_size,
    const c10::optional<ExpandingArray<2,double>>& output_ratio,
    const Tensor& _random_samples) {
  if (output_size == c10::nullopt && output_ratio == c10::nullopt) {
    TORCH_CHECK(
      false,
      "fractional_max_pool2d requires specifying either ",
      "an output_size or an output_ratio");
  }
  c10::optional<ExpandingArray<2>> output_size_ = output_size;
  if (output_size_ == c10::nullopt) {
    TORCH_INTERNAL_ASSERT(output_ratio != c10::nullopt);
    output_size_ = {(int64_t)(input.size(-2) * (*output_ratio.value())[0]),
                    (int64_t)(input.size(-1) * (*output_ratio.value())[1])};
  }

  Tensor _random_samples_ = _random_samples;
  if (!_random_samples_.defined()) {
<<<<<<< HEAD
    auto n_batch = 1 ? input.dim() == 3 : input.size(0);
=======
    auto n_batch = input.dim() == 3;
>>>>>>> fccaa4a3
    _random_samples_ = torch::rand({n_batch, input.size(-1), 2}, torch::TensorOptions().dtype(input.dtype()).device(input.device()));
  }
  return torch::fractional_max_pool2d(input, kernel_size, *output_size_, _random_samples_);
}
} // namespace detail
#endif /* DOXYGEN_SHOULD_SKIP_THIS */

/// See the documentation for `torch::nn::functional::FractionalMaxPool2dFuncOptions` class to learn what
/// optional arguments are supported for this functional.
///
/// Example:
/// ```
/// namespace F = torch::nn::functional;
/// F::fractional_max_pool2d_with_indices(x, F::FractionalMaxPool2dFuncOptions(3).output_size(2));
/// ```
inline std::tuple<Tensor, Tensor> fractional_max_pool2d_with_indices(const Tensor& input, const FractionalMaxPool2dFuncOptions& options) {
  return detail::fractional_max_pool2d_with_indices(
      input,
      options.kernel_size(),
      options.output_size(),
      options.output_ratio(),
      options._random_samples());
}

#ifndef DOXYGEN_SHOULD_SKIP_THIS
namespace detail {
inline Tensor fractional_max_pool2d(const Tensor& input,
                                    ExpandingArray<2> kernel_size,
                                    c10::optional<ExpandingArray<2>> output_size,
                                    c10::optional<ExpandingArray<2,double>> output_ratio,
                                    const Tensor& _random_samples) {
  return std::get<0>(fractional_max_pool2d_with_indices(input, kernel_size, output_size,
                                                        output_ratio, _random_samples));
}
} // namespace detail
#endif /* DOXYGEN_SHOULD_SKIP_THIS */

/// See the documentation for `torch::nn::functional::FractionalMaxPool2dFuncOptions` class to learn what
/// optional arguments are supported for this functional.
///
/// Example:
/// ```
/// namespace F = torch::nn::functional;
/// F::fractional_max_pool2d(x, F::FractionalMaxPool2dFuncOptions(3).output_size(2));
/// ```
inline Tensor fractional_max_pool2d(const Tensor& input, const FractionalMaxPool2dFuncOptions& options) {
  return detail::fractional_max_pool2d(
      input,
      options.kernel_size(),
      options.output_size(),
      options.output_ratio(),
      options._random_samples());
}

#ifndef DOXYGEN_SHOULD_SKIP_THIS
namespace detail {
inline std::tuple<Tensor, Tensor> fractional_max_pool3d_with_indices(
    const Tensor& input,
    const ExpandingArray<3>& kernel_size,
    const c10::optional<ExpandingArray<3>>& output_size,
    const c10::optional<ExpandingArray<3,double>>& output_ratio,
    const Tensor& _random_samples) {
  if (output_size == c10::nullopt && output_ratio == c10::nullopt) {
    TORCH_CHECK(
      false,
      "fractional_max_pool3d requires specifying either ",
      "an output_size or an output_ratio");
  }

  c10::optional<ExpandingArray<3>> output_size_ = output_size;
  if (output_size_ == c10::nullopt) {
    TORCH_INTERNAL_ASSERT(output_ratio != c10::nullopt);
    output_size_ = {(int64_t)(input.sizes()[2] * (*output_ratio.value())[0]),
                    (int64_t)(input.sizes()[3] * (*output_ratio.value())[1]),
                    (int64_t)(input.sizes()[4] * (*output_ratio.value())[2])};
  }

  Tensor _random_samples_ = _random_samples;
  if (!_random_samples_.defined()) {
    _random_samples_ = torch::rand({input.size(0), input.size(1), 3}, torch::TensorOptions().dtype(input.dtype()).device(input.device()));
  }
  return torch::fractional_max_pool3d(input, kernel_size, *output_size_, _random_samples_);
}
} // namespace detail
#endif /* DOXYGEN_SHOULD_SKIP_THIS */

/// See the documentation for `torch::nn::functional::FractionalMaxPool3dFuncOptions` class to learn what
/// optional arguments are supported for this functional.
///
/// Example:
/// ```
/// namespace F = torch::nn::functional;
/// F::fractional_max_pool3d_with_indices(x, F::FractionalMaxPool3dFuncOptions(3).output_size(2));
/// ```
inline std::tuple<Tensor, Tensor> fractional_max_pool3d_with_indices(const Tensor& input, const FractionalMaxPool3dFuncOptions& options) {
  return detail::fractional_max_pool3d_with_indices(
      input,
      options.kernel_size(),
      options.output_size(),
      options.output_ratio(),
      options._random_samples());
}

#ifndef DOXYGEN_SHOULD_SKIP_THIS
namespace detail {
inline Tensor fractional_max_pool3d(const Tensor& input,
                                    ExpandingArray<3> kernel_size,
                                    c10::optional<ExpandingArray<3>> output_size,
                                    c10::optional<ExpandingArray<3,double>> output_ratio,
                                    const Tensor& _random_samples) {
  return std::get<0>(fractional_max_pool3d_with_indices(input, kernel_size, output_size,
                                                        output_ratio, _random_samples));
}
} // namespace detail
#endif /* DOXYGEN_SHOULD_SKIP_THIS */

/// See the documentation for `torch::nn::functional::FractionalMaxPool3dFuncOptions` class to learn what
/// optional arguments are supported for this functional.
///
/// Example:
/// ```
/// namespace F = torch::nn::functional;
/// F::fractional_max_pool3d(x, F::FractionalMaxPool3dFuncOptions(3).output_size(2));
/// ```
inline Tensor fractional_max_pool3d(const Tensor& input, const FractionalMaxPool3dFuncOptions& options) {
  return detail::fractional_max_pool3d(
      input,
      options.kernel_size(),
      options.output_size(),
      options.output_ratio(),
      options._random_samples());
}

// ============================================================================

#ifndef DOXYGEN_SHOULD_SKIP_THIS
namespace detail {
inline Tensor lp_pool1d(
  const Tensor& input,
  double norm_type,
  ExpandingArray<1> kernel_size,
  ExpandingArray<1> stride,
  bool ceil_mode) {
  Tensor out = detail::avg_pool1d(
    input.pow(norm_type),
    kernel_size,
    stride,
    /*padding=*/0,
    ceil_mode,
    /*count_include_pad=*/true);

  return (torch::sign(out) * relu(torch::abs(out))).mul((*kernel_size)[0]).pow(1. / norm_type);
}
} // namespace detail
#endif /* DOXYGEN_SHOULD_SKIP_THIS */

/// See https://pytorch.org/docs/master/nn.functional.html#torch.nn.functional.lp_pool1d
/// about the exact behavior of this functional.
///
/// See the documentation for `torch::nn::functional::LPPool1dFuncOptions` class to learn what
/// optional arguments are supported for this functional.
///
/// Example:
/// ```
/// namespace F = torch::nn::functional;
/// F::lp_pool1d(x, F::LPPool1dFuncOptions(2, 3).stride(2));
/// ```
inline Tensor lp_pool1d(const Tensor& input, const LPPool1dFuncOptions& options) {
  return detail::lp_pool1d(
    input,
    options.norm_type(),
    options.kernel_size(),
    options.stride(),
    options.ceil_mode());
}

#ifndef DOXYGEN_SHOULD_SKIP_THIS
namespace detail {
inline Tensor lp_pool2d(
  const Tensor& input,
  double norm_type,
  ExpandingArray<2> kernel_size,
  ExpandingArray<2> stride,
  bool ceil_mode) {
  int kw = (*kernel_size)[0];
  int kh = (*kernel_size)[1];
  Tensor out = detail::avg_pool2d(
    input.pow(norm_type),
    kernel_size,
    stride,
    /*padding=*/0,
    ceil_mode,
    /*count_include_pad=*/true,
    /*divisor_override=*/c10::nullopt);

  return (torch::sign(out) * relu(torch::abs(out))).mul(kw * kh).pow(1. / norm_type);
}
} // namespace detail
#endif /* DOXYGEN_SHOULD_SKIP_THIS */

/// See https://pytorch.org/docs/master/nn.functional.html#torch.nn.functional.lp_pool2d
/// about the exact behavior of this functional.
///
/// See the documentation for `torch::nn::functional::LPPool2dFuncOptions` class to learn what
/// optional arguments are supported for this functional.
///
/// Example:
/// ```
/// namespace F = torch::nn::functional;
/// F::lp_pool2d(x, F::LPPool2dFuncOptions(2, {2, 3}).stride(2));
/// ```
inline Tensor lp_pool2d(const Tensor& input, const LPPool2dFuncOptions& options) {
  return detail::lp_pool2d(
    input,
    options.norm_type(),
    options.kernel_size(),
    options.stride(),
    options.ceil_mode());
}

} // namespace functional
} // namespace nn
} // namespace torch<|MERGE_RESOLUTION|>--- conflicted
+++ resolved
@@ -776,11 +776,7 @@
 
   Tensor _random_samples_ = _random_samples;
   if (!_random_samples_.defined()) {
-<<<<<<< HEAD
-    auto n_batch = 1 ? input.dim() == 3 : input.size(0);
-=======
     auto n_batch = input.dim() == 3;
->>>>>>> fccaa4a3
     _random_samples_ = torch::rand({n_batch, input.size(-1), 2}, torch::TensorOptions().dtype(input.dtype()).device(input.device()));
   }
   return torch::fractional_max_pool2d(input, kernel_size, *output_size_, _random_samples_);
