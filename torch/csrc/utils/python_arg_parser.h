--- conflicted
+++ resolved
@@ -344,15 +344,11 @@
   return parse(self, nullptr, nullptr, dst);
 }
 
-<<<<<<< HEAD
-inline bool PythonArgs::has_torch_function(){
+inline bool PythonArgs::has_torch_function() {
   if (torch::should_skip_torch_function()) {
     return false;
   }
 
-=======
-inline bool PythonArgs::has_torch_function() {
->>>>>>> 46ad86bd
   return !this->signature.overloaded_args.empty() ||
       at::impl::PythonTorchFunctionTLS::get_mode();
 }
