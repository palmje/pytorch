#include <torch/csrc/Exceptions.h>
#include <torch/csrc/utils/disable_torch_function.h>
#include <torch/csrc/utils/pybind.h>
#include <torch/csrc/utils/python_strings.h>
#include <torch/csrc/autograd/utils/wrap_outputs.h>

#include <ATen/PythonTorchFunctionTLS.h>

namespace torch {
PyObject* disabled_torch_function = nullptr;
PyObject* disabled_torch_dispatch = nullptr;

bool torch_function_enabled() {
  return !at::impl::PythonTorchFunctionTLS::is_disabled();
}

<<<<<<< HEAD
  bool should_skip_torch_function() {
    return at::impl::PythonTorchFunctionTLS::exchange_skip_next(false);
  }

  PyObject* disabled_torch_function_impl() {
    return disabled_torch_function;
  }
=======
PyObject* disabled_torch_function_impl() {
  return disabled_torch_function;
}
>>>>>>> 46ad86bd

void set_disabled_torch_function_impl(PyObject* value) {
  disabled_torch_function = value;
}

PyObject* disabled_torch_dispatch_impl() {
  return disabled_torch_dispatch;
}

void set_disabled_torch_dispatch_impl(PyObject* value) {
  disabled_torch_dispatch = value;
}
} // namespace torch

typedef struct {
  PyObject_HEAD
      /* Type-specific fields go here. */
      bool old_state;
} DisableTorchFunction;

PyObject* DisableTorchFunction__enter(PyObject* self, PyObject* unused) {
  ((DisableTorchFunction*)self)->old_state =
      at::impl::PythonTorchFunctionTLS::is_disabled();
  at::impl::PythonTorchFunctionTLS::set_disabled(true);
  Py_RETURN_NONE;
}

PyObject* DisableTorchFunction__exit(PyObject* self, PyObject* unused) {
  at::impl::PythonTorchFunctionTLS::set_disabled(
      ((DisableTorchFunction*)self)->old_state);
  Py_RETURN_NONE;
}

PyObject* THPModule_isEnabledTorchFunction(PyObject* self, PyObject* unused) {
  if (torch::torch_function_enabled()) {
    Py_RETURN_TRUE;
  } else {
    Py_RETURN_FALSE;
  }
}

static PyMethodDef DisableTorchFunction_methods[] = { // NOLINT
    {"__enter__", DisableTorchFunction__enter, METH_NOARGS, nullptr},
    {"__exit__", DisableTorchFunction__exit, METH_VARARGS, nullptr},
    {nullptr, nullptr, 0, nullptr}};

PyTypeObject DisableTorchFunctionType = {
    PyVarObject_HEAD_INIT(
        nullptr,
        0) "torch._C.DisableTorchFunction", /* tp_name */
    sizeof(DisableTorchFunction), /* tp_basicsize */
    0, /* tp_itemsize */
    nullptr, /* tp_dealloc */
    0, /* tp_vectorcall_offset */
    nullptr, /* tp_getattr */
    nullptr, /* tp_setattr */
    nullptr, /* tp_reserved */
    nullptr, /* tp_repr */
    nullptr, /* tp_as_number */
    nullptr, /* tp_as_sequence */
    nullptr, /* tp_as_mapping */
    nullptr, /* tp_hash  */
    nullptr, /* tp_call */
    nullptr, /* tp_str */
    nullptr, /* tp_getattro */
    nullptr, /* tp_setattro */
    nullptr, /* tp_as_buffer */
    Py_TPFLAGS_DEFAULT, /* tp_flags */
    nullptr, /* tp_doc */
    nullptr, /* tp_traverse */
    nullptr, /* tp_clear */
    nullptr, /* tp_richcompare */
    0, /* tp_weaklistoffset */
    nullptr, /* tp_iter */
    nullptr, /* tp_iternext */
    DisableTorchFunction_methods, /* tp_methods */
    nullptr, /* tp_members */
    nullptr, /* tp_getset */
    nullptr, /* tp_base */
    nullptr, /* tp_dict */
    nullptr, /* tp_descr_get */
    nullptr, /* tp_descr_set */
    0, /* tp_dictoffset */
    nullptr, /* tp_init */
    PyType_GenericAlloc, /* tp_alloc */
    PyType_GenericNew, /* tp_new */
};

PyObject* THPModule_DisableTorchFunctionType() {
  if (PyType_Ready(&DisableTorchFunctionType) < 0) {
    return nullptr;
  }

  return (PyObject*)(&DisableTorchFunctionType);
}

PyObject* THPModule_disable_torch_function(PyObject* self, PyObject* a) {
  HANDLE_TH_ERRORS
  PyObject *func = nullptr, *types = nullptr, *args = nullptr,
           *kwargs = nullptr;
  if (!PyArg_ParseTuple(a, "OO|OO", &func, &types, &args, &kwargs)) {
    return nullptr;
  }
  py::tuple py_args;
  if (args == nullptr) {
    py_args = py::make_tuple();
  } else if (PyList_Check(args)) {
    py_args = py::reinterpret_steal<py::tuple>(PyList_AsTuple(args));
  } else if (PyTuple_Check(args)) {
    py_args = py::reinterpret_borrow<py::tuple>(args);
  } else {
    throw torch::TypeError(
        "expected List or Tuple (got %s)", Py_TYPE(args)->tp_name);
  }

  // These are all C-API calls so no exceptions will be raised
  // and therefore no need for RAII approach to storing
  // the old value.
  bool old_value = at::impl::PythonTorchFunctionTLS::is_disabled();
  at::impl::PythonTorchFunctionTLS::set_disabled(true);
  // kwargs can safely be nullptr here.
  PyObject* result = PyObject_Call(func, py_args.ptr(), kwargs);
  at::impl::PythonTorchFunctionTLS::set_disabled(old_value);
  return result;
  END_HANDLE_TH_ERRORS
}

<<<<<<< HEAD
PyObject* THPModule_skip_one_hop_torch_function(PyObject */*self*/, PyObject *a) {
  HANDLE_TH_ERRORS
  PyObject *func=nullptr, *types=nullptr, *args=nullptr, *kwargs=nullptr;
  if (!PyArg_ParseTuple(a, "OOOO", &func, &types, &args, &kwargs)) {
    return nullptr;
  }
  py::tuple py_args;
  if (args == Py_None) {
    py_args = py::make_tuple();
  } else {
    py_args = py::reinterpret_borrow<py::tuple>(args);
  }

  // PyObject_Call allows kwargs to be nullptr.
  if (kwargs == Py_None) {
    kwargs = nullptr;
  } else {
    TORCH_CHECK_TYPE(PyDict_Check(kwargs), "kwargs must be a dictionary");
  }

  // PyObject_Call is a C-API calls so no exceptions will be raised
  // and therefore no need for RAII approach to storing the old value.
  TORCH_CHECK(
    !at::impl::PythonTorchFunctionTLS::peek_skip_next(),
    "skip_one_hop_torch_function called but skip_next_torch_function was already true!");
  at::impl::PythonTorchFunctionTLS::exchange_skip_next(true);
  auto result = py::reinterpret_steal<py::object>(PyObject_Call(func, py_args.ptr(), kwargs));
  bool prev_skip = at::impl::PythonTorchFunctionTLS::exchange_skip_next(false);
  TORCH_CHECK(!prev_skip || !result, "skip_one_hop_torch_function called on a "
              "function that doesn't use has_torch_function! ");
  return result.release().ptr();
  END_HANDLE_TH_ERRORS
}

PyObject* THPModule_disable_torch_dispatch(PyObject *self, PyObject *a) {
=======
PyObject* THPModule_disable_torch_dispatch(PyObject* self, PyObject* a) {
>>>>>>> 46ad86bd
  HANDLE_TH_ERRORS
  PyObject *func = nullptr, *types = nullptr, *args = nullptr,
           *kwargs = nullptr;
  if (!PyArg_ParseTuple(a, "OO|OO", &func, &types, &args, &kwargs)) {
    return nullptr;
  }
  py::tuple py_args;
  if (args == nullptr) {
    py_args = py::make_tuple();
  } else if (PyList_Check(args)) {
    py_args = py::reinterpret_steal<py::tuple>(PyList_AsTuple(args));
  } else if (PyTuple_Check(args)) {
    py_args = py::reinterpret_borrow<py::tuple>(args);
  } else {
    throw torch::TypeError(
        "expected List or Tuple (got %s)", Py_TYPE(args)->tp_name);
  }

  // This implementation is not completely correct.  The moral
  // meaning of this function is that we should do a redispatch
  // "after" PythonKey, aka a redispatch() call.  But we don't have a
  // dispatcher call here; we have an opaque Python object.
  //
  // What we have here is a close approximation: instead of redispatch(), we
  // just exclude Python and all the keys before it, so that we will go
  // to the next key after Python.  The difference, however, is we are
  // now PERMANENTLY after Python.  We don't think there are any legitimate
  // cases where we want to go for another round on the entire dispatcher key
  // set, but if there are, then we will have to do something else here.
  c10::impl::ExcludeDispatchKeyGuard guard_(
      // TODO: add constructor for this specifically
      c10::DispatchKeySet(c10::DispatchKeySet::FULL) -
      c10::DispatchKeySet(
          c10::DispatchKeySet::FULL_AFTER, c10::DispatchKey::Python)
      // NB: off by one hazard here, but it works out: python key is not
      // included in AFTER, so it is included in the negation (and that's
      // correct: we want to exclude Python key and everything BEFORE it.)
  );
  auto r = PyObject_Call(func, py_args.ptr(), kwargs);
  if (r == nullptr)
    throw python_error();
  return r;
  END_HANDLE_TH_ERRORS
}

// Makes sure that we don't check for __torch_function__ on basic Python types
static bool is_basic_python_type(PyTypeObject* tp) {
  return (
      /* Basic number types */
      tp == &PyBool_Type ||

      tp == &PyLong_Type || tp == &PyFloat_Type || tp == &PyComplex_Type ||

      /* Basic sequence types */
      tp == &PyList_Type || tp == &PyTuple_Type || tp == &PyDict_Type ||
      tp == &PySet_Type || tp == &PyFrozenSet_Type || tp == &PyUnicode_Type ||
      tp == &PyBytes_Type ||

      /* other builtins */
      tp == &PySlice_Type || tp == Py_TYPE(Py_None) ||
      tp == Py_TYPE(Py_Ellipsis) || tp == Py_TYPE(Py_NotImplemented) ||

      PyModule_Check(tp) ||
      /* sentinel to swallow trailing || */
      false);
}

inline bool has_torch_function_attr(PyObject* obj) {
  // NOLINTNEXTLINE(clang-diagnostic-writable-strings)
  auto attr = PyObject_FastGetAttrString(obj, "__torch_function__");
  return (
      attr.ptr() != nullptr && attr.ptr() != torch::disabled_torch_function);
}

namespace torch {
auto check_has_torch_function(PyObject* obj, bool ignore_mode) -> bool {
  if (!ignore_mode && at::impl::PythonTorchFunctionTLS::get_mode())
    return true;
  PyTypeObject* tp = Py_TYPE(obj);
  return (
      !THPVariable_CheckTypeExact(tp) && !is_basic_python_type(tp) &&
      torch::torch_function_enabled() && has_torch_function_attr(obj));
}

bool has_torch_function(PyObject *obj) {
  return (
    !torch::should_skip_torch_function() &&
    torch::check_has_torch_function(obj));
}

bool has_torch_function(c10::ArrayRef<PyObject*> args) {
  if (torch::should_skip_torch_function()) {
    return false;
  }
  for (const auto obj: args) {
    if (check_has_torch_function(obj)) {
      return true;
    }
  }
  return false;
}
} // namespace torch

inline bool sequence_has_torch_function(PyObject* args) {
  // NOLINTNEXTLINE(bugprone-branch-clone)
  Py_ssize_t nargs = PySequence_Fast_GET_SIZE(args);
  for (Py_ssize_t i = 0; i < nargs; i++) {
    PyObject* obj = PySequence_Fast_GET_ITEM(args, i);
    if (torch::check_has_torch_function(obj)) {
      return true;
    }
  }
  return false;
}

inline bool array_has_torch_function(PyObject* const* args, Py_ssize_t nargs) {
  for (Py_ssize_t i = 0; i < nargs; i++) {
    if (torch::check_has_torch_function(args[i])) {
      return true;
    }
  }
  return false;
}

<<<<<<< HEAD
using torch::autograd::utils::wrap;

PyObject* THPModule_has_torch_function(PyObject*, PyObject *arg) {
  if (torch::should_skip_torch_function()) {
    Py_RETURN_FALSE;
  }

  bool result;  // NOLINT(cppcoreguidelines-init-variables)
=======
PyObject* THPModule_has_torch_function(PyObject*, PyObject* arg) {
  bool result; // NOLINT(cppcoreguidelines-init-variables)
>>>>>>> 46ad86bd
  if (PyTuple_CheckExact(arg) || PyList_CheckExact(arg)) {
    // Fast path:
    //   If we know that we have a tuple or list, we can skip an INCREF and
    //   DECREF from PySequence_Fast. Core functions will always follow this
    //   convention (almost always tuples), and it shaves ~3.5% off the cost of
    //   the check.
    result = sequence_has_torch_function(arg);
  } else {
    auto args = py::reinterpret_steal<py::object>(
        PySequence_Fast(arg, "expected a sequence"));
    result = sequence_has_torch_function(args.ptr());
  }

  return wrap(result);
}

PyObject* THPModule_has_torch_function_unary(PyObject*, PyObject* obj) {
  // Special case `THPModule_has_torch_function` for the single arg case.
  return wrap(torch::has_torch_function(obj));
}

<<<<<<< HEAD
PyObject* THPModule_has_torch_function_variadic(PyObject*, PyObject *const *args, Py_ssize_t nargs) {
  return wrap(
    !torch::should_skip_torch_function() &&
    array_has_torch_function(args, nargs));
=======
PyObject* THPModule_has_torch_function_variadic(
    PyObject*,
    PyObject* const* args,
    Py_ssize_t nargs) {
  if (array_has_torch_function(args, nargs)) {
    Py_RETURN_TRUE;
  }
  Py_RETURN_FALSE;
>>>>>>> 46ad86bd
}<|MERGE_RESOLUTION|>--- conflicted
+++ resolved
@@ -1,8 +1,8 @@
 #include <torch/csrc/Exceptions.h>
+#include <torch/csrc/autograd/utils/wrap_outputs.h>
 #include <torch/csrc/utils/disable_torch_function.h>
 #include <torch/csrc/utils/pybind.h>
 #include <torch/csrc/utils/python_strings.h>
-#include <torch/csrc/autograd/utils/wrap_outputs.h>
 
 #include <ATen/PythonTorchFunctionTLS.h>
 
@@ -14,19 +14,30 @@
   return !at::impl::PythonTorchFunctionTLS::is_disabled();
 }
 
-<<<<<<< HEAD
-  bool should_skip_torch_function() {
-    return at::impl::PythonTorchFunctionTLS::exchange_skip_next(false);
-  }
-
-  PyObject* disabled_torch_function_impl() {
-    return disabled_torch_function;
-  }
-=======
+bool should_skip_torch_function() {
+  return at::impl::PythonTorchFunctionTLS::exchange_skip_next(false);
+}
+
 PyObject* disabled_torch_function_impl() {
   return disabled_torch_function;
 }
->>>>>>> 46ad86bd
+
+void set_disabled_torch_function_impl(PyObject* value) {
+  disabled_torch_function = value;
+}
+
+PyObject* disabled_torch_dispatch_impl() {
+  return disabled_torch_dispatch;
+}
+
+void set_disabled_torch_dispatch_impl(PyObject* value) {
+  disabled_torch_dispatch = value;
+}
+}
+
+PyObject* disabled_torch_function_impl() {
+  return disabled_torch_function;
+}
 
 void set_disabled_torch_function_impl(PyObject* value) {
   disabled_torch_function = value;
@@ -154,10 +165,12 @@
   END_HANDLE_TH_ERRORS
 }
 
-<<<<<<< HEAD
-PyObject* THPModule_skip_one_hop_torch_function(PyObject */*self*/, PyObject *a) {
+PyObject* THPModule_skip_one_hop_torch_function(
+    PyObject* /*self*/,
+    PyObject* a) {
   HANDLE_TH_ERRORS
-  PyObject *func=nullptr, *types=nullptr, *args=nullptr, *kwargs=nullptr;
+  PyObject *func = nullptr, *types = nullptr, *args = nullptr,
+           *kwargs = nullptr;
   if (!PyArg_ParseTuple(a, "OOOO", &func, &types, &args, &kwargs)) {
     return nullptr;
   }
@@ -178,21 +191,21 @@
   // PyObject_Call is a C-API calls so no exceptions will be raised
   // and therefore no need for RAII approach to storing the old value.
   TORCH_CHECK(
-    !at::impl::PythonTorchFunctionTLS::peek_skip_next(),
-    "skip_one_hop_torch_function called but skip_next_torch_function was already true!");
+      !at::impl::PythonTorchFunctionTLS::peek_skip_next(),
+      "skip_one_hop_torch_function called but skip_next_torch_function was already true!");
   at::impl::PythonTorchFunctionTLS::exchange_skip_next(true);
-  auto result = py::reinterpret_steal<py::object>(PyObject_Call(func, py_args.ptr(), kwargs));
+  auto result = py::reinterpret_steal<py::object>(
+      PyObject_Call(func, py_args.ptr(), kwargs));
   bool prev_skip = at::impl::PythonTorchFunctionTLS::exchange_skip_next(false);
-  TORCH_CHECK(!prev_skip || !result, "skip_one_hop_torch_function called on a "
-              "function that doesn't use has_torch_function! ");
+  TORCH_CHECK(
+      !prev_skip || !result,
+      "skip_one_hop_torch_function called on a "
+      "function that doesn't use has_torch_function! ");
   return result.release().ptr();
   END_HANDLE_TH_ERRORS
 }
 
-PyObject* THPModule_disable_torch_dispatch(PyObject *self, PyObject *a) {
-=======
 PyObject* THPModule_disable_torch_dispatch(PyObject* self, PyObject* a) {
->>>>>>> 46ad86bd
   HANDLE_TH_ERRORS
   PyObject *func = nullptr, *types = nullptr, *args = nullptr,
            *kwargs = nullptr;
@@ -277,17 +290,17 @@
       torch::torch_function_enabled() && has_torch_function_attr(obj));
 }
 
-bool has_torch_function(PyObject *obj) {
+bool has_torch_function(PyObject* obj) {
   return (
-    !torch::should_skip_torch_function() &&
-    torch::check_has_torch_function(obj));
+      !torch::should_skip_torch_function() &&
+      torch::check_has_torch_function(obj));
 }
 
 bool has_torch_function(c10::ArrayRef<PyObject*> args) {
   if (torch::should_skip_torch_function()) {
     return false;
   }
-  for (const auto obj: args) {
+  for (const auto obj : args) {
     if (check_has_torch_function(obj)) {
       return true;
     }
@@ -317,19 +330,14 @@
   return false;
 }
 
-<<<<<<< HEAD
 using torch::autograd::utils::wrap;
 
-PyObject* THPModule_has_torch_function(PyObject*, PyObject *arg) {
+PyObject* THPModule_has_torch_function(PyObject*, PyObject* arg) {
   if (torch::should_skip_torch_function()) {
     Py_RETURN_FALSE;
   }
 
-  bool result;  // NOLINT(cppcoreguidelines-init-variables)
-=======
-PyObject* THPModule_has_torch_function(PyObject*, PyObject* arg) {
   bool result; // NOLINT(cppcoreguidelines-init-variables)
->>>>>>> 46ad86bd
   if (PyTuple_CheckExact(arg) || PyList_CheckExact(arg)) {
     // Fast path:
     //   If we know that we have a tuple or list, we can skip an INCREF and
@@ -351,19 +359,11 @@
   return wrap(torch::has_torch_function(obj));
 }
 
-<<<<<<< HEAD
-PyObject* THPModule_has_torch_function_variadic(PyObject*, PyObject *const *args, Py_ssize_t nargs) {
-  return wrap(
-    !torch::should_skip_torch_function() &&
-    array_has_torch_function(args, nargs));
-=======
 PyObject* THPModule_has_torch_function_variadic(
     PyObject*,
     PyObject* const* args,
     Py_ssize_t nargs) {
-  if (array_has_torch_function(args, nargs)) {
-    Py_RETURN_TRUE;
-  }
-  Py_RETURN_FALSE;
->>>>>>> 46ad86bd
+  return wrap(
+      !torch::should_skip_torch_function() &&
+      array_has_torch_function(args, nargs));
 }