import functools
from enum import Enum
from itertools import product
import math
from typing import Callable, Iterable, List, Optional, Tuple

import torch
import torch._prims_common as utils
import torch.nn.functional as F
from torch import Tensor
from torch._decomp import register_decomposition
from torch._prims_common import TensorSequenceType
from torch._prims_common.wrappers import out_wrapper
from torch.utils._pytree import tree_flatten, tree_map

# None of these functions are publicly accessible; get at them
# from torch._decomps
__all__: List[str] = []

aten = torch.ops.aten


class Reduction(Enum):
    NONE = 0
    MEAN = 1
    SUM = 2


# This wraps a decomposition and performs various type promotion logic within it, depending on the strategy provided
# We're currently re-using ELEMENTWISE_TYPE_PROMOTION_KIND, although some of the usages are on non-elementwise ops
# Will need to validate the non-elementwise uses
def type_casts(f: Callable, type_promotion: utils.ELEMENTWISE_TYPE_PROMOTION_KIND):
    @functools.wraps(f)
    def inner(*args, **kwargs):
        flat_args = [
            x for x in tree_flatten((args, kwargs))[0] if isinstance(x, Tensor)
        ]
        computation_dtype, result_dtype = utils.elementwise_dtypes(
            *flat_args, type_promotion_kind=type_promotion
        )

        # TODO: pretty sure this is not quite right
        def increase_prec(x):
            if isinstance(x, Tensor):
                return x.to(computation_dtype)
            else:
                return x

        def decrease_prec(x):
            if isinstance(x, Tensor):
                return x.to(result_dtype)
            else:
                return x

        r = f(*tree_map(increase_prec, args), **tree_map(increase_prec, kwargs))
        return tree_map(decrease_prec, r)

    return inner


pw_cast_for_opmath = functools.partial(
    type_casts, type_promotion=utils.ELEMENTWISE_TYPE_PROMOTION_KIND.DEFAULT
)
reduction_complex_to_real = functools.partial(
    type_casts, type_promotion=utils.ELEMENTWISE_TYPE_PROMOTION_KIND.COMPLEX_TO_FLOAT
)
pw_cast_for_int_to_real = functools.partial(
    type_casts, type_promotion=utils.ELEMENTWISE_TYPE_PROMOTION_KIND.INT_TO_FLOAT
)

# This expands x until x.dim() == dim. Might be useful as an operator
def _unsqueeze_to_dim(x: Tensor, dim: int):
    for _ in range(dim - x.dim()):
        x = x.unsqueeze(-1)
    return x


@register_decomposition(aten.tanh_backward)
@pw_cast_for_opmath
def tanh_backward(out_grad: Tensor, y: Tensor):
    return out_grad * (1 - y * y).conj_physical()


@register_decomposition(aten.sigmoid_backward)
@pw_cast_for_opmath
def sigmoid_backward(out_grad: Tensor, y: Tensor):
    return out_grad * (y * (1 - y)).conj_physical()


@register_decomposition(aten.softplus_backward)
@pw_cast_for_opmath
def softplus_backward(out_grad: Tensor, x: Tensor, beta: float, threshold: float):
    z = (x * beta).exp()
    return torch.where((x * beta) > threshold, out_grad, out_grad * z / (z + 1.0))


@register_decomposition(aten.elu_backward)
@pw_cast_for_opmath
def elu_backward(
    grad_output: Tensor,
    alpha: float,
    scale: float,
    input_scale: float,
    is_result: bool,
    self_or_result: Tensor,
):
    negcoef = alpha * scale
    poscoef = scale
    negiptcoef = input_scale
    if is_result:
        return torch.where(
            self_or_result <= 0,
            grad_output * negiptcoef * (self_or_result + negcoef),
            self_or_result * poscoef,
        )
    else:
        return torch.where(
            self_or_result <= 0,
            grad_output * negiptcoef * negcoef * torch.exp(self_or_result * negiptcoef),
            grad_output * poscoef,
        )


@register_decomposition(aten.hardsigmoid)
@pw_cast_for_opmath
def hardsigmoid(self: Tensor) -> Tensor:
    return torch.clamp(torch.clamp(self + 3, min=0), max=6) / 6


@register_decomposition(aten.hardsigmoid_backward)
@pw_cast_for_opmath
def hardsigmoid_backward(grad_output: Tensor, self: Tensor):
    return torch.where(
        (self > -3.0) & (self < 3.0),
        grad_output * (1.0 / 6.0),
        0.0,
    )


@register_decomposition(aten.hardtanh_backward)
@pw_cast_for_opmath
def hardtanh_backward(
    grad_output: Tensor, self: Tensor, min_val: float, max_val: float
):
    return torch.where((self <= min_val) | (self >= max_val), 0.0, grad_output)


@register_decomposition(aten.hardshrink_backward)
@pw_cast_for_opmath
def hardshrink_backward(grad_out: Tensor, self: Tensor, lambd: float):
    return torch.where((self >= -lambd) & (self <= lambd), 0.0, grad_out)


@register_decomposition(aten.hardswish)
@pw_cast_for_opmath
def hardswish(self: Tensor) -> Tensor:
    return self * torch.clamp(torch.clamp(self + 3, min=0), max=6) / 6


@register_decomposition(aten.hardswish_backward)
@pw_cast_for_opmath
def hardswish_backward(grad_output: Tensor, self: Tensor) -> Tensor:
    return torch.where(
        self < -3,
        0.0,
        torch.where(self <= 3, grad_output * ((self / 3) + 0.5), grad_output),
    )


@register_decomposition(aten.threshold_backward)
@pw_cast_for_opmath
def threshold_backward(grad_output: Tensor, self: Tensor, threshold: float):
    return torch.where(self <= threshold, 0.0, grad_output)


@register_decomposition(aten.leaky_relu_backward)
@pw_cast_for_opmath
def leaky_relu_backward(
    grad_output: Tensor, self: Tensor, negative_slope: float, self_is_result: bool
):
    return torch.where(self > 0, grad_output, grad_output * negative_slope)


@register_decomposition(aten.gelu_backward)
@pw_cast_for_opmath
def gelu_backward(grad: Tensor, self: Tensor, approximate: str = "none"):
    M_SQRT2 = 1.41421356237309504880
    M_SQRT1_2 = 0.70710678118654752440
    M_2_SQRTPI = 1.12837916709551257390
    if approximate == "tanh":
        kBeta = M_SQRT2 * M_2_SQRTPI * 0.5
        kKappa = 0.044715
        x_sq = self * self
        x_cube = x_sq * self
        inner = kBeta * (self + kKappa * x_cube)
        tanh_inner = torch.tanh(inner)

        left = 0.5 * self
        right = 1 + tanh_inner

        left_derivative = 0.5 * right

        tanh_derivative = 1 - tanh_inner * tanh_inner
        inner_derivative = kBeta * (1 + 3 * kKappa * x_sq)
        right_derivative = left * tanh_derivative * inner_derivative

        return grad * (left_derivative + right_derivative)
    else:
        kAlpha = M_SQRT1_2
        kBeta = M_2_SQRTPI * M_SQRT1_2 * 0.5
        cdf = 0.5 * (1 + torch.erf(self * kAlpha))
        pdf = kBeta * torch.exp(self * self * -0.5)
        return grad * (cdf + self * pdf)


@register_decomposition(aten.mish_backward)
@pw_cast_for_opmath
def mish_backward(grad_output: Tensor, input: Tensor):
    input_tanh_softplus = torch.tanh(F.softplus(input))
    input_sigmoid = torch.sigmoid(input)
    out = input * input_sigmoid * (1 - input_tanh_softplus * input_tanh_softplus)
    return grad_output * (input_tanh_softplus + out)


@register_decomposition(aten.silu)
@pw_cast_for_opmath
def silu(self: Tensor) -> Tensor:
    return self * torch.sigmoid(self)


@register_decomposition(aten.silu_backward)
@pw_cast_for_opmath
def silu_backward(grad_output: Tensor, self: Tensor) -> Tensor:
    sigmoid = 1 / (1 + torch.exp(-self))
    return grad_output * sigmoid * (1 + self * (1 - sigmoid))


@register_decomposition(aten.softshrink_backward)
def softshrink_backward(grad_output: Tensor, self: Tensor, lambd: float) -> Tensor:
    return torch.where((self >= -lambd) & (self <= lambd), 0.0, grad_output)


@register_decomposition(aten.prelu_backward)
@pw_cast_for_opmath
def prelu_backward(
    grad_output: Tensor, self: Tensor, weight: Tensor
) -> Tuple[Tensor, Tensor]:
    # Logic is more complicated than I would like.  Basically, weight can either
    # be a scalar or a vector of size [C], and in the forward pass it's
    # broadcast against [N, C, ...]. So now, we need to do the corresponding
    # reduction, which is harder than we'd like...
    cur_weight = weight
    for _ in range(2, grad_output.dim()):
        cur_weight = cur_weight.unsqueeze(-1)
    input_grad = torch.where(self > 0, grad_output, cur_weight * grad_output)
    weight_grad_collector = torch.where(self > 0, 0.0, self * grad_output)
    out = weight_grad_collector.sum_to_size(cur_weight.shape)
    while out.dim() > weight.dim():
        out = out.squeeze(-1)
    return (input_grad, out)


@register_decomposition(aten.rrelu_with_noise_backward)
@pw_cast_for_opmath
def rrelu_with_noise_backward(
    grad_output: Tensor,
    self: Tensor,
    noise: Tensor,
    lower: float,
    upper: float,
    training: bool,
    self_is_result: bool,
) -> Tensor:
    if training and upper - lower > 1e-6:
        return grad_output.mul(noise)
    else:
        negative_slope = (lower + upper) / 2
        return aten.leaky_relu_backward(
            grad_output, self, negative_slope, self_is_result
        )


@register_decomposition(aten.log_sigmoid_backward)
@pw_cast_for_opmath
def log_sigmoid_backward(grad_output: Tensor, self: Tensor, buffer: Tensor) -> Tensor:
    in_negative = self < 0
    max_deriv = torch.where(in_negative, 1, 0)
    sign = torch.where(in_negative, 1, -1)
    z = torch.exp(-torch.abs(self))
    return grad_output * (max_deriv - sign * (z / (1 + z)))
    # CPU has a special formula that uses buffer, but disabled for convenience sake
    # return (max_deriv - sign * (buffer / (1 + buffer))) * grad_output


def apply_loss_reduction(loss: Tensor, reduction: int):
    if reduction == Reduction.MEAN.value:
        return torch.mean(loss)
    elif reduction == Reduction.SUM.value:
        return torch.sum(loss)
    else:
        return loss


def to_real_dtype(dtype: torch.dtype):
    if dtype == torch.complex32:
        return torch.float16
    elif dtype == torch.complex64:
        return torch.float32
    elif dtype == torch.complex128:
        return torch.float64


# TODO: None of these loss castings are quite correct, see
# https://github.com/pytorch/pytorch/issues/76870. Also, the ATen kernels
# perform the pointwise portion in opmath, but don't maintain it between the
# pointwise portion and the reduction


@register_decomposition(aten.mse_loss)
@pw_cast_for_opmath
def mse_loss(
    self: Tensor, target: Tensor, reduction: int = Reduction.MEAN.value
) -> Tensor:
    loss = (self - target) ** 2
    return apply_loss_reduction(loss, reduction)


@register_decomposition(aten.mse_loss_backward)
@pw_cast_for_opmath
def mse_loss_backward(
    grad_output: Tensor, input: Tensor, target: Tensor, reduction: int
):
    norm = 2.0 / input.numel() if reduction == Reduction.MEAN.value else 2.0
    return norm * (input - target) * grad_output


@register_decomposition(aten.huber_loss)
@pw_cast_for_opmath
def huber_loss(
    self: Tensor,
    target: Tensor,
    reduction: int = Reduction.MEAN.value,
    delta: float = 1.0,
) -> Tensor:
    assert delta > 0, "huber_loss does not support non-positive values for delta."
    z = (self - target).abs()
    loss = torch.where(z < delta, 0.5 * z * z, delta * (z - 0.5 * delta))
    return apply_loss_reduction(loss, reduction)


@register_decomposition(aten.huber_loss_backward)
@pw_cast_for_opmath
def huber_loss_backward(
    grad_output: Tensor, self: Tensor, target: Tensor, reduction: int, delta: float
):
    norm = 1.0 / self.numel() if reduction == Reduction.MEAN.value else 1.0
    x = self - target
    return torch.where(
        x < -delta,
        -norm * grad_output * delta,
        torch.where(x > delta, norm * grad_output * delta, norm * x * grad_output),
    )


def _nll_loss_backward(
    grad_output: Tensor,
    self: Tensor,
    target: Tensor,
    weight: Optional[Tensor],
    reduction: int,
    ignore_index: int,
    total_weight: Tensor,
) -> Tensor:
    channel_dim = 0 if self.dim() < 2 else 1
    if reduction == Reduction.MEAN.value:
        grad_output = grad_output / total_weight

    target = target.unsqueeze(channel_dim)
    grad_input = torch.zeros_like(self)
    grad_input = torch.scatter(grad_input, channel_dim, target, -1.0)

    if grad_input.dim() > grad_output.dim() > 0:
        grad_output = grad_output.unsqueeze(channel_dim)

    if weight is not None:
        new_shape = [1 for _ in range(self.dim())]
        new_shape[channel_dim] = weight.shape[0]
        weight = weight.reshape(new_shape)
        grad_output = grad_output * weight

    has_ignore_index = ignore_index >= 0
    if has_ignore_index:
        grad_output = torch.where(target != ignore_index, grad_output, 0)

    return grad_input * grad_output


@register_decomposition(aten.glu_backward)
@pw_cast_for_opmath
def glu_backward(grad_output: Tensor, self: Tensor, dim: int) -> Tensor:
    assert self.dim() > 0, "glu does not support 0-dimensional tensors"
    wrap_dim = utils.canonicalize_dim(self.dim(), dim)
    nIn = self.size(wrap_dim)
    assert (
        nIn % 2 == 0
    ), f"Halving dimension must be even, but dimension {wrap_dim} is size {nIn}"
    inputSize = nIn // 2
    firstHalf = self.narrow(wrap_dim, 0, inputSize)
    secondHalf = self.narrow(wrap_dim, inputSize, inputSize)
    gradInputFirstHalf = torch.sigmoid(secondHalf)
    gradInputSecondHalf = (
        (1.0 - gradInputFirstHalf) * gradInputFirstHalf * firstHalf * grad_output
    )
    gradInputFirstHalf = gradInputFirstHalf * grad_output
    return torch.cat([gradInputFirstHalf, gradInputSecondHalf], dim=wrap_dim)


@register_decomposition(aten.nll_loss_backward)
def nll_loss_backward(
    grad_output: Tensor,
    self: Tensor,
    target: Tensor,
    weight: Optional[Tensor],
    reduction: int,
    ignore_index: int,
    total_weight: Tensor,
) -> Tensor:
    assert 0 <= self.dim() <= 2, "input tensor should be 1D or 2D"
    assert (
        target.dim() <= 1
    ), "0D or 1D target tensor expected, multi-target not supported"

    no_batch_dim = self.dim() == 1 and target.dim() == 0
    assert no_batch_dim or (
        self.shape[0] == target.shape[0]
    ), f"size mismatch (got input: {self.shape}, target: {target.shape})"
    assert total_weight.numel() == 1, (
        "expected total_weight to be a single element tensor, got: ",
        f"{total_weight.shape} ({total_weight.numel()} elements)",
    )

    assert (
        weight is None or weight.numel() == self.shape[-1]
    ), "weight tensor should be defined either for all or no classes"

    if reduction == Reduction.NONE.value and self.dim() == 2:
        assert grad_output.dim() == 1 and grad_output.shape[0] == self.shape[0], (
            f"Expected a tensor of dimension 1 and tensor.size[0] == {self.shape[0]} but "
            f"got: dimension {grad_output.dim()} and tensor.size[0] == {grad_output.shape[0]}"
        )
    else:
        assert (
            grad_output.dim() <= 1 and grad_output.numel() == 1
        ), f"Expected a single element grad_output tensor, but got: {grad_output.shape}"

    return _nll_loss_backward(
        grad_output, self, target, weight, reduction, ignore_index, total_weight
    )


@register_decomposition(aten.nll_loss2d_backward)
def nll_loss2d_backward(
    grad_output: Tensor,
    self: Tensor,
    target: Tensor,
    weight: Optional[Tensor],
    reduction: int,
    ignore_index: int,
    total_weight: Tensor,
) -> Tensor:
    assert (
        self.dim() == 4
    ), f"only batches of spatial inputs supported (4D tensors), but got input of dimension: {self.dim()}"

    assert (
        target.dim() == 3
    ), f"only batches of spatial targets supported (3D tensors) but got targets of dimension: {target.dim()}"

    assert (
        self.shape[0] == target.shape[0]
        and self.shape[2] == target.shape[1]
        and self.shape[3] == target.shape[2]
    ), f"size mismatch (got input: {self.shape}, target: {target.shape}"

    assert total_weight.numel() == 1, (
        "expected total_weight to be a single element tensor, "
        f"got: {total_weight.shape} ( {total_weight.numel()}, elements)"
    )

    return _nll_loss_backward(
        grad_output, self, target, weight, reduction, ignore_index, total_weight
    )


@register_decomposition(aten.binary_cross_entropy)
@pw_cast_for_opmath
def binary_cross_entropy(
    self: Tensor,
    target: Tensor,
    weight: Optional[Tensor] = None,
    reduction: int = Reduction.MEAN.value,
) -> Tensor:
    # We cannot currently model this without introducing data-dependent control flow
    # TORCH_CHECK(
    #     (input_val >= 0) && (input_val <= 1),
    #     "all elements of input should be between 0 and 1"
    # )
    loss = (target - 1) * torch.maximum(
        torch.log(1 - self), self.new_full((), -100)
    ) - target * torch.maximum(torch.log(self), self.new_full((), -100))
    if weight is not None:
        loss = loss * weight
    return apply_loss_reduction(loss, reduction)


@register_decomposition(aten.binary_cross_entropy_backward)
@pw_cast_for_opmath
def binary_cross_entropy_backward(
    grad_output: Tensor,
    self: Tensor,
    target: Tensor,
    weight: Optional[Tensor] = None,
    reduction: int = Reduction.MEAN.value,
) -> Tensor:
    EPSILON = 1e-12
    result = grad_output * (self - target) / torch.clamp(self * (1 - self), min=EPSILON)
    if weight is not None:
        result = result * weight
    if reduction == Reduction.MEAN.value:
        result = result / self.numel()
    return result


@register_decomposition(aten.soft_margin_loss)
@out_wrapper()
@pw_cast_for_opmath
def soft_margin_loss(
    input: Tensor,
    target: Tensor,
    reduction: int = Reduction.MEAN.value,
) -> Tensor:
    loss = torch.log1p(torch.exp(-input * target))
    return apply_loss_reduction(loss, reduction)


@register_decomposition(aten.soft_margin_loss_backward)
@pw_cast_for_opmath
def soft_margin_loss_backward(
    grad_output: Tensor,
    self: Tensor,
    target: Tensor,
    reduction: int = Reduction.MEAN.value,
) -> Tensor:
    grad_input = target * grad_output * (torch.sigmoid(target * self) - 1)
    if reduction == Reduction.MEAN.value:
        grad_input = grad_input / self.numel()
    return grad_input


@register_decomposition(aten._euclidean_dist)
def _euclidean_dist(x1: Tensor, x2: Tensor) -> Tensor:
    x1_norm = x1.pow(2).sum(-1, True)
    x1_pad = torch.ones_like(x1_norm, memory_format=torch.contiguous_format)
    x2_norm = x2.pow(2).sum(-1, True)
    x2_pad = torch.ones_like(x2_norm, memory_format=torch.contiguous_format)
    x1_ = torch.cat([x1.mul(-2), x1_norm, x1_pad], -1)
    x2_ = torch.cat([x2, x2_pad, x2_norm], -1)
    result = x1_.matmul(x2_.mT)
    return result.clamp_min(0).sqrt()


@register_decomposition(aten.slice_backward)
def slice_backward(
    grad_output: Tensor,
    input_sizes: List[int],
    dim: int,
    start: int,
    end: int,
    step: int,
):
    grad_input = grad_output.new_zeros(input_sizes)
    return torch.slice_scatter(grad_input, grad_output, dim, start, end, step)

@register_decomposition(aten.slice.Tensor)
def slice(
# Tensor(a) self, int dim=0, SymInt? start=None, SymInt? end=None, SymInt step=1
    self: Tensor,
    dim: int = 0,
    start: Optional[int] = None,
    end: Optional[int] = None,
    step:  Optional[int] = 1,
):
    new_size = list(self.size())
    new_stride = list(self.stride())
    new_offset = self.storage_offset()
    dimsize = self.size()[dim]
    if not start:
        start = 0
    if not end:
        end = dimsize

    if start < 0:
        start += dimsize
    if end < 0:
        end += dimsize
    if start < 0:
        start = 0
    elif start >= dimsize:
        start = dimsize
    if end < start:
        end = start
    elif end >= dimsize:
        end = dimsize

    canonical_start = start
    canonical_end = end

    new_offset += canonical_start * self.stride()[dim]

    new_size[dim] = (canonical_end - canonical_start + step - 1) // step

    if step != 1:
        new_stride[dim] *= step

    return self.as_strided(new_size, new_stride, new_offset)


@register_decomposition(aten.select_backward)
def select_backward(grad_output: Tensor, input_sizes: List[int], dim: int, index: int):
    grad_input = grad_output.new_zeros(input_sizes)
    return torch.select_scatter(grad_input, grad_output, dim, index)


@register_decomposition(aten.diagonal_backward)
def diagonal_backward(
    grad_output: Tensor, input_sizes: List[int], offset: int, dim1: int, dim2: int
):
    # TODO remove when new_zeros supports symint
    grad_input = torch.zeros(input_sizes, device=grad_output.device, dtype=grad_output.dtype)
    # grad_input = grad_output.new_zeros(input_sizes)
    return torch.diagonal_scatter(grad_input, grad_output, offset, dim1, dim2)


@register_decomposition(aten._softmax_backward_data)
@pw_cast_for_opmath
def _softmax_backward_data(
    grad_output: Tensor, output: Tensor, dim: int, input_dtype: int
):
    new_grad = grad_output * output
    return new_grad - output * torch.sum(new_grad, dim=dim, keepdim=True)


@register_decomposition(aten._log_softmax_backward_data)
@pw_cast_for_opmath
def _log_softmax_backward_data(
    grad_output: Tensor, output: Tensor, dim: int, input_dtype: int
):
    grad_input = grad_output - torch.exp(output) * torch.sum(
        grad_output, dim=dim, keepdim=True
    )
    return grad_input


@register_decomposition(aten.im2col)
def im2col(
    input: Tensor,
    kernel_size: List[int],
    dilation: List[int],
    padding: List[int],
    stride: List[int],
) -> Tensor:
    utils.check(input.dim() == 4, lambda: "im2col(): only 4D input supported")
    utils.check(len(kernel_size) == 2, lambda: "im2col(): only 2D kernel supported")
    utils.check(len(dilation) == 2, lambda: "im2col(): only 2D dilation supported")
    utils.check(len(padding) == 2, lambda: "im2col(): only 2D padding supported")
    utils.check(len(stride) == 2, lambda: "im2col(): only 2D stride supported")

    batch_dim = input.size(0)
    channel_dim = input.size(1)
    input_h = input.size(2)
    input_w = input.size(3)

    stride_h, stride_w = stride[0], stride[1]
    padding_h, padding_w = padding[0], padding[1]
    dilation_h, dilation_w = dilation[0], dilation[1]
    kernel_h, kernel_w = kernel_size[0], kernel_size[1]

    def _get_im2col_indices_along_dim(
        input_d, kernel_d, dilation_d, padding_d, stride_d
    ):
        blocks_d = input_d + padding_d * 2 - dilation_d * (kernel_d - 1)

        # Stride kernel over input and find starting indices along dim d
        blocks_d_indices = torch.arange(
            0, blocks_d, stride_d, dtype=torch.int64, device=input.device
        ).unsqueeze(0)
        num_blocks = (blocks_d - 1) // stride_d + 1

        # Apply dilation on kernel and find its indices along dim d
        kernel_grid = torch.arange(
            0, kernel_d * dilation_d, dilation_d, dtype=torch.int64, device=input.device
        ).unsqueeze(-1)

        # Broadcast and add kernel staring positions (indices) with
        # kernel_grid along dim d, to get block indices along dim d
        block_mask = blocks_d_indices + kernel_grid

        return block_mask, num_blocks

    blocks_row_indices, num_blocks_row = _get_im2col_indices_along_dim(
        input_h, kernel_h, dilation_h, padding_h, stride_h
    )
    blocks_col_indices, num_blocks_col = _get_im2col_indices_along_dim(
        input_w, kernel_w, dilation_w, padding_w, stride_w
    )

    padded_input = F.pad(input, (padding_w, padding_w, padding_h, padding_h))

    blocks_row_indices = blocks_row_indices.unsqueeze(-1).unsqueeze(-1)
    output = padded_input[:, :, blocks_row_indices, blocks_col_indices]
    output = output.permute(0, 1, 2, 4, 3, 5)
    return output.reshape(
        batch_dim, channel_dim * kernel_h * kernel_w, num_blocks_row * num_blocks_col
    )


# TODO: the type annotations on arguments are not quite right


@register_decomposition(aten.im2col_backward)
def im2col_backward(
    grad_output: Tensor,
    input_size: List[int],
    kernel_size: List[int],
    dilation: List[int],
    padding: List[int],
    stride: List[int],
) -> Tensor:
    return aten.col2im(grad_output, input_size, kernel_size, dilation, padding, stride)


@register_decomposition(aten.col2im_backward)
def col2im_backward(
    grad_output: Tensor,
    kernel_size: List[int],
    dilation: List[int],
    padding: List[int],
    stride: List[int],
) -> Tensor:
    return aten.im2col(grad_output, kernel_size, dilation, padding, stride)


@register_decomposition(aten.native_dropout_backward)
@pw_cast_for_opmath
def native_dropout_backward(grad_output: Tensor, mask: Tensor, scale: float):
    return grad_output * (mask.type_as(grad_output) * scale)


@register_decomposition(aten.logit_backward.default)
@pw_cast_for_opmath
def logit_backward(
    grad_output: Tensor, self: Tensor, eps: Optional[float] = None
) -> Tensor:
    if eps is not None:
        lo = eps
        hi = 1.0 - lo
        return torch.where(
            torch.logical_and(self >= lo, self <= hi),
            grad_output / (self * (1.0 - self)),
            0.0,
        )
    else:
        return torch.where(
            torch.logical_and(self >= 0.0, self <= 1.0),
            grad_output / (self * (1.0 - self)),
            self.new_full((), float("nan")),
        )


@register_decomposition(aten.native_dropout)
def native_dropout(input: Tensor, p: float, train: Optional[bool]):
    if train:
        bool_mask = torch.rand_like(input) > p
        res = bool_mask * input * float(1.0 / (1.0 - p))
        return (res, bool_mask)
    else:
        return (input, torch.ones_like(input, dtype=torch.bool))


@register_decomposition(aten._softmax)
def _softmax(x: Tensor, dim: int, half_to_float: bool):
    if half_to_float:
        assert x.dtype == torch.half
    computation_dtype, result_dtype = utils.elementwise_dtypes(
        x, type_promotion_kind=utils.ELEMENTWISE_TYPE_PROMOTION_KIND.DEFAULT
    )
    x = x.to(computation_dtype)
    x_max = torch.amax(x, dim, keepdim=True)
    unnormalized = torch.exp(x - x_max)
    result = unnormalized / torch.sum(unnormalized, dim, keepdim=True)
    if not half_to_float:
        result = result.to(result_dtype)
    return result


@register_decomposition(aten._log_softmax)
def _log_softmax(x: Tensor, dim: int, half_to_float: bool):
    if half_to_float:
        assert x.dtype == torch.half
    computation_dtype, result_dtype = utils.elementwise_dtypes(
        x, type_promotion_kind=utils.ELEMENTWISE_TYPE_PROMOTION_KIND.DEFAULT
    )
    x = x.to(computation_dtype)
    x_max = torch.amax(x, dim, keepdim=True)
    shifted = x - x_max
    shifted_logsumexp = torch.log(torch.sum(torch.exp(shifted), dim, keepdim=True))
    result = shifted - shifted_logsumexp
    if not half_to_float:
        result = result.to(result_dtype)
    return result


# Remove special case when https://github.com/pytorch/pytorch/pull/72949 is landed.
@register_decomposition(aten.addcmul)
@pw_cast_for_opmath
def addcmul(self: Tensor, tensor1: Tensor, tensor2: Tensor, value: float = 1):
    if self.is_floating_point() or self.is_complex():
        return self + value * tensor1 * tensor2
    else:
        return self + int(value) * tensor1 * tensor2


@register_decomposition(aten.rsub.Tensor)
def rsub_Tensor(self: Tensor, other: Tensor, alpha: float = 1) -> Tensor:
    return torch.sub(other, self, alpha=alpha)


@register_decomposition(aten.rsub.Scalar)
def rsub_Scalar(self: Tensor, other: float, alpha: float = 1) -> Tensor:
    return torch.sub(other, self, alpha=alpha)


@register_decomposition(aten.embedding)
def embedding(
    weight: Tensor,
    indices: Tensor,
    padding_idx: int = -1,
    scale_grad_by_freq: bool = False,
    sparse: bool = False,
) -> Tensor:
    assert weight.dim() == 2, "'weight' must be 2-D"
    # TODO: Assert not ported over yet
    #   auto indices_arg = TensorArg(indices, "indices", 1);
    #   checkScalarTypes("embedding", indices_arg, {kLong, kInt});

    if indices.dim() == 1:
        return weight.index_select(0, indices)

    size = list(indices.shape)
    for d in weight.shape[1:]:
        size.append(d)

    return weight.index_select(0, indices.reshape(-1)).view(size)


# TODO: Correct the type promotion semantics
@register_decomposition(aten.embedding_dense_backward)
def embedding_dense_backward(
    grad_output: Tensor,
    indices: Tensor,
    num_weights: int,
    padding_idx: int,
    scale_grad_by_freq: bool,
):
    numel = indices.numel()
    grad = grad_output.reshape(numel, grad_output.size(-1))
    grad_weight = grad_output.new_zeros((num_weights, grad_output.shape[-1]))
    indices_rank1 = indices.reshape(numel)
    if scale_grad_by_freq:
        counts = indices.new_zeros((num_weights,))
        ones = indices.new_ones((numel,))
        counts = counts.index_put([indices_rank1], ones, accumulate=True)
        grad_weights_scale = counts[indices_rank1]
        grad = grad / grad_weights_scale.unsqueeze(1)
    skip_padding = (indices_rank1 != padding_idx).unsqueeze(1)
    skip_padding = skip_padding.expand_as(grad)
    zero_grad = torch.full_like(grad, 0)
    return grad_weight.index_put(
        [indices_rank1], torch.where(skip_padding, grad, zero_grad), accumulate=True
    )


def prod(x: List[int]):
    r = 1
    for i in x:
        r *= i
    return r


@register_decomposition(aten.split_with_sizes, disable_meta=True)
def split_with_sizes(
    self: Tensor, split_sizes: List[int], dim: int = 0
) -> List[Tensor]:
    num_splits = len(split_sizes)
    splits = []
    start_idx = 0
    for i in range(num_splits):
        length = split_sizes[i]
        splits.append(self.narrow(dim, start_idx, length))
        start_idx += length
    return splits


@register_decomposition(aten.split.Tensor, disable_meta=True)
def split(self: Tensor, split_size: int, dim: int = 0) -> List[Tensor]:
    input_sizes = self.shape
    dim_size = input_sizes[dim]
    if split_size == 0:
        assert dim_size == 0
        return [self]
    chunks = (dim_size + split_size - 1) // split_size
    split_sizes = [split_size for i in range(chunks)]
    split_sizes[chunks - 1] = split_size - (split_size * chunks - dim_size)
    return torch.split(self, split_sizes, dim)


# TODO: this doesn't appear to have enough precision in bfloat16
@register_decomposition(aten.addmm)
@pw_cast_for_opmath
def addmm(self: Tensor, mat1: Tensor, mat2: Tensor, beta: int = 1, alpha: int = 1):
    if not self.is_floating_point() and not self.is_complex():
        beta = int(beta)
        alpha = int(alpha)
    out = alpha * torch.mm(mat1, mat2)
    if beta == 0:
        return out
    return beta * self + out


# This computes the mean and variance along the specifized normalization dims,
# then normalizes along those dims. Finally, it returns the mean and variance of
# the normalized dims. Note that it intentionally leaves outputs upcasted.
# Example:
# input: [2, 3, 4, 5], norm_dims: [1, 3]
# mean: [2, 1, 4, 1]
def normalize(input, norm_dims, eps):
    computation_dtype = utils.get_computation_dtype(input.dtype)
    input_acc = input.to(dtype=computation_dtype)
    biased_var = torch.var(input_acc, dim=norm_dims, unbiased=False, keepdim=True)
    mean = torch.mean(input_acc, dim=norm_dims, keepdim=True)
    rstd = torch.rsqrt(biased_var + eps)

    out = (input - mean) * rstd
    return out, mean, rstd


@register_decomposition(aten.native_group_norm.default, disable_meta=True)
def native_group_norm(
    input: Tensor,
    weight: Optional[Tensor],
    bias: Optional[Tensor],
    N: int,
    C: int,
    HxW: int,
    group: int,
    eps: float,
) -> Tuple[Tensor, Tensor, Tensor]:
    orig_shape = input.shape
    input = input.view(N, group, C // group, HxW)
    reduction_dims = [2, 3]
    out, mean, rstd = normalize(input, reduction_dims, eps)
    mean = _squeeze_multiple(mean, reduction_dims)
    rstd = _squeeze_multiple(rstd, reduction_dims)
    out = out.view(orig_shape)
    if weight is not None:
        weight = _unsqueeze_to_dim(weight, out.dim() - 1)
        out = out * weight
    if bias is not None:
        bias = _unsqueeze_to_dim(bias, out.dim() - 1)
        out = out + bias

    out = out.to(dtype=input.dtype)
    mean = mean.to(dtype=input.dtype)
    rstd = rstd.to(dtype=input.dtype)
    return (out, mean, rstd)


@register_decomposition(aten.native_group_norm_backward)
@pw_cast_for_opmath
def native_group_norm_backward(
    grad_output: Tensor,
    input: Tensor,
    mean: Tensor,
    rstd: Tensor,
    gamma: Optional[Tensor],
    N: int,
    C: int,
    HxW: int,
    group: int,
    output_mask: List[bool],
) -> Tuple[Optional[Tensor], Optional[Tensor], Optional[Tensor]]:
    utils.check_same_device(
        grad_output, input, mean, rstd, allow_cpu_scalar_tensors=False
    )
    utils.check_same_shape(input, grad_output, allow_cpu_scalar_tensors=False)
    utils.check_same_shape(mean, rstd, allow_cpu_scalar_tensors=False)
    utils.check(
        input.numel() == N * C * HxW,
        lambda: f"Expect input to have { N * C * HxW} elements",
    )
    utils.check(
        mean.shape == (N, group),
        lambda: f"Expect mean to have shape ({N}, {group}, but got {mean.shape}",
    )
    utils.check(
        gamma is None or gamma.numel() == C,
        lambda: f"Expect gamma to have {C} elements but got {gamma.numel() if gamma is not None else -1}",
    )

    cpg, _rem = divmod(C, group)
    utils.check(
        _rem == 0,
        lambda: f"Expect number of channels {C} to be evenly-divisible by number of groups {group}",
    )

    # Compute Internal gradients
    ds = torch.mul(grad_output, input).view(N, C, HxW).sum(dim=[2])
    db = grad_output.view(N, C, HxW).sum(dim=[2])

    d_input: Optional[Tensor] = None
    d_gamma: Optional[Tensor] = None
    d_bias: Optional[Tensor] = None
    if output_mask[0]:
        s = 1.0 / (HxW * cpg)
        if gamma is not None:
            ds_val = torch.mul(ds, gamma.unsqueeze(0)).reshape(N, group, cpg).sum(2)
            db_val = torch.mul(db, gamma.unsqueeze(0)).reshape(N, group, cpg).sum(2)
            c1 = torch.mul(
                rstd.unsqueeze(-1),
                gamma.reshape(1, group, cpg),
            )
        else:
            ds_val = ds.reshape(N, group, cpg).sum(2)
            db_val = db.reshape(N, group, cpg).sum(2)
            c1 = torch.mul(
                rstd.unsqueeze(-1),
                torch.ones((1, group, cpg), device=rstd.device),
            )
        c2 = (db_val * mean - ds_val) * rstd * rstd * rstd * s
        c3 = -c2 * mean - db_val * rstd * s

        c1 = c1.unsqueeze(-1)
        c2 = _unsqueeze_to_dim(c2, 4)
        c3 = _unsqueeze_to_dim(c3, 4)
        d_input = (
            torch.mul(grad_output.reshape(N, group, cpg, HxW), c1)
            + torch.mul(input.reshape(N, group, cpg, HxW), c2)
            + c3
        )
        d_input = d_input.reshape(input.shape).to(input.dtype)
    if output_mask[1]:
        d_gamma = (
            (
                (ds.view(N, group, cpg) - db.view(N, group, cpg) * mean.unsqueeze(-1))
                * rstd.unsqueeze(-1)
            )
            .sum(dim=[0])
            .reshape(C)
        )
    if output_mask[2]:
        d_bias = db.sum(dim=[0])

    return (d_input, d_gamma, d_bias)


def _maybe_cast(x: Optional[Tensor], dtype) -> Optional[Tensor]:
    if x is not None:
        return x.to(dtype)
    return x


# TODO: Take a closer look at the type promotion semantics
@register_decomposition(aten.native_layer_norm_backward)
def native_layer_norm_backward(
    grad_out: Tensor,
    input: Tensor,
    normalized_shape: List[int],
    mean: Tensor,
    rstd: Tensor,
    weight: Optional[Tensor],
    bias: Optional[Tensor],
    output_mask: List[bool],
) -> Tuple[Optional[Tensor], Optional[Tensor], Optional[Tensor]]:
    input_shape = input.shape
    input_ndim = input.dim()
    computation_dtype = utils.get_computation_dtype(input.dtype)
    grad_out_cast, input_cast, weight_cast, bias_cast = [
        x.to(computation_dtype) if x is not None else x
        for x in (grad_out, input, weight, bias)
    ]
    assert grad_out_cast is not None

    axis = input_ndim - len(normalized_shape)
    inner_dims = input_shape[axis:]
    outer_dims = input_shape[:axis]
    inner_dim_indices: List[int] = []
    outer_dim_indices: List[int] = []
    for i in range(input_ndim):
        if i >= axis:
            inner_dim_indices.append(i)
        else:
            outer_dim_indices.append(i)

    N = prod(inner_dims)  # type: ignore[arg-type]
    M = prod(outer_dims)  # type: ignore[arg-type]
    if M <= 0 or N <= 0:
        return (
            input.new_zeros(input_shape),
            input.new_zeros(input_shape[axis:]),
            input.new_zeros(input_shape[axis:]),
        )

    x_hat = (input_cast - mean) * rstd
    if weight_cast is not None:
        grad_x_hat = grad_out_cast * weight_cast
    else:
        grad_x_hat = grad_out_cast
    a = grad_x_hat * N
    b = torch.sum(grad_x_hat, inner_dim_indices, True)
    c1 = torch.mul(grad_x_hat, x_hat)
    c2 = torch.sum(c1, inner_dim_indices, True)
    c3 = torch.mul(x_hat, c2)

    inner = a - b - c3
    d_input: Optional[Tensor] = None
    d_weight: Optional[Tensor] = None
    d_bias: Optional[Tensor] = None
    if output_mask[0]:
        d_input = (rstd / N) * inner

    if output_mask[1] and weight_cast is not None:
        if len(outer_dim_indices) > 0:
            d_weight = torch.sum(grad_out_cast * x_hat, outer_dim_indices, False)
        else:
            d_weight = grad_out_cast * x_hat

    if output_mask[2] and bias_cast is not None:
        if len(outer_dim_indices) > 0:
            d_bias = torch.sum(grad_out_cast, outer_dim_indices, False)
        else:
            d_bias = grad_out_cast

    return (
        _maybe_cast(d_input, input.dtype),
        _maybe_cast(d_weight, input.dtype),
        _maybe_cast(d_bias, input.dtype),
    )


@register_decomposition(aten.native_batch_norm)
def native_batch_norm(
    input: Tensor,
    weight: Optional[Tensor],
    bias: Optional[Tensor],
    running_mean: Optional[Tensor],
    running_var: Optional[Tensor],
    training: bool,
    momentum: float,
    eps: float,
) -> Tuple[Tensor, Tensor, Tensor]:
    reduction_dims = [0] + list(range(2, input.dim()))
    computation_dtype = utils.get_computation_dtype(input.dtype)
    if training:
        output, mean, rstd = normalize(input, reduction_dims, eps)

        save_mean = _squeeze_multiple(mean, reduction_dims)
        save_rstd = _squeeze_multiple(rstd, reduction_dims)
        if running_mean is not None:
            running_mean.copy_(momentum * save_mean + (1 - momentum) * running_mean)
        if running_var is not None:
            n = input.numel() / input.shape[1]
            # This doesn't strictly match eager's numerics, which accumulates var sum and then directly applies the correction
            # But... that would require re-implementing var here, for negligible numerics gain on a tensor whose
            # numerics probably don't matter.
            unbiased_var = torch.var(input, reduction_dims, unbiased=False) * (
                n / (n - 1)
            )
            running_var.copy_(momentum * unbiased_var + (1 - momentum) * running_var)
    else:
        assert running_mean is not None and running_var is not None
        running_mean = running_mean.to(dtype=computation_dtype)
        running_var = running_var.to(dtype=computation_dtype)
        mean = running_mean
        invstd = 1 / (torch.sqrt(running_var + eps))
        # Very annoying inconsistency where CPU and CUDA give different shapes
        if input.device.type != "cpu":
            save_mean = running_mean
            save_rstd = invstd
        else:
            save_mean = input.new_zeros((0,))
            save_rstd = input.new_zeros((0,))
        mean = _unsqueeze_to_dim(mean, input.dim() - 1)
        invstd = _unsqueeze_to_dim(invstd, input.dim() - 1)
        output = (input - mean) * invstd

    if weight is None:
        weight = input.new_ones(())

    if bias is None:
        bias = input.new_zeros(())

    weight = _unsqueeze_to_dim(weight, input.dim() - 1)
    bias = _unsqueeze_to_dim(bias, input.dim() - 1)
    output = output * weight + bias
    if input.device.type == "cpu":
        save_mean = save_mean.to(dtype=input.dtype)
        save_rstd = save_rstd.to(dtype=input.dtype)
    return output.to(dtype=input.dtype), save_mean, save_rstd


@register_decomposition(aten._fused_dropout)
@pw_cast_for_opmath
def _fused_dropout_decomposition(input, p, generator=None):
    mask = (torch.rand_like(input) < p).to(dtype=torch.uint8)
    res = mask.type_as(input) * input * (1.0 / p)
    return (res, mask)


@register_decomposition(aten._to_copy)
def _to_copy(
    x: Tensor,
    *,
    dtype: Optional[torch.dtype] = None,
    layout=None,
    device: Optional[torch.device] = None,
    pin_memory: bool = False,
    non_blocking: bool = False,
    memory_format: Optional[torch.memory_format] = None,
):
    assert not layout or layout == torch.strided, "TODO"
    assert not pin_memory, "TODO"
    assert device is not None or dtype is not None or memory_format is not None
    dtype_converted = False
    if device is not None and device != x.get_device():
        # avoid conversions on cpu
        if dtype is not None and device.type == "cpu":
            x = torch._prims.convert_element_type(x, dtype)
            dtype_converted = True
        x = torch._prims.device_put(x, device)
    if dtype is not None and not dtype_converted:
        x = torch._prims.convert_element_type(x, dtype)
    if memory_format is not None:  # no ref/prim for memory format
        out = torch.empty_like(x, memory_format=memory_format)
        out.copy_(x)
        return out  # type: ignore[call-overload]
    return x


@register_decomposition(aten.xlogy.Tensor)
@pw_cast_for_int_to_real
def xlogy(self: Tensor, other: Tensor) -> Tensor:
    return aten.where(
        aten.isnan(self),
        self,
        aten.where(
            self == aten.new_zeros(self, ()),
            aten.new_zeros(self, ()),
            self * aten.log(other),
        ),
    )


@register_decomposition(aten.var.correction)
@reduction_complex_to_real
def var_correction(
    x: Tensor,
    dims: Optional[List[int]],
    correction: Optional[int] = None,
    keepdim: bool = False,
):
    if dims is None:
        dims = []

    if x.is_complex():
        # For complex, calculate variance of real and imaginary components
        # separately then add to get overall variance.
        real_in = x.real
        var_real = torch.var(real_in, dims, correction=correction, keepdim=keepdim)
        imag_in = x.imag
        var_imag = torch.var(imag_in, dims, correction=correction, keepdim=keepdim)
        return var_real + var_imag

    if correction is None:
        correction = 0

    if len(dims) == 0:
        n = prod(x.shape)  # type: ignore[arg-type]
    else:
        n = 1
        for dim in dims:
            n *= x.shape[dim]

    mean = torch.mean(x, dims, True)
    sub = x - mean
    sq = sub * sub
    sum = torch.sum(sq, dims, keepdim)

    if correction:
        n = n - correction

    return sum / n


@register_decomposition(aten.std.correction)
@reduction_complex_to_real
def std_decomposition(
    x: Tensor, dims: List[int], correction: int = 0, keepdim: bool = False
):
    return torch.sqrt(torch.var(x, dims, correction=correction, keepdim=keepdim))


<<<<<<< HEAD
=======
# Questionable decompositions
# This is only valid if we're running the graph without autograd, such as if the backward pass has been traced.
# Note that this decomposition causes issues with in-place ops
@register_decomposition([aten.detach, aten.lift, aten.lift_fresh], disable_meta=True)
def nop_decomposition(x):
    return aten.alias(x)


>>>>>>> 652707ab
@register_decomposition(aten.cudnn_batch_norm)
def cudnn_batch_norm(
    input: Tensor,
    weight: Tensor,
    bias: Optional[Tensor],
    running_mean: Optional[Tensor],
    running_var: Optional[Tensor],
    training: bool,
    exponential_average_factor: float,
    epsilon: float,
):
    a, b, c = aten.native_batch_norm(
        input,
        weight,
        bias,
        running_mean,
        running_var,
        training,
        exponential_average_factor,
        epsilon,
    )
    # Cudnn return running mean and variance when training is True
    if training:
        return (a, b, c, input.new_zeros((0,), dtype=torch.uint8))
    return (
        a,
        weight.new_zeros((0,)),
        weight.new_zeros((0,)),
        input.new_zeros((0,), dtype=torch.uint8),
    )


def _broadcast_batch_norm_backward(x, broadcast_mask):
    for axis, mask in enumerate(broadcast_mask):
        if mask == 1 and not (axis < x.ndim and x.shape[axis] == broadcast_mask[axis]):
            x = x.unsqueeze(axis)
    return x


@register_decomposition(aten.native_batch_norm_backward)
def native_batch_norm_backward(
    grad_out: Tensor,
    input: Tensor,
    weight: Optional[Tensor],
    running_mean: Optional[Tensor],
    running_var: Optional[Tensor],
    save_mean: Optional[Tensor],
    save_invstd: Optional[Tensor],
    train: bool,
    eps: float,
    output_mask: List[bool],
) -> Tuple[Tensor, Optional[Tensor], Optional[Tensor]]:
    input_dtype = input.dtype
    computation_dtype = utils.get_computation_dtype(input.dtype)
    (
        grad_out_cast,
        input_cast,
        weight_cast,
        running_mean_cast,
        running_var_cast,
        save_mean_cast,
        save_invstd_cast,
    ) = [
        x.to(computation_dtype) if x is not None else x
        for x in (
            grad_out,
            input,
            weight,
            running_mean,
            running_var,
            save_mean,
            save_invstd,
        )
    ]
    input_shape = input.shape
    input_rank = input.dim()
    assert input_rank >= 2, "rank of the input must be at least 2"

    axis = 1
    num_features = prod(list(input_shape)) / input_shape[axis]
    mean = save_mean_cast
    invstd = save_invstd_cast
    if train:
        assert save_mean_cast is not None and save_invstd_cast is not None
    else:
        assert running_mean_cast is not None and running_var_cast is not None
        mean = running_mean_cast
        invstd = torch.rsqrt(running_var_cast + eps)

    broadcast_mask: List[int] = [1] * input_rank
    broadcast_mask[axis] = input_shape[axis]

    reduction_axes: List[int] = []
    for i in range(input_rank):
        if i != axis:
            reduction_axes.append(i)

    mean = _broadcast_batch_norm_backward(mean, broadcast_mask)  # type: ignore[arg-type]
    norm = 1.0 / num_features
    grad_output_sum = torch.sum(grad_out_cast, reduction_axes)  # type: ignore[arg-type]
    dot_p = torch.sum(grad_out_cast * (input_cast - mean), reduction_axes)  # type: ignore[operator]

    grad_mean = _broadcast_batch_norm_backward(grad_output_sum * norm, broadcast_mask)
    proj_scale = _broadcast_batch_norm_backward(torch.mul(dot_p * norm, invstd * invstd), broadcast_mask)  # type: ignore[operator]

    if weight_cast is None:
        grad_scale = _broadcast_batch_norm_backward(invstd, broadcast_mask) * 1.0  # type: ignore[arg-type]
    else:
        grad_scale = _broadcast_batch_norm_backward(
            invstd * weight_cast, broadcast_mask
        )

    if train:
        proj = (input_cast - mean) * proj_scale  # type: ignore[operator]
        grad_input = ((grad_out_cast - proj) - grad_mean) * grad_scale
    else:
        grad_input = grad_out_cast * grad_scale

    if output_mask[1]:
        grad_weight = dot_p * invstd
    else:
        grad_weight = None  # "None" doesn't work with vjp, should use zeros for vjp

    if output_mask[2]:
        grad_bias = grad_output_sum
    else:
        grad_bias = None  # "None" doesn't work with vjp, should use zeros for vjp

    return (
        grad_input.to(input_dtype),
        _maybe_cast(grad_weight, input_dtype),
        _maybe_cast(grad_bias, input_dtype),
    )


@register_decomposition(aten.cudnn_batch_norm_backward)
def cudnn_batch_norm_backward(
    input: Tensor,
    grad_output: Tensor,
    weight: Tensor,
    running_mean: Optional[Tensor],
    running_var: Optional[Tensor],
    save_mean: Optional[Tensor],
    save_var: Optional[Tensor],
    epsilon: float,
    reserveSpace: Tensor,
):
    return aten.native_batch_norm_backward(
        grad_output,
        input,
        weight,
        running_mean,
        running_var,
        save_mean,
        save_var,
        True,
        epsilon,
        [True, True, True],
    )


@register_decomposition(aten._adaptive_avg_pool2d, disable_meta=True)
@pw_cast_for_opmath
def adaptive_avg_pool2d(input: Tensor, output_size: Tuple[int, int]):
    # Preconditions
    device = input.device
    shape = input.shape
    ndim = len(shape)
    utils.check(
        ndim in (3, 4),
        lambda: f"adaptive_avg_pool2d(): Expected 3D or 4D tensor, but got {ndim}",
    )
    for d in input.shape[-2:]:
        utils.check(
            d != 0,
            lambda: "adaptive_avg_pool2d(): Expected input to have non-zero size for "
            f"non-batch dimensions, but input has shape {tuple(shape)}.",
        )

    # Optimisation (we should also do this in the kernel implementation)
    if shape[-2] % output_size[-2] == 0 and shape[-1] % output_size[-1] == 0:
        stride = tuple(i // o for i, o in zip(shape[-2:], output_size))
        kernel = tuple(
            i - (o - 1) * s for i, o, s in zip(shape[-2:], output_size, stride)
        )
        return torch.nn.functional.avg_pool2d(input, kernel, stride)

    def start_index(a, b, c):
        return torch.div(a * c, b, rounding_mode="trunc")

    def end_index(a, b, c):
        return torch.div((a + 1) * c + b - 1, b, rounding_mode="trunc")

    def compute_idx(in_size, out_size):
        orange = torch.arange(out_size, device=device, dtype=torch.int64)
        i0 = start_index(orange, out_size, in_size)
        # Let length = end_index - start_index, i.e. the length of the pooling kernels
        # length.max() can be computed analytically as follows:
        maxlength = in_size // out_size + 1
        in_size_mod = in_size % out_size
        # adaptive = True iff there are kernels with different lengths
        adaptive = not (in_size_mod == 0 or out_size % in_size_mod == 0)
        if adaptive:
            maxlength += 1
        elif in_size_mod == 0:
            maxlength -= 1

        range_max = torch.arange(maxlength, device=device, dtype=torch.int64)
        idx = i0.unsqueeze(-1) + range_max
        if adaptive:
            # Need to clamp to avoid accesing out-of-bounds memory
            # TODO make minimum accept scalars
            maxval = torch.scalar_tensor(
                in_size - 1, dtype=idx.dtype, device=idx.device
            )
            idx = torch.minimum(idx, maxval)

            # Compute the lenghts
            i1 = end_index(orange, out_size, in_size)
            length = i1 - i0
        else:
            length = maxlength
        return idx, length, range_max, adaptive

    # length is not None if it's constant, otherwise we'll need to compute it
    idxh, length_h, range_max_h, adaptive_h = compute_idx(shape[-2], output_size[-2])
    idxw, length_w, range_max_w, adaptive_w = compute_idx(shape[-1], output_size[-1])

    vals = input[..., _unsqueeze_to_dim(idxh, 4), idxw]
    # Shortcut for the simpler case
    if not adaptive_h and not adaptive_w:
        return torch.mean(vals, dim=(-3, -1))

    def maybe_mask(vals, length, range_max, adaptive, dim):
        if isinstance(length, int):
            return vals, length
        else:
            # zero-out the things we didn't really want to select
            assert dim < 0
            # hack
            mask = range_max >= length.unsqueeze(-1)
            if dim == -2:
                mask = _unsqueeze_to_dim(mask, 4)
            vals = torch.masked_fill(vals, mask, 0.0)
            # Compute the length of each window
            length = _unsqueeze_to_dim(length, -dim)
            return vals, length

    vals, length_h = maybe_mask(
        vals, length_h, range_max_h, adaptive=adaptive_h, dim=-2
    )
    vals, length_w = maybe_mask(
        vals, length_w, range_max_w, adaptive=adaptive_w, dim=-1
    )

    # We unroll the sum as we assume that the kernels are going to be small
    ret = None
    for i, j in product(range(vals.shape[-3]), range(vals.shape[-1])):
        if ret is None:
            ret = vals[..., i, :, j]
        else:
            ret = ret + vals[..., i, :, j]
    return ret / (length_h * length_w)


@register_decomposition(aten.index_add_)
def index_add_(x, dim, index, tensor, *, alpha=1):
    dim = utils.canonicalize_dims(x.ndim, dim)
    utils.check(
        index.ndim <= 1,
        lambda: f"Index should have dimension 1 or 0 (got {index.ndim})",
    )
    idx = (slice(None),) * dim + (index,)
    if alpha != 1:
        tensor = tensor * alpha
    torch.ops.aten.index_put_(x, idx, tensor, accumulate=True)
    return x


def _squeeze_multiple(self: Tensor, dims: List[int]) -> Tensor:
    ndim = self.dim()
    wrapped_dims = utils.canonicalize_dims(ndim, dims)
    assert isinstance(wrapped_dims, tuple)
    for idx in range(ndim - 1, -1, -1):
        if idx in wrapped_dims:
            self = self.squeeze(idx)
    return self


@register_decomposition(aten.logsumexp.default)
@pw_cast_for_int_to_real
def logsumexp(self: Tensor, dim: List[int], keepdim: bool = False) -> Tensor:
    if self.numel() == 0:
        return torch.sum(torch.exp(self), dim, keepdim).log()
    maxes = torch.amax(self, dim, keepdim=True)
    maxes_squeezed = maxes if keepdim else _squeeze_multiple(maxes, dim)
    maxes_squeezed = torch.masked_fill(
        maxes_squeezed, maxes_squeezed.abs() == float("inf"), 0
    )
    result = torch.sum(torch.exp(self - maxes), dim, keepdim)
    return result.log().add(maxes_squeezed)


# nb: Should use acc_t, not op_math
@register_decomposition(aten.log_sigmoid_forward)
@out_wrapper("output", "buffer")
@pw_cast_for_opmath
def log_sigmoid_forward(self: Tensor) -> Tuple[Tensor, Tensor]:
    min = torch.minimum(self.new_zeros(()), self)
    z = torch.exp(-torch.abs(self))
    if self.is_cuda:
        buffer = self.new_zeros((0,))
    else:
        buffer = z
    return min - torch.log1p(z), buffer


@register_decomposition(aten.norm)
@out_wrapper()
@reduction_complex_to_real
def norm(
    self: Tensor,
    p: Optional[float] = None,
    dim: List[int] = None,
    keepdim: bool = False,
    dtype: Optional[torch.dtype] = None,
):
    if p is None:
        p = 2.0
    return torch.linalg.vector_norm(self, p, dim, keepdim, dtype=dtype)


@register_decomposition(torch.ops.aten.upsample_bilinear2d.vec)
@pw_cast_for_opmath
def upsample_bilinear2d_vec(
    input: Tensor,
    output_size: Optional[List[int]],
    align_corners: bool,
    scale_factors: Optional[List[float]],
) -> Tensor:
    # get dimensions of original image
    n_batch, n_channels, in_h, in_w = input.shape

    if output_size is not None:
        out_h = float(output_size[0])
        out_w = float(output_size[1])
    elif scale_factors is not None:
        out_h = in_h * scale_factors[0]
        out_w = in_w * scale_factors[1]

    # Calculate horizontal and vertical scaling factor
    if out_h > 1:
        if align_corners:
            h_scale_factor = (in_h - 1) / (int(out_h) - 1)
        else:
            h_scale_factor = in_h / out_h
    else:
        h_scale_factor = 0.0

    if out_w > 1:
        if align_corners:
            w_scale_factor = (in_w - 1) / (int(out_w) - 1)
        else:
            w_scale_factor = in_w / out_w
    else:
        w_scale_factor = 0.0

    i = torch.arange(int(out_h), dtype=input.dtype, device=input.device)
    j = torch.arange(int(out_w), dtype=input.dtype, device=input.device)

    if align_corners:
        x = h_scale_factor * i
        y = w_scale_factor * j
    else:
        x = (h_scale_factor * (i + 0.5) - 0.5).clamp(min=0.0)
        y = (w_scale_factor * (j + 0.5) - 0.5).clamp(min=0.0)

    x_floor = torch.floor(x).to(torch.int64)
    x_ceil = torch.ceil(x).clamp(max=in_h - 1).to(torch.int64)
    y_floor = torch.floor(y).to(torch.int64)
    y_ceil = torch.ceil(y).clamp(max=in_w - 1).to(torch.int64)

    x_view = x.unsqueeze(1)
    x_floor_view = x_floor.unsqueeze(1)
    x_ceil_view = x_ceil.unsqueeze(1)

    v1 = input[:, :, x_floor_view, y_floor]
    v2 = input[:, :, x_ceil_view, y_floor]
    v3 = input[:, :, x_floor_view, y_ceil]
    v4 = input[:, :, x_ceil_view, y_ceil]

    xscale2 = x_view - x_floor_view
    xscale1 = 1.0 - xscale2

    yscale2 = y - y_floor
    yscale1 = 1.0 - yscale2

    q1 = torch.mul(v1, xscale1) + torch.mul(v2, xscale2)
    q2 = torch.mul(v3, xscale1) + torch.mul(v4, xscale2)
    result = torch.mul(q1, yscale1) + torch.mul(q2, yscale2)
    return result


# We should be applying decompositions after all transformations
@register_decomposition(aten.is_same_size.default)
def is_same_size(a: Tensor, b: Tensor) -> bool:
    return a.shape == b.shape


@register_decomposition(aten._reshape_alias)
def _reshape_alias(x, shape, strides):
    return aten.view(x, shape)


@register_decomposition(aten.nll_loss_forward)
def nll_loss_forward(
    self: Tensor,
    target: Tensor,
    weight: Optional[Tensor],
    reduction: int,
    ignore_index: int,
) -> Tuple[Tensor, Tensor]:
    assert self.dim() > 0 and self.dim() <= 2, "input tensor should be 1D or 2D"
    assert (
        target.dim() <= 1
    ), "0D or 1D target tensor expected, multi-target not supported"

    no_batch_dim = self.dim() == 1 and target.dim() == 0
    assert no_batch_dim or (
        self.shape[0] == target.shape[0]
    ), f"size mismatch (got input: {self.shape}, target: {target.shape})"

    n_classes = self.shape[-1]

    assert weight is None or (
        weight.dim() == 1 and weight.numel() == n_classes
    ), f"weight tensor should be defined either for all {n_classes} classes or no classes but got weight tensor of shape: {weight.shape}"  # noqa: B950

    # self can be [N, C] or [C]
    # target can be [N] or []

    n_dims = self.dim()
    channel_dim = 1
    if n_dims < 2:
        channel_dim = 0

    if weight is not None:
        w = weight.unsqueeze(0) if n_dims > 1 else weight
        self = self * w

    target_ = target.unsqueeze(channel_dim)
    # target can be [N, 1] or [1]

    result = -torch.gather(self, channel_dim, target_).squeeze(channel_dim)

    if ignore_index >= 0:
        result = torch.where(target != ignore_index, result, 0)

    if reduction == Reduction.NONE.value and n_dims > 1:
        total_weight = self.new_full((), 0.0)
        return result, total_weight

    if weight is not None:
        w = weight.unsqueeze(0).expand(self.shape) if n_dims > 1 else weight
        wsum = torch.gather(w, channel_dim, target_).squeeze(channel_dim)
        if ignore_index >= 0:
            wsum = torch.where(target != ignore_index, wsum, 0)
        total_weight = wsum.sum()
    elif ignore_index >= 0:
        total_weight = (target != ignore_index).sum().to(self)
    else:
        total_weight = self.new_full((), 1.0 * result.numel())

    if reduction == Reduction.SUM.value:
        result = result.sum()
    elif reduction == Reduction.MEAN.value:
        if weight is None:
            result = result.sum() / total_weight if ignore_index >= 0 else result.mean()
        else:
            result = result.sum() / total_weight

    return result, total_weight


@register_decomposition(aten.grid_sampler_2d)
@pw_cast_for_opmath
def grid_sampler_2d(
    a: Tensor,
    grid: Tensor,
    interpolation_mode: int = 0,
    padding_mode: int = 0,
    align_corners: bool = False,
) -> Tensor:
    utils.check(
        interpolation_mode in (0, 1, 2),
        lambda: f"Invalid interpolation mode {interpolation_mode}",
    )
    utils.check(
        padding_mode in (0, 1, 2), lambda: f"Invalid padding mode {padding_mode}"
    )

    # Need this instead of just sum() to keep mypy happy
    def sum_tensors(ts: Iterable[Tensor]) -> Tensor:
        return functools.reduce(torch.add, ts)

    def unnormalize(coords: Tensor, size: int) -> Tensor:
        # Rescale coordinates from [-1, 1] to:
        #   [0, size - 1] if align_corners is True
        #   [-.5, size -.5] if align_corners is False
        mul = (size * 0.5 - 0.5) if align_corners else (size * 0.5)
        ofs = size * 0.5 - 0.5
        return coords * mul + ofs

    # Reflects coordinates until they fall between low and high (inclusive).
    # The bounds are passed as twice their value so that half-integer values
    # can be represented as ints.
    def reflect_coordinates(coords: Tensor, twice_low: int, twice_high: int) -> Tensor:
        if twice_low == twice_high:
            return torch.zeros_like(coords)
        coords_min = twice_low / 2
        coords_span = (twice_high - twice_low) / 2
        coords2 = (coords - coords_min).abs()
        extra = torch.fmod(coords2, coords_span)
        flips = (coords2 / coords_span).floor().to(dtype=torch.int8)
        return torch.where(
            flips & 1 == 0, extra + coords_min, coords_span + coords_min - extra
        )

    def compute_coordinates(coords: Tensor, size: int) -> Tensor:
        if padding_mode == 0:  # Zero
            return coords
        elif padding_mode == 1:  # Borders
            return torch.clamp(coords, 0, size - 1)
        else:  # padding_mode == 2, Reflection
            if align_corners:
                coords_reflected = reflect_coordinates(coords, 0, 2 * (size - 1))
            else:
                coords_reflected = reflect_coordinates(coords, -1, 2 * size - 1)
            return torch.clamp(coords_reflected, 0, size - 1)

    def compute_source_index(coords: Tensor, size: int) -> Tensor:
        coords_un = unnormalize(coords, size)
        return compute_coordinates(coords_un, size)

    N, C, iH, iW = a.shape
    _, oH, oW, _ = grid.shape

    def in_bounds_cond(xs: Tensor, ys: Tensor) -> Tensor:
        return torch.logical_and(
            0 <= xs, torch.logical_and(xs < iW, torch.logical_and(0 <= ys, ys < iH))
        )

    N_idx = torch.arange(N, device=a.device).view(N, 1, 1, 1)
    C_idx = torch.arange(C, device=a.device).view(1, C, 1, 1)

    def clip(xs: Tensor, ys: Tensor, ws: Tensor) -> TensorSequenceType:
        cond = in_bounds_cond(xs, ys)
        # To clip to inside valid coordinates, we map the coordinates
        # to (x, y) = (0, 0) and also set the weight to 0
        # We also change the shape of the tensor to the appropriate one for
        # broadcasting with N_idx, C_idx for the purposes of advanced indexing
        return tuple(
            torch.where(cond, t, 0).view(N, 1, oH, oW)
            for t in (xs.to(dtype=torch.int64), ys.to(dtype=torch.int64), ws)
        )

    def get_summand(ix: Tensor, iy: Tensor, w) -> Tensor:
        # Perform clipping, index into input tensor and multiply by weight
        idx_x, idx_y, w_ = clip(ix, iy, w)
        return a[N_idx, C_idx, idx_y, idx_x] * w_

    x = grid[..., 0]
    y = grid[..., 1]

    if interpolation_mode == 0:  # Bilinear
        ix = compute_source_index(x, iW)
        iy = compute_source_index(y, iH)

        ix_nw, iy_nw = ix.floor(), iy.floor()
        ix_ne, iy_ne = ix_nw + 1, iy_nw
        ix_sw, iy_sw = ix_nw, iy_nw + 1
        ix_se, iy_se = ix_ne, iy_sw

        w_nw = (ix_se - ix) * (iy_se - iy)
        w_ne = (ix - ix_sw) * (iy_sw - iy)
        w_sw = (ix_ne - ix) * (iy - iy_ne)
        w_se = (ix - ix_nw) * (iy - iy_nw)

        return sum_tensors(
            get_summand(ix, iy, w)
            for (ix, iy, w) in (
                (ix_nw, iy_nw, w_nw),
                (ix_ne, iy_ne, w_ne),
                (ix_sw, iy_sw, w_sw),
                (ix_se, iy_se, w_se),
            )
        )
    elif interpolation_mode == 1:  # Nearest
        ix = compute_source_index(x, iW)
        iy = compute_source_index(y, iH)

        ix_nearest = ix.round()
        iy_nearest = iy.round()

        return get_summand(ix_nearest, iy_nearest, 1)
    else:  # interpolation_mode == 2, Bicubic
        ix = unnormalize(x, iW)
        iy = unnormalize(y, iH)

        ix_nw = ix.floor()
        iy_nw = iy.floor()

        tx = ix - ix_nw
        ty = iy - iy_nw

        def get_value_bounded(ix: Tensor, iy: Tensor) -> Tensor:
            x = compute_coordinates(ix, iW)
            y = compute_coordinates(iy, iH)
            return get_summand(x, y, 1)

        # These are adapted from aten/src/ATen/native/UpSample.h, wich is based on
        # https://en.wikipedia.org/wiki/Bicubic_interpolation#Bicubic_convolution_algorithm
        def cubic_convolution1(x: Tensor, A: float) -> Tensor:
            return ((A + 2) * x - (A + 3)) * x * x + 1

        def cubic_convolution2(x: Tensor, A: float) -> Tensor:
            return ((A * x - 5 * A) * x + 8 * A) * x - 4 * A

        def get_cubic_upsample_coefficients(t: Tensor) -> TensorSequenceType:
            A = -0.75
            return (
                cubic_convolution2(t + 1.0, A),
                cubic_convolution1(t, A),
                cubic_convolution1(1.0 - t, A),
                cubic_convolution2(2.0 - t, A),
            )

        def cubic_interp1d(coeffs: TensorSequenceType, ts: Tensor) -> Tensor:
            coeffs2 = get_cubic_upsample_coefficients(ts)
            return sum_tensors(
                c1 * c2.unsqueeze(1) for (c1, c2) in zip(coeffs, coeffs2)
            )

        def get_coeff(ofs: int) -> Tensor:
            iy_ofs = iy_nw + (ofs - 1)
            cs = (
                get_value_bounded(ix_nw - 1, iy_ofs),
                get_value_bounded(ix_nw, iy_ofs),
                get_value_bounded(ix_nw + 1, iy_ofs),
                get_value_bounded(ix_nw + 2, iy_ofs),
            )
            return cubic_interp1d(cs, tx)

        coeffs = tuple((get_coeff(ofs) for ofs in range(4)))
        return cubic_interp1d(coeffs, ty)


@register_decomposition(aten.mv)
@pw_cast_for_opmath
def mv(self, vec):
    utils.check(
        self.dim() == 2 and vec.dim() == 1,
        lambda: f"matrix @ vector expected, got {self.dim()}, {vec.dim()}",
    )
    utils.check(
        self.size(1) == vec.size(0),
        lambda: f"size mismatch, got {self.size(0)}x{self.size(1)},{vec.size(0)}",
    )
    return (self * vec).sum(dim=1)


@register_decomposition(aten.dot, disable_meta=True)
@pw_cast_for_opmath
def dot(self, other):
    if self.is_complex():
        if self.is_conj():
            if other.is_conj():
                return torch.dot(self.conj(), other.conj()).conj()
            else:
                return torch.vdot(self.conj(), other)
        elif other.is_conj():
            return torch.vdot(other.conj(), self)

    utils.check(
        self.dim() == 1 and other.dim() == 1,
        lambda: f"1D tensors expected, but got {self.dim()}D and {other.dim()}D tensors",
    )
    utils.check(
        self.dtype == other.dtype,
        lambda: f"dot : expected both vectors to have same dtype, but found {self.dtype} and {other.dtype}",
    )

    def numel_error():
        return (
            f"inconsistent tensor size, expected tensor [{self.numel()}] and src [{other.numel()}] to have the"
            f"same number of elements, but got {self.numel()} and {other.numel()} elements respectively"
        )

    utils.check(self.numel() == other.numel(), numel_error)

    return (self * other).sum()


@register_decomposition(aten.binary_cross_entropy_with_logits)
def binary_cross_entropy_with_logits(
    self, target, weight=None, pos_weight=None, reduction=Reduction.MEAN.value
):
    max_val = (-self).clamp_min(0)
    if pos_weight is not None:
        log_weight = (pos_weight - 1) * target + 1
        loss = (1 - target) * self + log_weight * (
            ((-max_val).exp() + (-self - max_val).exp()).log() + max_val
        )
    else:
        loss = (
            (1 - target) * self
            + max_val
            + ((-max_val).exp() + (-self - max_val).exp()).log()
        )

    if weight is not None:
        loss = loss * weight

    return apply_loss_reduction(loss, reduction)



@register_decomposition(aten._unsafe_view)
def _unsafe_view(
    self, shape
):
    return self.view(shape)<|MERGE_RESOLUTION|>--- conflicted
+++ resolved
@@ -1319,17 +1319,6 @@
     return torch.sqrt(torch.var(x, dims, correction=correction, keepdim=keepdim))
 
 
-<<<<<<< HEAD
-=======
-# Questionable decompositions
-# This is only valid if we're running the graph without autograd, such as if the backward pass has been traced.
-# Note that this decomposition causes issues with in-place ops
-@register_decomposition([aten.detach, aten.lift, aten.lift_fresh], disable_meta=True)
-def nop_decomposition(x):
-    return aten.alias(x)
-
-
->>>>>>> 652707ab
 @register_decomposition(aten.cudnn_batch_norm)
 def cudnn_batch_norm(
     input: Tensor,
