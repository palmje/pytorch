from __future__ import annotations

import contextlib
import dataclasses
import dis
import functools
import inspect
import logging
import os
import re
import sys
import textwrap
import threading
import traceback
import types
import warnings
import weakref
from enum import Enum
from os.path import dirname, join
from typing import Any, Callable, Dict, List, Optional, Set, Tuple, TYPE_CHECKING, Union
from unittest.mock import patch

import torch
import torch.fx
import torch.utils._pytree as pytree
import torch.utils.checkpoint
from torch import _guards
from torch.fx.experimental.proxy_tensor import make_fx
from torch.fx.graph import _PyTreeCodeGen, _PyTreeInfo
from torch.nn.parallel.distributed import DistributedDataParallel

from ..fx import GraphModule
from .backends.registry import CompilerFn, lookup_backend

from .hooks import Hooks

if TYPE_CHECKING:
    from torch._C._dynamo.eval_frame import (  # noqa: F401
        reset_code,
        set_eval_frame,
        set_guard_error_hook,
        set_guard_fail_hook,
        skip_code,
        unsupported,
    )
else:
    for name in dir(torch._C._dynamo.eval_frame):
        if name.startswith("__"):
            continue
        globals()[name] = getattr(torch._C._dynamo.eval_frame, name)

from . import config, convert_frame, external_utils, skipfiles, utils
from .exc import CondOpArgsMismatchError, ResetRequired, UserError, UserErrorType
from .mutation_guard import install_generation_tagging_init
from .types import DynamoCallback
from .utils import compile_times

log = logging.getLogger(__name__)

from torch._dispatch.python import enable_python_dispatcher
from torch.fx.experimental import proxy_tensor

always_optimize_code_objects = utils.ExactWeakKeyDictionary()
null_context = contextlib.nullcontext


import sympy

from torch.fx.experimental.symbolic_shapes import (
    ConstraintViolationError,
    StrictMinMaxConstraint,
)
from torch.utils._sympy.value_ranges import ValueRanges


# See https://github.com/python/typing/pull/240
class Unset(Enum):
    token = 0


unset = Unset.token

compile_lock = threading.RLock()
most_recent_backend: Optional[CompilerFn] = None
DONT_WRAP_FILES = {
    # For tracing into fx modules
    inspect.getsourcefile(GraphModule),
    join(dirname(dirname(__file__)), "onnx/_internal/fx/dynamo_graph_extractor.py"),
}


class OptimizedModule(torch.nn.Module):
    """
    Wraps the original nn.Module object and later patches its
    forward method to optimized self.forward method.
    """

    def __init__(self, mod: torch.nn.Module, dynamo_ctx):
        super().__init__()
        # Installs the params/buffer
        self._orig_mod = mod
        self.dynamo_ctx = dynamo_ctx
        self._initialize()

    def _initialize(self):
        # Do this stuff in constructor to lower overhead slightly
        if isinstance(self._orig_mod.forward, types.MethodType) and skipfiles.check(
            inspect.getsourcefile(self._orig_mod.forward)
        ):
            # This may be a torch.nn.* instance in skipfiles.py which
            # won't trigger a frame evaluation workaround to add an extra
            # frame we can capture
            self.forward = self.dynamo_ctx(external_utils.wrap_inline(self._orig_mod))
        else:
            # Invoke hooks outside of dynamo then pickup the inner frame
            self.forward = self.dynamo_ctx(self._orig_mod.__call__)

        if hasattr(self._orig_mod, "_initialize_hook"):
            self._forward = self.forward
            self.forward = self._call_lazy_check

    def __getstate__(self):
        state = dict(self.__dict__)
        state.pop("forward", None)
        state.pop("__call__", None)
        return state

    def __setstate__(self, state):
        self.__dict__ = state
        self._initialize()

    def __getattr__(self, name):
        if name == "_orig_mod":
            return self._modules["_orig_mod"]
        return getattr(self._orig_mod, name)

    def _call_lazy_check(self, *args, **kwargs):
        if hasattr(self._orig_mod, "_initialize_hook"):
            # In the case of a lazy module, we want to run
            # the pre-hooks which initialize it.
            # Afterwards, lazy module deletes its pre-hooks
            # to avoid treating it as lazy on subsequent recompile.
            assert len(kwargs) == 0
            self._orig_mod._infer_parameters(self._orig_mod, args)
        return self._forward(*args, **kwargs)


def remove_from_cache(f):
    """
    Make sure f.__code__ is not cached to force a recompile
    """
    if isinstance(f, types.CodeType):
        reset_code(f)
    elif hasattr(f, "__code__"):
        reset_code(f.__code__)
    elif hasattr(getattr(f, "forward", None), "__code__"):
        reset_code(f.forward.__code__)
    else:
        from . import reset

        reset()
        log.warning("could not determine __code__ for %s", f)


def nothing():
    pass


def innermost_fn(fn):
    """
    In case of nesting of _TorchDynamoContext calls, find the innermost
    function. TorchDynamo caches on fn.__code__ object, so its necessary to find
    the innermost function to pass on the optimize, run, disable etc.
    """
    unaltered_fn = fn
    while hasattr(unaltered_fn, "_torchdynamo_orig_callable"):
        unaltered_fn = unaltered_fn._torchdynamo_orig_callable
        assert callable(unaltered_fn)
    return unaltered_fn


@contextlib.contextmanager
def enable_dynamic(enable: bool = True, export: bool = False):
    if not enable:
        yield
        return
    with config.patch(dynamic_shapes=True):
        yield


class _TorchDynamoContext:
    def __init__(
        self,
        callback: DynamoCallback,
        on_enter=nothing,
        backend_ctx_ctor=null_context,
        patch_fn=nothing,
        first_ctx=False,
        *,
        export=False,
        dynamic=False,
    ):
        super().__init__()
        assert callable(callback) or callback is False or callback is None
        self.callback: DynamoCallback = callback
        self.prior: Union[Unset, DynamoCallback] = unset
        self.on_enter = on_enter
        self.extra_ctx_ctor = backend_ctx_ctor
        self.first_ctx = first_ctx
        self.export = export
        self.dynamic = dynamic
        patch_fn()

    def __enter__(self):
        if config.raise_on_ctx_manager_usage:
            raise RuntimeError(
                "torch._dynamo.optimize(...) is used with a context manager. "
                "Please refer to https://github.com/pytorch/torchdynamo#usage-example "
                "to use torch._dynamo.optimize(...) as an annotation/decorator. "
            )
        self.on_enter()
        self.prior = set_eval_frame(self.callback)
        self.backend_ctx = self.extra_ctx_ctor()
        self.backend_ctx.__enter__()
        self.dynamic_ctx = enable_dynamic(self.dynamic, self.export)
        self.dynamic_ctx.__enter__()

    def __exit__(self, exc_type, exc_val, exc_tb):
        assert self.prior is not unset
        set_eval_frame(self.prior)
        self.prior = unset
        # TODO: This is totally not the right way to chain contexts manually
        self.dynamic_ctx.__exit__(exc_type, exc_val, exc_tb)
        self.backend_ctx.__exit__(exc_type, exc_val, exc_tb)

    def __call__(self, fn):
        fn = innermost_fn(fn)
        # Optimize the forward method of torch.nn.Module object
        if isinstance(fn, torch.nn.Module):
            mod = fn
            new_mod = OptimizedModule(mod, self)
            # Save the function pointer to find the original callable while nesting
            # of decorators.
            new_mod._torchdynamo_orig_callable = mod.forward
            return new_mod
        assert callable(fn)

        try:
            filename = inspect.getsourcefile(fn)
        except TypeError:
            filename = None
        if (
            (filename is None or skipfiles.check(filename))
            and (
                getattr(fn, "__name__", "") not in ["_call_impl", "_wrapped_call_impl"]
            )
            and filename not in DONT_WRAP_FILES
        ):
            # call to a builtin without a frame for us to capture
            fn = external_utils.wrap_inline(fn)

        callback = self.callback
        on_enter = self.on_enter
        backend_ctx_ctor = self.extra_ctx_ctor

        @functools.wraps(fn)
        def _fn(*args, **kwargs):
            if (
                not isinstance(self, DisableContext)
                and torch.fx._symbolic_trace.is_fx_tracing()
            ):
                if config.error_on_nested_fx_trace:
                    raise RuntimeError(
                        "Detected that you are using FX to symbolically trace "
                        "a dynamo-optimized function. This is not supported at the moment."
                    )
                else:
                    return fn(*args, **kwargs)

            on_enter()
            prior = set_eval_frame(callback)
            backend_ctx = backend_ctx_ctor()
            backend_ctx.__enter__()
            dynamic_ctx = enable_dynamic(self.dynamic, self.export)
            dynamic_ctx.__enter__()
            try:
                return fn(*args, **kwargs)
            finally:
                set_eval_frame(prior)
                dynamic_ctx.__exit__(None, None, None)
                backend_ctx.__exit__(None, None, None)

        # hooks to properly handle inlining
        if isinstance(self, DisableContext):
            _fn._torchdynamo_disable = True  # type: ignore[attr-defined]
        else:
            _fn._torchdynamo_inline = fn  # type: ignore[attr-defined]

        # Save the function pointer to find the original callable while nesting
        # of decorators.
        _fn._torchdynamo_orig_callable = fn  # type: ignore[attr-defined]

        # If the function is called using torch._dynamo.optimize decorator, we
        # should prevent any type of skipping.
        if callback not in (None, False):
            if not hasattr(fn, "__code__"):
                raise RuntimeError(
                    textwrap.dedent(
                        """

                        torch._dynamo.optimize is called on a non function object.
                        If this is a callable class, please wrap the relevant code into a function and optimize the
                        wrapper function.

                        >> class CallableClass:
                        >>     def __init__(self):
                        >>         super().__init__()
                        >>         self.relu = torch.nn.ReLU()
                        >>
                        >>     def __call__(self, x):
                        >>         return self.relu(torch.sin(x))
                        >>
                        >>     def print_hello(self):
                        >>         print("Hello world")
                        >>
                        >> mod = CallableClass()

                        If you want to optimize the __call__ function and other code, wrap that up in a function

                        >> def wrapper_fn(x):
                        >>     y = mod(x)
                        >>     return y.sum()

                        and then optimize the wrapper_fn

                        >> opt_wrapper_fn = torch._dynamo.optimize(wrapper_fn)
                        """
                    )
                )
            always_optimize_code_objects[fn.__code__] = True

        return _fn


class OptimizeContext(_TorchDynamoContext):
    @staticmethod
    def _different_backend(old, new):
        return not (old == new or old is None)

    def __init__(
        self,
        callback,
        backend_ctx_ctor,
        first_ctx=False,
        *,
        export=False,
        dynamic=False,
    ):
        def on_enter():
            global most_recent_backend
            if OptimizeContext._different_backend(most_recent_backend, compiler_fn):
                if config.raise_on_backend_change:
                    raise ResetRequired()
                else:
                    warnings.warn(
                        "changing options to `torch.compile()` may require "
                        "calling `torch._dynamo.reset()` to take effect"
                    )
            most_recent_backend = compiler_fn
            install_generation_tagging_init()

        compiler_fn = innermost_fn(callback)
        super().__init__(
            callback=callback,
            on_enter=on_enter,
            backend_ctx_ctor=backend_ctx_ctor,
            patch_fn=TorchPatcher.patch,
            first_ctx=first_ctx,
            export=export,
            dynamic=dynamic,
        )


class RunOnlyContext(_TorchDynamoContext):
    def __init__(self):
        # cudagraph trees relies on generation increment
        def on_enter():
            torch._dynamo.mutation_guard.GenerationTracker.generation += 1

        super().__init__(callback=False, on_enter=on_enter)


class DisableContext(_TorchDynamoContext):
    def __init__(self):
        super().__init__(callback=None)


def first_real_inst_idx(code):
    if sys.version_info < (3, 11):
        return 0
    for inst in dis.get_instructions(code):
        if inst.opname == "RESUME":
            return inst.offset // 2
    raise RuntimeError("RESUME instruction not found in code")


def catch_errors_wrapper(callback, hooks: Hooks):
    @functools.wraps(callback)
    def catch_errors(frame, cache_size, frame_state):
        assert frame_state is not None

        if (
            # TODO: the first condition is not covered by any test
            frame.f_lasti >= first_real_inst_idx(frame.f_code)
            or skipfiles.check(frame.f_code.co_filename)
            or config.disable
        ):
            log.debug("skipping %s %s", frame.f_code.co_name, frame.f_code.co_filename)
            return None
        if frame.f_code.co_filename == "<string>" and frame.f_code.co_name == "__new__":
            # nametuple constructor
            return None
        if config.optimize_ddp:
            ddp_module = DistributedDataParallel._get_active_ddp_module()
            if ddp_module:
                with compile_lock:
                    from torch._dynamo.backends.distributed import DDPOptimizer

                    ddp_optimizer = DDPOptimizer(
                        bucket_bytes_cap=ddp_module.bucket_bytes_cap,
                        backend_compile_fn=callback._torchdynamo_orig_callable,
                    )
                    hijacked_callback = convert_frame.convert_frame(
                        ddp_optimizer.compile_fn,
                        hooks=hooks,
                    )
                    return hijacked_callback(frame, cache_size, hooks, frame_state)

        with compile_lock:
            return callback(frame, cache_size, hooks, frame_state)

    catch_errors._torchdynamo_orig_callable = callback  # type: ignore[attr-defined]
    return catch_errors


def _optimize_catch_errors(
    compile_fn, hooks: Hooks, backend_ctx_ctor=null_context, export=False, dynamic=False
):
    return OptimizeContext(
        catch_errors_wrapper(compile_fn, hooks),
        backend_ctx_ctor=backend_ctx_ctor,
        first_ctx=True,
        export=export,
        dynamic=dynamic,
    )


def get_compiler_fn(compiler_fn):
    from .repro.after_dynamo import wrap_backend_debug

    if hasattr(compiler_fn, "compiler_name"):
        compiler_str = compiler_fn.compiler_name
    elif isinstance(compiler_fn, str):
        compiler_str = compiler_fn
    else:
        compiler_str = None
    compiler_fn = lookup_backend(compiler_fn)
    return wrap_backend_debug(compiler_fn, compiler_str)


class _NullDecorator(contextlib.nullcontext):  # type: ignore[type-arg]
    def __call__(self, fn):
        assert callable(fn)
        return fn


def check_if_dynamo_supported():
    if sys.platform == "win32":
        raise RuntimeError("Windows not yet supported for torch.compile")
    if sys.version_info >= (3, 12):
        raise RuntimeError("Python 3.12+ not yet supported for torch.compile")


def is_dynamo_supported():
    try:
        check_if_dynamo_supported()
        return True
    except Exception:
        return False


def optimize(
    backend="inductor",
    *,
    nopython=False,
    guard_export_fn=None,
    guard_fail_fn=None,
    disable=False,
    dynamic=False,
):
    """
    The main entrypoint of TorchDynamo.  Do graph capture and call
    backend() to optimize extracted graphs.

    Args:
        backend: One of the two things:
            - Either, a function/callable taking a torch.fx.GraphModule and
            example_inputs and returning a python callable that runs the
            graph faster.
            One can also provide additional context for the backend, like
            torch.jit.fuser("fuser2"), by setting the backend_ctx_ctor attribute.
            See AOTAutogradMemoryEfficientFusionWithContext for the usage.
            - Or, a string backend name in `torch._dynamo.list_backends()`
        nopython: If True, graph breaks will be errors and there will
            be a single whole-program graph.
        disable: If True, turn this decorator into a no-op
        dynamic: If True, turn on dynamic shapes support

    Example Usage::

        @torch._dynamo.optimize()
        def toy_example(a, b):
            ...
    """
    check_if_dynamo_supported()
    # Note: The hooks object could be global instead of passed around, *however* that would make
    # for a confusing API usage and plumbing story wherein we nest multiple .optimize calls.
    # There is some prior art around this, w/r/t nesting backend calls are enforced to be the same
    # compiler, however, this feels onerous for callback and hooks, and it feels better to give our users an
    # easier to understand UX at the cost of a little more plumbing on our end.
    hooks = Hooks(guard_export_fn=guard_export_fn, guard_fail_fn=guard_fail_fn)
    torch._C._log_api_usage_once("torch._dynamo.optimize")
    if disable or os.environ.get("TORCHDYNAMO_DISABLE", "") == "1":
        return _NullDecorator()

    backend = get_compiler_fn(backend)

    # Find if backend has any extra context manager
    backend_ctx_ctor = getattr(backend, "backend_ctx_ctor", null_context)

    if nopython:
        return optimize_assert(
            backend,
            dynamic=dynamic,
            hooks=hooks,
        )
    return _optimize_catch_errors(
        convert_frame.convert_frame(backend, hooks=hooks),
        hooks,
        backend_ctx_ctor,
        dynamic=dynamic,
    )


# TODO(voz): Consider making "explain" output alongside a run / part of a run
@patch("torch._dynamo.symbolic_convert.explain", True)
def explain(f, *args, **kwargs):
    # TODO(voz): Do we want a decorator for this?
    from . import reset

    reset()

    out_guards = []
    graphs = []
    ops_per_graph = []
    op_count = 0
    break_reasons = []

    def dynamo_graph_accumulating_compiler(gm: torch.fx.GraphModule, example_inputs):
        nonlocal graphs
        nonlocal op_count
        nonlocal ops_per_graph

        graphs.append(gm)
        ops = []
        for node in gm.graph.nodes:
            if node.op == "call_function":
                ops.append(node.target)

        op_count += len(ops)
        ops_per_graph.append(ops)
        if gm.compile_subgraph_reason.graph_break:
            break_reasons.append(gm.compile_subgraph_reason)
        return gm.forward

    def guard_export_print(guards):
        nonlocal out_guards
        out_guards.append(guards)

    with patch(f"{__name__}.most_recent_backend", None):
        opt_f = optimize(
            dynamo_graph_accumulating_compiler,
            nopython=False,
            guard_export_fn=guard_export_print,
        )(f)
        # TODO(voz): We may have instances of `f` that mutate inputs, we should track sideffects and reject.
        opt_f(*args, **kwargs)

    graph_count = len(graphs)

    # For the explanation summary, dedupe reasons by the innermost stack frame and dedupe by it.
    deduped_reasons = {}
    for reason in break_reasons:
        innermost_frame = reason.user_stack[-1]
        # __repr__ uniquely identifies a FrameSummary so we can use it for deduping
        deduped_reasons[repr(innermost_frame)] = reason

    formatted_list = ""
    for idx, break_reason in enumerate(deduped_reasons.values()):
        formatted_stack = "".join(traceback.format_list(break_reason.user_stack))
        msg = f"{break_reason.reason}\n{formatted_stack}"
        formatted_list += f"{idx + 1}. {msg} \n"

    explanation = f"Dynamo produced {graph_count} graphs "
    explanation += f"with {graph_count - 1} graph break and {op_count} ops"
    explanation_verbose = explanation
    explanation_verbose += f"\n Break reasons: \n\n{formatted_list}"

    explanation_verbose += compile_times()

    # TODO(voz): Do we want a decorator for this?
    reset()
    return (
        explanation,
        out_guards,
        graphs,
        ops_per_graph,
        break_reasons,
        explanation_verbose,
    )


@dataclasses.dataclass
class ConstraintTarget:
    """
    This represents input tensor dimensions.  Don't create this
    class directly; instead, use :func:`torch._export.dynamic_dim`.
    """

    w_tensor: weakref.ReferenceType[torch.Tensor]
    # TODO: We don't need t_id; we can get it off of w_tensor
    t_id: int
    dim: int


@dataclasses.dataclass
class Constraint(ConstraintTarget):
    """
    This represents constraints on input tensor dimensions, e.g., requiring
    them to be fully polymorphic or within some range.  Don't create this
    class directly; instead, use :func:`torch._export.dynamic_dim`.
    """

    # NOTE(avik): In the future, this could be Union[StrictMinMaxConstraint, <other kinds>]
    constraint_range: StrictMinMaxConstraint
    # Represent that `constraint_range` is shared with another ConstraintTarget, which
    # typically arises because of a specified equality with another dynamic dimension.
    shared: Optional[ConstraintTarget] = None

    def _clone_with_range(self, lower=2, upper=sympy.oo):
        constraint_range = StrictMinMaxConstraint(
            vr=self.constraint_range.vr & ValueRanges(lower=lower, upper=upper),
            warn_only=False,
        )
        return Constraint(
            self.w_tensor, self.t_id, self.dim, constraint_range, self.shared
        )

    def __ge__(self, lower):
        return self._clone_with_range(lower=lower)

    def __gt__(self, lower):
        return self._clone_with_range(lower=lower + 1)

    def __le__(self, upper):
        return self._clone_with_range(upper=upper)

    def __lt__(self, upper):
        return self._clone_with_range(upper=upper - 1)

    def __bool__(self):
        # NOTE(avik): We do not support compound expressions like a <= x <= b.
        # This is because Python implicitly desugars them into bool(a <= x) and bool(x <= b),
        # and moreover, enforces that any overload of __bool__ must return True or False.
        # FWIW, sympy also raises TypeError in this case.
        raise TypeError(
            "Cannot determine truth value of Constraint. "
            "If you are trying to combine Constraints with logical connectives, "
            "you can specify them separately instead."
        )

    @property
    def serializable_spec(self):
        # We need a serialization compatible format of the constraint so that it
        # can be savedin the graph module w/o breaking the module serialization.
        # The saved constraints will be used directly for the post-exporting pass
        # that converts constraints to runtime assertion. The saved constraints
        # will not be saved in the serialized module.
        # TODO: A better way is needed. Currently we use 't_id' to map the constraint,
        # which is not reliable
        return {
            "t_id": self.t_id,
            "dim": self.dim,
            "min": self.constraint_range.vr.lower,
            "max": self.constraint_range.vr.upper,
        }

    def __eq__(self, other):
        constraint_range = StrictMinMaxConstraint(
            vr=self.constraint_range.vr & other.constraint_range.vr,
            warn_only=False,
        )
        return Constraint(
            self.w_tensor,
            self.t_id,
            self.dim,
            constraint_range,
            shared=ConstraintTarget(other.w_tensor, other.t_id, other.dim),
        )


class FlattenInputOutputSignature(torch.fx.interpreter.Transformer):
    def __init__(
        self,
        m: torch.fx.GraphModule,
        arg_len: int,
        matched_input_elements_positions: List[int],
        matched_output_elements_positions: List[int],
    ):
        super().__init__(m)
        self.new_args = [
            super(FlattenInputOutputSignature, self).placeholder(f"arg{i}", (), {})
            for i in range(0, arg_len)
        ]
        self.old_args_gen = (self.new_args[i] for i in matched_input_elements_positions)
        self.matched_output_elements_positions = matched_output_elements_positions

    def placeholder(self, target, args, kwargs):
        arg = next(self.old_args_gen)
        if "val" in self.current_node.meta:
            arg.node.meta["val"] = self.current_node.meta["val"]
        if "tensor_dict" in self.current_node.meta:
            arg.node.meta["tensor_dict"] = self.current_node.meta["tensor_dict"]
        return arg

    def output(self, target, args, kwargs):
        dynamo_result_flat = args[0]
        lookup = [*dynamo_result_flat, *self.new_args]
        new_result_flat = [lookup[i] for i in self.matched_output_elements_positions]
        return super().output(target, (new_result_flat,), {})

    def run_node(self, n):
        self.current_node = n
        r = super().run_node(n)
        if "val" in self.current_node.meta:
            r.node.meta["val"] = self.current_node.meta["val"]
        return r


def export(
    f: Callable[..., Any],
    *args,
    aten_graph: bool = False,
    pre_autograd: bool = False,
    decomposition_table: Optional[
        Dict[torch._ops.OpOverload, Callable[..., Any]]
    ] = None,
    tracing_mode: str = "symbolic",
    constraints: Optional[List[Constraint]] = None,
    assume_static_by_default: bool = False,
    functionalize: bool = False,
    **kwargs,
) -> Tuple[torch.fx.GraphModule, Set[_guards.Guard]]:
    """
    Export an input function f to a format that can be executed outside of PyTorch using the FX graph.

    Args:
        f (callable): A PyTorch function to be exported.

        *args: Variable length argument list to be passed to the function f.

        aten_graph (bool): If True, exports a graph with ATen operators.
        If False, exports a graph with Python operators. Default is False.

        pre_autograd (bool): If True, exports a graph with ATen operators,
        but before autograd has run. This can be useful if you want to apply further tranformations
        on a graph before running it through autograd.
        This flag is only valid if aten_graph=True is set.
        Default is False.

        decomposition_table (dict): A dictionary that maps operators to their decomposition functions.
        Required if aten_graph or tracing_mode is specified. Default is None.

        tracing_mode (str): If "symbolic", turn on dynamic shapes support. Default is "symbolic".

        functionalize (bool): If True, the resulting aten graph module will be functional. You will need to
        set aten_graph=True to see the effect. By default, this flag will be false.

        **kwargs: Arbitrary keyword arguments to be passed to the function f.

    Returns:
        A tuple of (graph, guards)
        Graph: An FX graph representing the execution of the input PyTorch function with the provided arguments and options.
        Guards: The guards we accumulated during tracing f above

    Raises:
        AssertionError: If decomposition_table is specified without setting aten_graph=True,
        or if graph breaks during tracing in export.

        AssertionError: If Dynamo input and output is not consistent with traced input/output.

    Note - this headerdoc was authored by ChatGPT, with slight modifications by the author.
    """
    check_if_dynamo_supported()
    torch._C._log_api_usage_once("torch._dynamo.export")
    if decomposition_table is not None:
        assert (
            aten_graph
        ), "Specifying a decomposition_table table or tracing mode is illegal without setting aten_graph=True"
    if pre_autograd:
        assert aten_graph, "pre_autograd=True can only be used when aten_graph=True"
    f = innermost_fn(f)
    call_to_inspect = f.forward if isinstance(f, torch.nn.Module) else f
    original_signature = inspect.signature(call_to_inspect)

    if functionalize and not aten_graph:
        raise UserError(
            UserErrorType.ANTI_PATTERN,
            "TorchDynamo won't functionalize non-aten graphs. Please set `functionalize` to true",
        )

    graph = None
    out_guards = None
    graph_captured_input = None
    graph_captured_result: Optional[Tuple[torch.Tensor, ...]] = None

    def produce_matching(source_args, candidate_args):
        matched_elements_positions = []
        dict_of_source_args = dict()
        for i in range(0, len(source_args)):
            element_id = id(source_args[i])
            dict_of_source_args[element_id] = i

        for i in range(0, len(candidate_args)):
            arg = candidate_args[i]
            # 1-element tensor arg can be unspec int/float
            if isinstance(arg, torch.Tensor) and torch.numel(arg) == 1:
                if id(arg) in dict_of_source_args:
                    matched_elements_positions.append(dict_of_source_args[id(arg)])
                elif id(arg.item()) in dict_of_source_args:
                    matched_elements_positions.append(
                        dict_of_source_args[id(arg.item())]
                    )
                else:
                    raise AssertionError(
                        "Dynamo input/output is not consistent with traced input/output"
                    )
            else:
                assert (
                    id(arg) in dict_of_source_args
                ), "Dynamo input and output is a strict subset of traced input/output"
                matched_elements_positions.append(dict_of_source_args[id(arg)])

        return matched_elements_positions

    def guard_export_print(guards: Set[_guards.Guard]):
        nonlocal out_guards
        assert out_guards is None, "whole graph export entails exactly one guard export"
        out_guards = guards

    fake_mode = None
    example_inputs = []

    def dynamo_normalization_capturing_compiler(
        gm: torch.fx.GraphModule, inner_example_inputs
    ):
        nonlocal graph
        assert (
            graph is None
        ), "Tried to emit a second graph during export. Tracing through 'f' must produce a single graph."
        graph = gm

        nonlocal fake_mode, example_inputs
        fake_mode = _guards.detect_fake_mode(inner_example_inputs)
        example_inputs = inner_example_inputs

        def result_capturing_wrapper(*graph_inputs):
            nonlocal graph_captured_result
            nonlocal graph_captured_input

            graph_captured_input = graph_inputs
            assert graph is not None
            graph_captured_result = graph(*graph_inputs)
            return graph_captured_result

        return result_capturing_wrapper

    flat_args, in_spec = pytree.tree_flatten((args, kwargs))

    remove_from_cache(f)
    constraint_violation_error = None
    with patch(f"{__name__}.most_recent_backend", None), config.patch(
        summarize_dim_constraints=True,
        specialize_int=True,
        assume_static_by_default=assume_static_by_default,
    ):
        opt_f = optimize_assert(
            dynamo_normalization_capturing_compiler,
            hooks=Hooks(
                guard_export_fn=guard_export_print,
                guard_fail_fn=None,
            ),
            export=True,
            export_constraints=constraints,
            dynamic=(tracing_mode == "symbolic"),
        )(f)
        # TODO(voz): We may have instances of `f` that mutate inputs, we should track sideffects and reject.
        try:
            result_traced = opt_f(*args, **kwargs)
        except ConstraintViolationError as e:
            constraint_violation_error = e
    remove_from_cache(f)

    if (shape_env := getattr(fake_mode, "shape_env", None)) is not None:
        dim_constraints = shape_env.dim_constraints
        assert dim_constraints is not None
        dim_constraints.solve()
        msg = dim_constraints.prettify_results(original_signature)
        if constraint_violation_error:
            constraint_violation_error.args = (
                constraint_violation_error.args[0] + msg,
            )
        else:
            log.info(
                "Summary of dimension constraints:%s",
                msg,
            )

        # Error if we have any constraints on static values
        for k in shape_env.var_to_range.keys():
            if isinstance(k, sympy.Integer):
                constraint_violation_error = ConstraintViolationError(
                    f"{''.join(traceback.format_list(shape_env.var_to_stack[k]))}\n"
                    "It appears that you're trying to set a constraint on a "
                    f"value which we evaluated to have a static value of {k}. "
                    "Scroll up to see where this constraint was set."
                )
    if constraint_violation_error:
        raise constraint_violation_error

    assert (
        graph is not None
    ), "Failed to produce a graph during tracing. Tracing through 'f' must produce a single graph."
    assert out_guards is not None, "Failed to produce guards during tracing"
    assert fake_mode is not None

    matched_input_elements_positions = produce_matching(flat_args, graph_captured_input)

    # NB: This is mostly hitting the cache; Dynamo already converted these
    example_fake_inputs = [fake_mode.from_tensor(t) for t in example_inputs]

    matched_input_elements_to_fake = {val: example_fake_inputs[ix] for ix, val in enumerate(matched_input_elements_positions)}

    flat_results_traced, out_spec_traced = pytree.tree_flatten(result_traced)

    assert graph_captured_result is not None
    flat_both = list(graph_captured_result) + flat_args
    matched_output_elements_positions = produce_matching(flat_both, flat_results_traced)

<<<<<<< HEAD
    class ChangeInputOutputSignature(torch.fx.interpreter.Transformer):
        def __init__(
            self,
            m,
        ):
            super().__init__(m)
            arg_len = len(flat_args)
            self.new_args = []
            for i in range(0, arg_len):
                arg = super(ChangeInputOutputSignature, self).placeholder(
                    f"arg{i}", (), {}
                )
                if i in matched_input_elements_to_fake:
                    arg.node.meta["val"] = matched_input_elements_to_fake[i]
                else:
                    # Fill node.mata["val"] with faketensor from the input,
                    # if it's not found in matched_input_elements_positions
                    if (fake_mode is not None and isinstance(flat_args[i], torch.Tensor)):
                        arg.node.meta["val"] = fake_mode.from_tensor(flat_args[i])
                self.new_args.append(arg)

            self.old_args_gen = (
                self.new_args[i] for i in matched_input_elements_positions
            )

        def placeholder(self, target, args, kwargs):
            arg = next(self.old_args_gen)
            if "val" in self.current_node.meta:
                arg.node.meta["val"] = self.current_node.meta["val"]
            if "tensor_dict" in self.current_node.meta:
                arg.node.meta["tensor_dict"] = self.current_node.meta["tensor_dict"]
            return arg

        def output(self, target, args, kwargs):
            dynamo_result_flat = args[0]
            lookup = [*dynamo_result_flat, *self.new_args]
            new_result_flat = [lookup[i] for i in matched_output_elements_positions]
            return super().output(target, (new_result_flat,), {})

        def run_node(self, n):
            self.current_node = n
            r = super().run_node(n)
            if "val" in self.current_node.meta:
                r.node.meta["val"] = self.current_node.meta["val"]
            return r
=======
    # NB: This is mostly hitting the cache; Dynamo already converted these
    example_fake_inputs = [fake_mode.from_tensor(t) for t in example_inputs]
>>>>>>> 75077a9c

    if aten_graph:
        memo: Dict[torch.Tensor, torch.Tensor] = {}

        def to_fun(t):
            if isinstance(t, torch.Tensor):
                if t in memo:
                    return memo[t]
                r = torch._to_functional_tensor(t, mirror_autograd_meta=True)
                memo[t] = r
                return r
            else:
                return t

        def from_fun(t):
            if not isinstance(t, torch.Tensor) or not torch._is_functional_tensor(t):
                return t
            torch._sync(t)
            return torch._from_functional_tensor(t)

        # Running graph with interpreter is needed for propagating the stack_trace
        def graph_with_interpreter(*args):
            with torch.fx.traceback.preserve_node_meta():
                if functionalize:
                    torch._enable_functionalization(reapply_views=True)
                    try:
                        return pytree.tree_map(
                            from_fun,
                            torch.fx.Interpreter(graph).run(
                                *pytree.tree_map(to_fun, args)
                            ),
                        )
                    finally:
                        torch._disable_functionalization()
                else:
                    return torch.fx.Interpreter(graph).run(*args)

        with enable_python_dispatcher(), fake_mode:
            try:
                graph = make_fx(
                    graph_with_interpreter,
                    decomposition_table=decomposition_table,
                    tracing_mode="real",
                    _allow_non_fake_inputs=True,
                    pre_autograd=pre_autograd,
                )(*example_fake_inputs)
            except CondOpArgsMismatchError as e:
                # Wrap the internal error to the user-facing error
                raise UserError(UserErrorType.DYNAMIC_CONTROL_FLOW, str(e))

    new_graph = FlattenInputOutputSignature(
        graph,
        len(flat_args),
        matched_input_elements_positions,
        matched_output_elements_positions,
    ).transform()

    # Store constraints and inputs as metadata for user passes, e.g. turn constraints to runtime check
    new_graph.meta["input_shape_constraints"] = (
        [constraint.serializable_spec for constraint in constraints]
        if constraints
        else []
    )

    if (shape_env := getattr(fake_mode, "shape_env", None)) is not None:
        # Inline constraints added by users correspond to unbacked symbols in shape_env,
        new_graph.meta["inline_constraints"] = {
            k: v
            for k, v in shape_env.var_to_range.items()
            if re.match(r"^[if]\d+$", str(k))
        }

    def signature_to_fullargspec(sig: inspect.Signature):
        # Get a list of Parameter objects from the Signature object
        params = list(sig.parameters.values())
        # Separate positional arguments, keyword-only arguments and varargs/varkw
        args = [
            p.name for p in params if p.kind == inspect.Parameter.POSITIONAL_OR_KEYWORD
        ]
        kwonlyargs = [
            p.name for p in params if p.kind == inspect.Parameter.KEYWORD_ONLY
        ]
        varargs = next(
            (p.name for p in params if p.kind == inspect.Parameter.VAR_POSITIONAL), None
        )
        varkw = next(
            (p.name for p in params if p.kind == inspect.Parameter.VAR_KEYWORD), None
        )
        # Get default values for positional arguments and keyword-only arguments
        defaults = tuple(
            p.default
            for p in params
            if p.kind == inspect.Parameter.POSITIONAL_OR_KEYWORD
            and p.default is not inspect.Parameter.empty
        )
        kwonlydefaults = {
            p.name: p.default
            for p in params
            if p.kind == inspect.Parameter.KEYWORD_ONLY
            and p.default is not inspect.Parameter.empty
        }
        # Get annotations for parameters and return value
        annotations = {}
        if sig.return_annotation:
            annotations = {"return": sig.return_annotation}
        for parameter in params:
            annotations[parameter.name] = parameter.annotation
        # Return a FullArgSpec object with the extracted attributes
        return inspect.FullArgSpec(
            args, varargs, varkw, defaults, kwonlyargs, kwonlydefaults, annotations
        )

    # Make dynamo graph to have same input/output spec as user code
    def argument_names(f: Callable[..., Any], *args, **kwargs) -> List[str]:
        fullargspec = signature_to_fullargspec(original_signature)

        # 1. Map `args` 1-to-1 to positional arguments in original signature.
        input_strs = fullargspec.args[: len(args)]

        if len(args) > len(fullargspec.args):
            # 2. If there are more arguments left in `args`, they map to varargs in original
            # signature. Assign names as {varargs}_0, {varargs}_1, ...
            assert fullargspec.varargs is not None, "More arguments than expected"
            input_strs += [
                f"{fullargspec.varargs}_{i}"
                for i in range(0, len(args) - len(input_strs))
            ]
        elif len(args) < len(fullargspec.args):
            # 3. If there are fewer arguments in `args` than `fullargspec.args`,
            # it implies these are arguments either with default values, or provided in
            # `kwargs`. The former can be safely ignored. Because Dynamo.export does not
            # export them as part of the function signature. The latter will be handled
            # in the next step.
            for unprovided_arg in fullargspec.args[
                len(args) : -len(fullargspec.defaults or [])
            ]:
                assert unprovided_arg in kwargs, f"Missing argument {unprovided_arg}"

        # 4. Keyword arguments provided in `kwargs`.
        input_strs += list(kwargs.keys())

        # 5. Keyword-only arguments with default values if not provided are not exported
        # as part of the function signature.
        for kwonly_arg in fullargspec.kwonlyargs:
            kwonlydefaults = fullargspec.kwonlydefaults or {}
            assert (
                kwonly_arg in kwargs or kwonly_arg in kwonlydefaults
            ), f"Missing keyword only argument {kwonly_arg}"

        return input_strs

    new_graph.graph._codegen = _PyTreeCodeGen(
        _PyTreeInfo(
            argument_names(f, *args, **kwargs),
            in_spec,
            out_spec_traced,
        )
    )

    new_graph.recompile()
    # TODO remove this once Executorch uses proper functionalization
    new_graph._matched_input_elements_positions = matched_input_elements_positions

    return (new_graph, out_guards)


def assume_constant_result(fn):
    fn._dynamo_marked_constant = True
    return fn


def optimize_assert(
    backend,
    *,
    hooks=Hooks(None, None),
    export=False,
    export_constraints=None,
    dynamic=False,
):
    """
    The same as `torch._dynamo.optimize(backend, nopython=True)`
    """
    backend = get_compiler_fn(backend)

    # Find if backend has any extra context manager
    backend_ctx_ctor = getattr(backend, "backend_ctx_ctor", null_context)

    return _optimize_catch_errors(
        convert_frame.convert_frame_assert(
            backend, export=export, export_constraints=export_constraints
        ),
        hooks,
        backend_ctx_ctor,
        export=export,
        dynamic=dynamic,
    )


def run(fn=None):
    """Don't do any dynamic compiles, just use prior optimizations"""
    if fn is not None:
        fn = innermost_fn(fn)
        assert callable(fn)
        return RunOnlyContext()(fn)
    return RunOnlyContext()


def disable(fn=None, recursive=True):
    """
    Decorator and context manager to disable TorchDynamo

    If recursive=True, Dynamo is completely skipped on the decorated function
    frame as well as the recursively invoked functions.

    If recursive=False, Dynamo skips frames associated with the function code,
    but still process recursively invoked frames.
    """
    if recursive:
        if fn is not None:
            fn = innermost_fn(fn)
            assert callable(fn)
            return DisableContext()(fn)
        return DisableContext()
    else:
        return skip(fn)


def skip(fn=None):
    """
    Skip frames associated with the function code, but still process recursively
    invoked frames
    """
    if fn is None:
        return skip
    fn = innermost_fn(fn)
    assert callable(fn)
    skip_code(fn.__code__)
    fn._torchdynamo_disable = True
    return fn


class TorchPatcher:
    @staticmethod
    @functools.lru_cache(None)
    def patch():
        # Disable TorchDynamo on some torch.* compilers generated frames
        torch.jit.trace = disable(torch.jit.trace)
        torch.jit.trace_module = disable(torch.jit.trace_module)
        torch.jit._get_trace_graph = disable(torch.jit._get_trace_graph)

        # symbolic_trace creates new frames. We disable Dynamo on such frames
        torch.fx._symbolic_trace.Tracer.trace = disable(
            torch.fx._symbolic_trace.Tracer.trace
        )

        torch.onnx.export_to_pretty_string = disable(torch.onnx.export_to_pretty_string)
        torch.distributions.Distribution.set_default_validate_args(False)

        proxy_tensor.dispatch_trace = disable(proxy_tensor.dispatch_trace)

        optimizers = [
            opt
            for opt in torch.optim.__dict__.values()
            if inspect.isclass(opt) and issubclass(opt, torch.optim.Optimizer)
        ]

        # disable dynamo for the wrapper that helps give dynamo hints about entering DDP
        if hasattr(DistributedDataParallel, "_inside_ddp_forward"):
            DistributedDataParallel._inside_ddp_forward = disable(
                DistributedDataParallel._inside_ddp_forward, recursive=False
            )

        from ..optim import adagrad, adam, adamax, adamw, asgd, nadam, sgd

        for opt_mod in adagrad, adam, adamax, adamw, asgd, nadam, sgd:
            multi_tensor_fn_name = f"_multi_tensor_{opt_mod.__name__.split('.')[-1]}"
            if hasattr(opt_mod, multi_tensor_fn_name):
                setattr(
                    opt_mod,
                    multi_tensor_fn_name,
                    disable(getattr(opt_mod, multi_tensor_fn_name)),
                )

        excluded_opts = {torch.optim.SparseAdam, torch.optim.RAdam, torch.optim.LBFGS}
        for opt in optimizers:
            if opt in excluded_opts:
                opt.step = disable(opt.step)

            opt._cuda_graph_capture_health_check = disable(
                opt._cuda_graph_capture_health_check
            )
            opt.zero_grad = disable(opt.zero_grad)

            if hasattr(opt, "_init_group"):
                opt._init_group = disable(opt._init_group)

            # disable any currently set hooks
            # Note: we only want to disable the profiling hook
            # which is the *last* hook applied, we want to keep the no_grad hook
            hooked = getattr(opt.step, "hooked", False)
            if hooked:
                unwrapped_step = getattr(opt.step, "__wrapped__", None)
                if unwrapped_step:
                    opt.step = unwrapped_step

            # disable future hooking
            opt.step.hooked = True

        # TorchDynamo does not step inside utils.checkpoint function.  The flow
        # looks likes this
        #  1) TorchDynamo tries to wrap utils.checkpoint in a HigherOrderOp by
        #     speculatively checking if the forward function is safe to trace.
        #  2) If yes, then Dynamo-generated Fx graph has the wrapped higher
        #     order op. As a result, TorchDynamo does not look inside utils.checkpoint.
        #  3) If not, then TorchDynamo falls back to eager by performing a graph
        #     break. And here, the following disable wrapper ensures that
        #     TorchDynamo does not trigger again on the frames created by
        #     utils.checkpoint innards.
        torch.utils.checkpoint.checkpoint = disable(torch.utils.checkpoint.checkpoint)

    @staticmethod
    def suppress_torch_distributed_warnings(fn):
        def inner_fn(*args, **kwargs):
            warnings.filterwarnings(
                "ignore", category=UserWarning, module="torch.distributed"
            )
            return fn(*args, **kwargs)

        return inner_fn<|MERGE_RESOLUTION|>--- conflicted
+++ resolved
@@ -7,7 +7,6 @@
 import inspect
 import logging
 import os
-import re
 import sys
 import textwrap
 import threading
@@ -723,15 +722,32 @@
     def __init__(
         self,
         m: torch.fx.GraphModule,
-        arg_len: int,
+        flat_args: Tuple[Any],
         matched_input_elements_positions: List[int],
         matched_output_elements_positions: List[int],
+        example_fake_inputs: List[torch.Tensor],
     ):
         super().__init__(m)
-        self.new_args = [
-            super(FlattenInputOutputSignature, self).placeholder(f"arg{i}", (), {})
-            for i in range(0, arg_len)
-        ]
+
+        matched_input_elements_to_fake = {
+            val: example_fake_inputs[ix]
+            for ix, val in enumerate(matched_input_elements_positions)
+        }
+        fake_mode = _guards.detect_fake_mode(example_fake_inputs)
+
+        self.new_args = []
+        for i in range(0, len(flat_args)):
+            arg = super(FlattenInputOutputSignature, self).placeholder(
+                f"arg{i}", (), {}
+            )
+            if i in matched_input_elements_to_fake:
+                arg.node.meta["val"] = matched_input_elements_to_fake[i]
+            else:
+                # Fill node.mata["val"] with faketensor from the input,
+                # if it's not found in matched_input_elements_positions
+                if fake_mode is not None and isinstance(flat_args[i], torch.Tensor):
+                    arg.node.meta["val"] = fake_mode.from_tensor(flat_args[i])
+            self.new_args.append(arg)
         self.old_args_gen = (self.new_args[i] for i in matched_input_elements_positions)
         self.matched_output_elements_positions = matched_output_elements_positions
 
@@ -958,65 +974,11 @@
 
     # NB: This is mostly hitting the cache; Dynamo already converted these
     example_fake_inputs = [fake_mode.from_tensor(t) for t in example_inputs]
-
-    matched_input_elements_to_fake = {val: example_fake_inputs[ix] for ix, val in enumerate(matched_input_elements_positions)}
-
     flat_results_traced, out_spec_traced = pytree.tree_flatten(result_traced)
 
     assert graph_captured_result is not None
     flat_both = list(graph_captured_result) + flat_args
     matched_output_elements_positions = produce_matching(flat_both, flat_results_traced)
-
-<<<<<<< HEAD
-    class ChangeInputOutputSignature(torch.fx.interpreter.Transformer):
-        def __init__(
-            self,
-            m,
-        ):
-            super().__init__(m)
-            arg_len = len(flat_args)
-            self.new_args = []
-            for i in range(0, arg_len):
-                arg = super(ChangeInputOutputSignature, self).placeholder(
-                    f"arg{i}", (), {}
-                )
-                if i in matched_input_elements_to_fake:
-                    arg.node.meta["val"] = matched_input_elements_to_fake[i]
-                else:
-                    # Fill node.mata["val"] with faketensor from the input,
-                    # if it's not found in matched_input_elements_positions
-                    if (fake_mode is not None and isinstance(flat_args[i], torch.Tensor)):
-                        arg.node.meta["val"] = fake_mode.from_tensor(flat_args[i])
-                self.new_args.append(arg)
-
-            self.old_args_gen = (
-                self.new_args[i] for i in matched_input_elements_positions
-            )
-
-        def placeholder(self, target, args, kwargs):
-            arg = next(self.old_args_gen)
-            if "val" in self.current_node.meta:
-                arg.node.meta["val"] = self.current_node.meta["val"]
-            if "tensor_dict" in self.current_node.meta:
-                arg.node.meta["tensor_dict"] = self.current_node.meta["tensor_dict"]
-            return arg
-
-        def output(self, target, args, kwargs):
-            dynamo_result_flat = args[0]
-            lookup = [*dynamo_result_flat, *self.new_args]
-            new_result_flat = [lookup[i] for i in matched_output_elements_positions]
-            return super().output(target, (new_result_flat,), {})
-
-        def run_node(self, n):
-            self.current_node = n
-            r = super().run_node(n)
-            if "val" in self.current_node.meta:
-                r.node.meta["val"] = self.current_node.meta["val"]
-            return r
-=======
-    # NB: This is mostly hitting the cache; Dynamo already converted these
-    example_fake_inputs = [fake_mode.from_tensor(t) for t in example_inputs]
->>>>>>> 75077a9c
 
     if aten_graph:
         memo: Dict[torch.Tensor, torch.Tensor] = {}
@@ -1069,9 +1031,10 @@
 
     new_graph = FlattenInputOutputSignature(
         graph,
-        len(flat_args),
+        flat_args,
         matched_input_elements_positions,
         matched_output_elements_positions,
+        example_fake_inputs,
     ).transform()
 
     # Store constraints and inputs as metadata for user passes, e.g. turn constraints to runtime check
@@ -1080,14 +1043,6 @@
         if constraints
         else []
     )
-
-    if (shape_env := getattr(fake_mode, "shape_env", None)) is not None:
-        # Inline constraints added by users correspond to unbacked symbols in shape_env,
-        new_graph.meta["inline_constraints"] = {
-            k: v
-            for k, v in shape_env.var_to_range.items()
-            if re.match(r"^[if]\d+$", str(k))
-        }
 
     def signature_to_fullargspec(sig: inspect.Signature):
         # Get a list of Parameter objects from the Signature object
