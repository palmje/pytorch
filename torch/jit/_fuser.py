import contextlib

import torch
from typing import List

@contextlib.contextmanager
def optimized_execution(should_optimize):
    """
    A context manager that controls whether the JIT's executor will run
    optimizations before executing a function.
    """
    stored_flag = torch._C._get_graph_executor_optimize()
    torch._C._set_graph_executor_optimize(should_optimize)
    try:
        yield
    finally:
        torch._C._set_graph_executor_optimize(stored_flag)

@contextlib.contextmanager
def fuser(name):
    """
    A context manager that facilitates switching between
    backend fusers.

    Valid names:
    * ``fuser0`` - enables only legacy fuser
    * ``fuser1`` - enables only NNC
    * ``fuser2`` - enables only nvFuser
    """
    old_cpu_fuse = torch._C._jit_can_fuse_on_cpu()
    old_gpu_fuse = torch._C._jit_can_fuse_on_gpu()
    old_texpr_fuser_state = torch._C._jit_texpr_fuser_enabled()
    old_nvfuser_state = torch._C._jit_nvfuser_enabled()
    if name == 'fuser0':  # legacy fuser
        torch._C._jit_override_can_fuse_on_cpu(True)
        torch._C._jit_override_can_fuse_on_gpu(True)
        torch._C._jit_set_texpr_fuser_enabled(False)
        torch._C._jit_set_nvfuser_enabled(False)
    elif name == 'fuser1':  # NNC
        old_profiling_executor = torch._C._jit_set_profiling_executor(True)
        old_profiling_mode = torch._C._jit_set_profiling_mode(True)
        torch._C._jit_override_can_fuse_on_cpu(False)
        torch._C._jit_override_can_fuse_on_gpu(True)
        torch._C._jit_set_texpr_fuser_enabled(True)
        torch._C._jit_set_nvfuser_enabled(False)
    elif name == 'fuser2':  # nvFuser
        torch._C._jit_override_can_fuse_on_cpu(False)
        torch._C._jit_override_can_fuse_on_gpu(False)
        torch._C._jit_set_texpr_fuser_enabled(False)
        torch._C._jit_set_nvfuser_enabled(True)
    else:
        raise Exception("unrecognized fuser option")
    try:
        yield
    finally:
        if name == 'fuser1':  # NNC
            torch._C._jit_set_profiling_executor(old_profiling_executor)
            torch._C._jit_set_profiling_mode(old_profiling_mode)
        # recover the previous values
        torch._C._jit_override_can_fuse_on_cpu(old_cpu_fuse)
        torch._C._jit_override_can_fuse_on_gpu(old_gpu_fuse)
        torch._C._jit_set_texpr_fuser_enabled(old_texpr_fuser_state)
        torch._C._jit_set_nvfuser_enabled(old_nvfuser_state)


last_executed_optimized_graph = torch._C._last_executed_optimized_graph

def _get_differentiable_graph_node(node, diff_node):
    if node.kind() == 'prim::DifferentiableGraph':
        diff_node.append(node)
    else:
        for block in node.blocks():
            for n in block.nodes():
                _get_differentiable_graph_node(n, diff_node)

def _graph_for(self, *args, **kwargs):
    return _script_method_graph_for(self, self, *args, **kwargs)

def _script_method_graph_for(self, parent, *args, **kwargs):
    try:
        dbs = parent.get_debug_state()
        eps = list(dbs.execution_plans.values())
        assert(len(eps) == 1)
        graph = eps[0].graph.copy()

        # graph_executor_states for differentiable node
        fw_states = eps[0].code.differentiable_op_executor_states()
        diff_nodes: List[torch._C.Node] = []
        for n in graph.nodes():
            _get_differentiable_graph_node(n, diff_nodes)

        assert(len(fw_states) == len(diff_nodes))
        # swap each differentiable graph with optimized graph in their execution plan
        for n, state in zip(diff_nodes, fw_states):
            fw_execution_plans = list(state.execution_plans.values())
<<<<<<< HEAD
=======
            # we can only update the subgraph when there's a unique execution
            # plan. Avoid assert here so we would skip the ones that can't be
            # updated while try the best effort to update other nodes.
>>>>>>> aa80f05d
            if len(fw_execution_plans) == 1:
                n.g_('Subgraph', fw_execution_plans[0].graph)

        return graph
    except Exception:
        # fallback approach, we just ran the graph and return the recorded optimized
        # graph
        self(*args, **kwargs)
        return last_executed_optimized_graph()<|MERGE_RESOLUTION|>--- conflicted
+++ resolved
@@ -93,12 +93,9 @@
         # swap each differentiable graph with optimized graph in their execution plan
         for n, state in zip(diff_nodes, fw_states):
             fw_execution_plans = list(state.execution_plans.values())
-<<<<<<< HEAD
-=======
             # we can only update the subgraph when there's a unique execution
             # plan. Avoid assert here so we would skip the ones that can't be
             # updated while try the best effort to update other nodes.
->>>>>>> aa80f05d
             if len(fw_execution_plans) == 1:
                 n.g_('Subgraph', fw_execution_plans[0].graph)
 
