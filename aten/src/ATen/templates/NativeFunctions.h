#pragma once

// ${generated_comment}

#ifdef TORCH_ASSERT_NO_OPERATORS
#error This change adds a dependency on native_functions.yaml,            \
  meaning the file will need to be re-compiled every time an operator     \
  is changed or added. Consider if your change would be better placed in  \
  another file, or if a more specific header might achieve the same goal. \
  See NOTE: [Tensor vs. TensorBase]
#endif

<<<<<<< HEAD
#ifdef TORCH_ASSERT_ONLY_METHOD_OPERATORS
#error This change adds a dependency on all pytorch operators, meaning the      \
  file will need to be re-compiled every time an operator is changed or added.  \
  Consider including a specific operator from <ATen/ops/{my_operator}_native.h> \
  and see NOTE [TORCH_ASSERT_ONLY_METHOD_OPERATORS].
#endif

${NativeFunctions_includes}
=======
#include <c10/core/Scalar.h>
#include <c10/core/Storage.h>
#include <c10/core/TensorOptions.h>
#include <c10/util/Deprecated.h>
#include <c10/util/Optional.h>
#include <c10/core/QScheme.h>
#include <ATen/core/Reduction.h>
#include <ATen/core/Tensor.h>
#include <tuple>
#include <vector>

${NativeFunctions_includes}

namespace at {
namespace native {

${NativeFunctions_declarations}

} // namespace native
} // namespace at
>>>>>>> be17585f
<|MERGE_RESOLUTION|>--- conflicted
+++ resolved
@@ -10,16 +10,13 @@
   See NOTE: [Tensor vs. TensorBase]
 #endif
 
-<<<<<<< HEAD
-#ifdef TORCH_ASSERT_ONLY_METHOD_OPERATORS
+#if defined(AT_PER_OPERATOR_HEADERS) && defined(TORCH_ASSERT_ONLY_METHOD_OPERATORS)
 #error This change adds a dependency on all pytorch operators, meaning the      \
   file will need to be re-compiled every time an operator is changed or added.  \
   Consider including a specific operator from <ATen/ops/{my_operator}_native.h> \
   and see NOTE [TORCH_ASSERT_ONLY_METHOD_OPERATORS].
 #endif
 
-${NativeFunctions_includes}
-=======
 #include <c10/core/Scalar.h>
 #include <c10/core/Storage.h>
 #include <c10/core/TensorOptions.h>
@@ -39,5 +36,4 @@
 ${NativeFunctions_declarations}
 
 } // namespace native
-} // namespace at
->>>>>>> be17585f
+} // namespace at