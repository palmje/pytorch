#include <ATen/ATen.h>
#include <ATen/NativeFunctions.h>
#include <ATen/AccumulateType.h>
#include <ATen/CPUApplyUtils.h>
#include <ATen/Parallel.h>
#include <ATen/Config.h>

#include <ATen/detail/CUDAHooksInterface.h>
#include <ATen/native/TensorIterator.h>
#include <ATen/native/cpu/Loops.h>
#include <ATen/native/batch_norm.h>

#include <vector>

static const int MIOPEN_DIM_MAX = 5;

namespace at { namespace native {

<<<<<<< HEAD
DEFINE_DISPATCH(batch_norm_cpu_stub);
DEFINE_DISPATCH(batch_norm_cpu_collect_stats_stub);
DEFINE_DISPATCH(batch_norm_cpu_backward_stub);
=======
// NOLINTNEXTLINE(cppcoreguidelines-avoid-non-const-global-variables)
DEFINE_DISPATCH(batch_norm_cpu_inference_contiguous_stub);
>>>>>>> 10b66854

namespace {
  void check_dims_match_num_input_features(const char* arg_name, int64_t expected, int64_t actual){
    TORCH_CHECK(actual == expected,
             arg_name, " should contain ", expected, " elements not ", actual);
  }

  static inline Tensor repeat_if_defined(const Tensor& t, int64_t repeat) {
    if (t.defined()) {
      return t.repeat(repeat);
    }
    return t;
  }
}

template<typename T>
struct InvStd {
  T operator()(T var, double epsilon) const {
    T invstd = 0;
    if (var != static_cast<T>(0) || epsilon != static_cast<T>(0)) {
      invstd = static_cast<T>(1) / std::sqrt(var + epsilon);
    }
    return invstd;
  }
};

template<typename T>
struct Var {
  T operator()(T var, double epsilon) const {
    return var;
  }
};

static inline bool is_contiguous(const Tensor& t) {
  return t.is_contiguous() || t.is_contiguous(at::MemoryFormat::ChannelsLast);
}

template<typename scalar_t>
std::tuple<Tensor,Tensor,Tensor> batch_norm_cpu_transform_input_template(
    const Tensor& input, const Tensor& weight, const Tensor& bias,
    const Tensor& save_mean /* optional */, const Tensor& save_invstd /* optional */,
    const Tensor& running_mean /* optional */, const Tensor& running_var /* optional */,
    bool train, double eps) {

  bool all_contiguous = is_contiguous(input)
      && (!weight.defined() || weight.is_contiguous())
      && (!bias.defined() || bias.is_contiguous())
      && running_mean.is_contiguous()
      && running_var.is_contiguous();

  Tensor output = at::empty_like(input, input.suggest_memory_format());

  // inference contiguous path
  if (all_contiguous) {
    batch_norm_cpu_stub(kCPU, output, input, weight, bias,
        save_mean, save_invstd, running_mean, running_var, train, eps);
    return std::make_tuple(output, save_mean, save_invstd);
  }

<<<<<<< HEAD
  // non-contiguous path, inference and training forward
  int64_t n_input = input.size(1);

  auto weight_a = conditional_accessor_1d<scalar_t>(weight);
  auto bias_a = conditional_accessor_1d<scalar_t>(bias);
  auto save_mean_a = conditional_accessor_1d<scalar_t>(save_mean);
  auto save_invstd_a = conditional_accessor_1d<scalar_t>(save_invstd);
  auto running_mean_a = conditional_accessor_1d<scalar_t>(running_mean);
  auto running_var_a = conditional_accessor_1d<scalar_t>(running_var);

  parallel_for(0, n_input, 1, [&](int64_t b_begin, int64_t b_end) {
    for (int64_t f = b_begin; f < b_end; ++f) {
      Tensor in = input.select(1, f);
      Tensor out = output.select(1, f);

      scalar_t mean, invstd;
      if (train) {
        mean = save_mean_a[f];
        invstd = save_invstd_a[f];
      } else {
        mean = running_mean_a[f];
        invstd = 1 / std::sqrt(running_var_a[f] + eps);
      }

      // compute output
      scalar_t w = weight.defined() ? weight_a[f] : 1;
      scalar_t b = bias.defined() ? bias_a[f] : 0;

      auto iter = TensorIterator::unary_op(out, in);
      cpu_serial_kernel(iter, [=](const scalar_t i) -> scalar_t {
        return ((i - mean) * invstd) * w + b;
      });
=======
  const int64_t ndim = input.dim();
  // Helper to convert 1d tensors to an nd tensor that broadcasts with input
  // All elements go into the channel dimension
  DimVector sizes(ndim, 1), strides(ndim, 0);
  auto as_nd = [&](const Tensor& t) {
    TORCH_INTERNAL_ASSERT(t.defined() && t.dim() == 1);
    sizes[1] = t.sizes()[0];
    strides[1] = t.strides()[0];
    return t.as_strided(sizes, strides);
  };

  auto mean = as_nd(train ? save_mean : running_mean);
  auto invstd = as_nd([&]{
    if (train) {
      return save_invstd;
    } else {
      return 1 / at::sqrt(running_var + eps);
>>>>>>> 10b66854
    }
  }());
  auto w = weight.defined() ? as_nd(weight) :
      at::detail::scalar_tensor_static(1, input.scalar_type(), kCPU);
  auto b = bias.defined() ? as_nd(bias) :
      at::detail::scalar_tensor_static(0, input.scalar_type(), kCPU);

  Tensor output = at::empty(input.sizes(), input.options());
  auto iter = TensorIteratorConfig()
    .add_output(output)
    .add_input(input)
    .add_input(mean)
    .add_input(invstd)
    .add_input(w)
    .add_input(b)
    .build();

  cpu_kernel(iter, [=](scalar_t input, scalar_t mean, scalar_t invstd, scalar_t weight, scalar_t bias) {
    return ((input - mean) * invstd) * weight + bias;
  });
  return std::make_tuple(output, save_mean, save_invstd);
}

template<typename scalar_t, template<typename T> class VarTransform>
std::tuple<Tensor,Tensor> batch_norm_cpu_update_stats_template(
    const Tensor& input, const Tensor& running_mean, const Tensor& running_var,
    double momentum, double eps) {

  using accscalar_t = at::acc_type<scalar_t, false>;

  int64_t n_input = input.size(1);
  int64_t n = input.numel() / n_input;
  const int64_t ndim = input.dim();

  // Reduce all dimensions except dim=1
  DimVector reduce_dims(ndim - 1);
  reduce_dims[0] = 0;
  for (int64_t i = 2; i < ndim; ++i) {
    reduce_dims[i - 1] = i;
  }

  Tensor save_mean = at::mean(input, /*dims=*/reduce_dims);
  Tensor save_var_transform = at::empty({n_input}, input.options());
  auto save_mean_a = save_mean.accessor<scalar_t, 1>();
  auto save_var_transform_a = save_var_transform.accessor<scalar_t, 1>();

  auto running_mean_a = conditional_accessor_1d<scalar_t>(running_mean);
  auto running_var_a = conditional_accessor_1d<scalar_t>(running_var);

  bool all_contiguous = is_contiguous(input);
  if (all_contiguous) {
    auto _mean = at::empty({n_input}, input.options());
    auto _var_sum = at::empty({n_input}, input.options());
    auto _mean_a = _mean.accessor<scalar_t, 1>();
    auto _var_sum_a = _var_sum.accessor<scalar_t, 1>();

    batch_norm_cpu_collect_stats_stub(kCPU, _mean, _var_sum, input);

    parallel_for(0, n_input, 1, [&](int64_t b_begin, int64_t b_end) {
      for (int64_t f = b_begin; f < b_end; ++f) {
        save_mean_a[f] = _mean_a[f];
        save_var_transform_a[f] = VarTransform<accscalar_t>{}(_var_sum_a[f] / n, eps);

        if (running_mean.defined()) {
          running_mean_a[f] = momentum * _mean_a[f] + (1 - momentum) * running_mean_a[f];
        }
        if (running_var.defined()) {
           accscalar_t unbiased_var = _var_sum_a[f] / (n - 1);
           running_var_a[f] = momentum * unbiased_var + (1 - momentum) * running_var_a[f];
        }
      }
    });

    return std::make_tuple(save_mean, save_var_transform);
  }

  // non-contiguous path
  parallel_for(0, n_input, 1, [&](int64_t b_begin, int64_t b_end) {
    for (int64_t f = b_begin; f < b_end; ++f) {
      Tensor in = input.select(1, f);

      // compute variance per input
      auto iter = TensorIteratorConfig()
        .add_input(in)
        .build();
      accscalar_t var_sum = 0;
      auto mean = static_cast<accscalar_t>(save_mean_a[f]);
      cpu_serial_kernel(iter, [&](const scalar_t i) -> void {
        var_sum += (i - mean) * (i - mean);
      });
      save_var_transform_a[f] = VarTransform<accscalar_t>{}(var_sum / n, eps);

      // update running averages
      if (running_mean.defined()) {
        running_mean_a[f] = momentum * mean + (1 - momentum) * running_mean_a[f];
      }
      if (running_var.defined()) {
        accscalar_t unbiased_var = var_sum / (n - 1);
        running_var_a[f] = momentum * unbiased_var + (1 - momentum) * running_var_a[f];
      }
    }
  });
  return std::make_tuple(save_mean, save_var_transform);
}

template<typename scalar_t>
std::tuple<Tensor, Tensor, Tensor> batch_norm_backward_cpu_template(
    const Tensor& grad_out_, const Tensor& input, const Tensor& weight,
    const Tensor& running_mean, const Tensor& running_var, const Tensor& save_mean, const Tensor& save_invstd,
    bool train, double eps, std::array<bool,3> grad_input_mask) {

  using accscalar_t = at::acc_type<scalar_t, false>;

  Tensor grad_input;
  Tensor grad_weight;
  Tensor grad_bias;
  if (grad_input_mask[0]) {
    grad_input = at::empty_like(input, input.suggest_memory_format());
  }
  if (grad_input_mask[1]) {
    grad_weight = at::empty_like(weight, at::MemoryFormat::Contiguous);
  }
  if (grad_input_mask[2]) {
    grad_bias = at::empty_like(weight, at::MemoryFormat::Contiguous);
  }

  // since we are directly manipulating pointers in contiguous path,
  // need to make sure input and grad_out have the same memory format.
  bool all_contiguous = is_contiguous(input)
      && is_contiguous(grad_out_)
      && input.suggest_memory_format() == grad_out_.suggest_memory_format();

  if (all_contiguous) {
    batch_norm_cpu_backward_stub(kCPU, grad_input, grad_weight, grad_bias,
        grad_out_, input, weight, running_mean, running_var, save_mean, save_invstd, train, eps);
    return std::make_tuple(grad_input, grad_weight, grad_bias);
  }

  auto weight_a = conditional_accessor_1d<scalar_t>(weight);
  auto grad_weight_a = conditional_accessor_1d<scalar_t>(grad_weight);
  auto grad_bias_a = conditional_accessor_1d<scalar_t>(grad_bias);

  int64_t n_input = input.size(1);
  int64_t n = input.numel() / n_input;

  auto save_mean_a = conditional_accessor_1d<scalar_t>(save_mean);
  auto save_invstd_a = conditional_accessor_1d<scalar_t>(save_invstd);

  auto running_mean_a = conditional_accessor_1d<scalar_t>(running_mean);
  auto running_var_a = conditional_accessor_1d<scalar_t>(running_var);

<<<<<<< HEAD
=======
  const int64_t ndim = input.dim();

  // Reduce all dimensions except dim=1
  DimVector reduce_dims(ndim - 1);
  reduce_dims[0] = 0;
  for (int64_t i = 2; i < ndim; ++i) {
    reduce_dims[i - 1] = i;
  }

  auto sum = at::sum(grad_out_, /*dims=*/reduce_dims);
  auto sum_a = sum.accessor<scalar_t, 1>();

>>>>>>> 10b66854
  parallel_for(0, n_input, 1, [&](int64_t b_begin, int64_t b_end) {
      for (int64_t f = b_begin; f < b_end; ++f) {
        Tensor in = input.select(1, f);
        Tensor grad_out = grad_out_.select(1, f);

        scalar_t w = weight.defined() ? weight_a[f] : 1;

        scalar_t mean, invstd;
        if (train) {
          mean = save_mean_a[f];
          invstd = save_invstd_a[f];
        } else {
          mean = running_mean_a[f];
          invstd = 1 / std::sqrt(running_var_a[f] + eps);
        }

        // dot product of the Q(X) and gradOuput
        accscalar_t dotp = 0;
        auto iter = TensorIteratorConfig()
          .add_input(in)
          .add_input(grad_out)
          .build();
        cpu_serial_kernel(iter, [&](const scalar_t i, const scalar_t go) -> void {
          dotp += (i - mean) * go;
        });

        if (grad_input_mask[0]) {
          Tensor grad_in = grad_input.select(1, f);
          if (train) {
            // when in training mode
            // Q(X) = X - E[x] ; i.e. input centered to zero mean
            // Y = Q(X) / sigma    ; i.e. BN output before weight and bias
            // dL/dX = (Q(dL/dY) - dot(Y, dL/dY) * Y) / sigma * w

            // projection of gradOutput on to output scaled by std
            scalar_t k = (scalar_t) dotp * invstd * invstd / n;
            {
              auto iter = TensorIterator::unary_op(grad_in, in);
              cpu_serial_kernel(iter, [&](const scalar_t i) -> scalar_t {
                return (i - mean) * k;
              });
            }

            scalar_t grad_mean = sum_a[f] / n;
            {
              auto iter = TensorIterator::binary_op(grad_in, grad_in, grad_out);
              cpu_serial_kernel(iter, [&](scalar_t gi, scalar_t go) -> scalar_t {
                return (go - grad_mean - gi) * invstd * w;
              });
            }
          } else {
            // when in evaluation mode
            // Q(X) = X - running_mean  ; i.e. input centered to zero mean
            // Y = Q(X) / running_std    ; i.e. BN output before weight and bias
            // dL/dX = w / running_std
            {
              auto iter = TensorIterator::unary_op(grad_in, grad_out);
              cpu_serial_kernel(iter, [&](const scalar_t i) -> scalar_t {
                return i * invstd * w;
              });
            }
          }
        }
        if (grad_input_mask[1]) {
          grad_weight_a[f] = dotp * invstd;
        }

        if (grad_input_mask[2]) {
          grad_bias_a[f] = sum_a[f];
        }
      }
    });
  return std::make_tuple(grad_input, grad_weight, grad_bias);
}

// _batch_norm_impl_index(_backward) are used in the JIT be able to keep the run-time selection
// of backends, while enabling it to keep the information about the used backend, so that it can
// use its corresponding backward implementation.
// XXX: The indices of backends need to be kept synchronized between this function and its _backward.
std::tuple<Tensor, Tensor, Tensor, Tensor, int64_t> _batch_norm_impl_index(
    const Tensor& input, const c10::optional<Tensor>& weight_opt /* optional */, const c10::optional<Tensor>& bias_opt /* optional */, const c10::optional<Tensor>& running_mean_opt /* optional */, const c10::optional<Tensor>& running_var_opt /* optional */,
    bool training, double momentum, double eps, bool cudnn_enabled) {
  // See [Note: hacky wrapper removal for optional tensor]
  c10::MaybeOwned<Tensor> weight_maybe_owned = at::borrow_from_optional_tensor(weight_opt);
  const Tensor& weight = *weight_maybe_owned;
  const Tensor& bias = c10::value_or_else(bias_opt, [] {return Tensor();});
  const Tensor& running_mean = c10::value_or_else(running_mean_opt, [] {return Tensor();});
  const Tensor& running_var = c10::value_or_else(running_var_opt, [] {return Tensor();});

  auto num_features = input.sizes()[1];
  if (running_mean.defined()) {
    check_dims_match_num_input_features("running_mean", num_features, running_mean.numel());
  } else if (!training) {
    AT_ERROR("running_mean must be defined in evaluation mode");
  }
  if (running_var.defined()) {
    check_dims_match_num_input_features("running_var", num_features, running_var.numel());
  } else if (!training) {
    AT_ERROR("running_var must be defined in evaluation mode");
  }
  if (weight.defined()) {
    check_dims_match_num_input_features("weight", num_features, weight.numel());
  }
  if (bias.defined()) {
    check_dims_match_num_input_features("bias", num_features, bias.numel());
  }

  const bool use_cudnn = (
      input.is_cuda()
      && input.scalar_type() != at::kBFloat16 && weight.scalar_type() != at::kBFloat16
      && (input.scalar_type() != at::kHalf
        || weight.scalar_type() == at::kFloat)
      && weight.defined() && bias.defined()
      && ((running_mean.defined() && running_var.defined())
        || (!running_mean.defined() && !running_var.defined() && training))
      && (input.dim() >= 3)
      && ((input.size(0) <= 880801 && training) // spatial, training
          ||(input.size(0) <= 65535 && !training)) //spatial, eval
      && detail::getCUDAHooks().compiledWithCuDNN()
      && eps >= detail::getCUDAHooks().batchnormMinEpsilonCuDNN()
      && cudnn_enabled && detail::getCUDAHooks().versionCuDNN() >= 5110L);

  if (use_cudnn) {
    auto input_c = input.contiguous(input.suggest_memory_format());
    auto weight_c = weight.contiguous();
    auto bias_c = bias.contiguous();
    auto rmean_c = running_mean.defined() ? running_mean.contiguous() : running_mean;
    auto rvar_c = running_var.defined() ? running_var.contiguous() : running_var;

    Tensor output, save_mean, save_var, reserve;
    std::tie(output, save_mean, save_var, reserve) =
        at::cudnn_batch_norm(input_c, weight_c, bias_c, rmean_c, rvar_c,
                             training, momentum, eps);

    return std::tuple<Tensor, Tensor, Tensor, Tensor, int64_t>(
        output, save_mean, save_var, reserve, 1);
  }

  Tensor reserve = at::empty({0}, input.options().dtype(kByte));

  bool use_miopen = (input.is_cuda()
               && input.dim() <= MIOPEN_DIM_MAX
               && input.scalar_type() != at::kDouble
               && input.scalar_type() != at::kBFloat16
               && (weight.scalar_type() != at::kHalf)
               && weight.defined() && bias.defined()
               && ((running_mean.defined() && running_var.defined())
                 || (!running_mean.defined() && !running_var.defined() && training))
               && detail::getCUDAHooks().compiledWithMIOpen()
               && cudnn_enabled
               );

  if (use_miopen) {
    return std::tuple_cat(
             at::miopen_batch_norm(
               input.contiguous(), weight.contiguous(), bias.contiguous(),
               running_mean.defined() ? running_mean.contiguous() : running_mean,
               running_var.defined() ? running_var.contiguous() : running_var,
               training, momentum, eps),
             std::tuple<Tensor>(reserve),
             std::make_tuple(2));
  }

  return std::tuple_cat(
           at::native_batch_norm(
             input, weight, bias, running_mean, running_var, training, momentum, eps),
           std::tuple<Tensor>(reserve),
           std::make_tuple(0));
}

std::tuple<Tensor, Tensor, Tensor> _batch_norm_impl_index_backward(
    int64_t impl_index,
    const Tensor& input, const Tensor& grad_output, const c10::optional<Tensor>& weight_opt /* optional */, const c10::optional<Tensor>& running_mean_opt /* optional */, const c10::optional<Tensor>& running_var_opt /* optional */, const c10::optional<Tensor>& save_mean_opt /* optional */, const c10::optional<Tensor>& save_var_transform_opt /* optional */,
    bool train, double epsilon, std::array<bool, 3> output_mask, const Tensor &reservedSpace) {
  // See [Note: hacky wrapper removal for optional tensor]
  c10::MaybeOwned<Tensor> weight_maybe_owned = at::borrow_from_optional_tensor(weight_opt);
  const Tensor& weight = *weight_maybe_owned;
  const Tensor& running_mean = c10::value_or_else(running_mean_opt, [] {return Tensor();});
  const Tensor& running_var = c10::value_or_else(running_var_opt, [] {return Tensor();});
  const Tensor& save_mean = c10::value_or_else(save_mean_opt, [] {return Tensor();});
  const Tensor& save_var_transform = c10::value_or_else(save_var_transform_opt, [] {return Tensor();});

  if (impl_index == 0) {
    return at::native_batch_norm_backward(grad_output, input, weight, running_mean, running_var, save_mean, save_var_transform, train, epsilon, output_mask);
  } else if (impl_index == 1) {
    // TODO: _batch_norm_impl_index_backward is only used in JIT. cudnn NHWC
    // format conversion is done inside cudnn_batch_norm_backward instead
    return at::cudnn_batch_norm_backward(input, grad_output, weight, running_mean, running_var, save_mean, save_var_transform, epsilon, reservedSpace);
  } else if (impl_index == 2) {
    return at::miopen_batch_norm_backward(input, grad_output, weight, running_mean, running_var, save_mean, save_var_transform, epsilon);
  }
  TORCH_INTERNAL_ASSERT(false, "Unsupported impl_index in _batch_norm_impl_index_backward: ", impl_index);
}

Tensor batch_norm(
    const Tensor& input, const c10::optional<Tensor>& weight_opt, const c10::optional<Tensor>& bias_opt,
    const c10::optional<Tensor>& running_mean_opt, const c10::optional<Tensor>& running_var_opt,
    bool training, double momentum, double eps, bool cudnn_enabled) {
  const Tensor& weight = c10::value_or_else(weight_opt, [] {return Tensor();});
  const Tensor& bias = c10::value_or_else(bias_opt, [] {return Tensor();});
  const Tensor& running_mean = c10::value_or_else(running_mean_opt, [] {return Tensor();});
  const Tensor& running_var = c10::value_or_else(running_var_opt, [] {return Tensor();});
  if (input.numel()==0){
    //don't return view of input, don't return empty tensor because it will break gradient chain
    auto out = input.clone();
    if (weight.defined()) out = out * weight[0];
    if (bias.defined()) out = out + bias[0];
    return out;
  }
  return std::get<0>(at::_batch_norm_impl_index(input, weight, bias, running_mean, running_var,
                                                training, momentum, eps, cudnn_enabled));
}

Tensor instance_norm(
    const Tensor& input, const c10::optional<Tensor>& weight_opt /* optional */, const c10::optional<Tensor>& bias_opt /* optional */, const c10::optional<Tensor>& running_mean_opt /* optional */, const c10::optional<Tensor>& running_var_opt /* optional */,
    bool use_input_stats, double momentum, double eps, bool cudnn_enabled) {
  // See [Note: hacky wrapper removal for optional tensor]
  c10::MaybeOwned<Tensor> weight_maybe_owned = at::borrow_from_optional_tensor(weight_opt);
  const Tensor& weight = *weight_maybe_owned;
  const Tensor& bias = c10::value_or_else(bias_opt, [] {return Tensor();});
  const Tensor& running_mean = c10::value_or_else(running_mean_opt, [] {return Tensor();});
  const Tensor& running_var = c10::value_or_else(running_var_opt, [] {return Tensor();});

  TORCH_CHECK(use_input_stats || (running_mean.defined() && running_var.defined()),
           "Expected running_mean and running_var to be defined when use_input_stats is false");
  std::vector<int64_t> shape = input.sizes().vec();
  int64_t b = input.size(0);
  int64_t c = input.size(1);
  shape[1] = b * c;
  shape[0] = 1;

  Tensor weight_ = repeat_if_defined(weight, b);
  Tensor bias_ = repeat_if_defined(bias, b);
  Tensor running_mean_ = repeat_if_defined(running_mean, b);
  Tensor running_var_ = repeat_if_defined(running_var, b);

  auto input_reshaped = input.contiguous().view(shape);
  auto out = at::batch_norm(input_reshaped, weight_, bias_, running_mean_, running_var_,
                            use_input_stats, momentum, eps, cudnn_enabled);

  // we alias running_mean and running_var because they are const but we want to modify their data
  if (running_mean.defined()) {
    at::alias(running_mean).copy_(running_mean_.view({ b, c }).mean(0, false));
  }
  if (running_var.defined()) {
    at::alias(running_var).copy_(running_var_.view({ b, c }).mean(0, false));
  }

  return out.view(input.sizes());
}

std::tuple<Tensor, Tensor> batch_norm_update_stats_cpu(
        const Tensor& self, const c10::optional<Tensor>& running_mean_opt, const c10::optional<Tensor>& running_var_opt, double momentum) {
  // See [Note: hacky wrapper removal for optional tensor]
  c10::MaybeOwned<Tensor> running_mean_maybe_owned = at::borrow_from_optional_tensor(running_mean_opt);
  const Tensor& running_mean = *running_mean_maybe_owned;
  const Tensor& running_var = c10::value_or_else(running_var_opt, [] {return Tensor();});

  return AT_DISPATCH_FLOATING_TYPES(self.scalar_type(), "batch_norm_update_stats_cpu", [&] {
      return batch_norm_cpu_update_stats_template<scalar_t, Var>(self, running_mean, running_var, momentum, 0);
    });
}

std::tuple<Tensor, Tensor, Tensor> batch_norm_cpu(const Tensor& self, const c10::optional<Tensor>& weight_opt, const c10::optional<Tensor>& bias_opt, const c10::optional<Tensor>& running_mean_opt, const c10::optional<Tensor>& running_var_opt,
                                                  bool train, double momentum, double eps) {
  // See [Note: hacky wrapper removal for optional tensor]
  c10::MaybeOwned<Tensor> weight_maybe_owned = at::borrow_from_optional_tensor(weight_opt);
  const Tensor& weight = *weight_maybe_owned;
  const Tensor& bias = c10::value_or_else(bias_opt, [] {return Tensor();});
  const Tensor& running_mean = c10::value_or_else(running_mean_opt, [] {return Tensor();});
  const Tensor& running_var = c10::value_or_else(running_var_opt, [] {return Tensor();});

  checkBackend("batch_norm_cpu", {self, weight, bias, running_mean, running_var}, Backend::CPU);

  return AT_DISPATCH_FLOATING_TYPES(self.scalar_type(), "batch_norm", [&] {
      if (!train) {
        return batch_norm_cpu_transform_input_template<scalar_t>(self, weight, bias, {}, {}, running_mean, running_var, train, eps);
      } else {
        auto save_stats = batch_norm_cpu_update_stats_template<scalar_t, InvStd>(self, running_mean, running_var, momentum, eps);
        return batch_norm_cpu_transform_input_template<scalar_t>(self, weight, bias, std::get<0>(save_stats), std::get<1>(save_stats), running_mean, running_var, train, eps);
      }
    });
}

std::tuple<Tensor, Tensor, Tensor> batch_norm_backward_cpu(const Tensor& grad_out, const Tensor& self, const c10::optional<Tensor>& weight_opt, const c10::optional<Tensor>& running_mean_opt, const c10::optional<Tensor>& running_var_opt, const c10::optional<Tensor>& save_mean_opt, const c10::optional<Tensor>& save_invstd_opt,
                                                           bool train, double eps, std::array<bool,3> grad_input_mask) {
  // See [Note: hacky wrapper removal for optional tensor]
  c10::MaybeOwned<Tensor> weight_maybe_owned = at::borrow_from_optional_tensor(weight_opt);
  const Tensor& weight = *weight_maybe_owned;
  const Tensor& running_mean = c10::value_or_else(running_mean_opt, [] {return Tensor();});
  const Tensor& running_var = c10::value_or_else(running_var_opt, [] {return Tensor();});
  const Tensor& save_mean = c10::value_or_else(save_mean_opt, [] {return Tensor();});
  const Tensor& save_invstd = c10::value_or_else(save_invstd_opt, [] {return Tensor();});

  return AT_DISPATCH_FLOATING_TYPES(self.scalar_type(), "batch_norm_backward_cpu", [&] {
      return batch_norm_backward_cpu_template<scalar_t>(grad_out, self, weight, running_mean, running_var, save_mean, save_invstd, train, eps, grad_input_mask);
    });
}

}} // at::native<|MERGE_RESOLUTION|>--- conflicted
+++ resolved
@@ -16,14 +16,10 @@
 
 namespace at { namespace native {
 
-<<<<<<< HEAD
+// NOLINTNEXTLINE(cppcoreguidelines-avoid-non-const-global-variables)
 DEFINE_DISPATCH(batch_norm_cpu_stub);
 DEFINE_DISPATCH(batch_norm_cpu_collect_stats_stub);
 DEFINE_DISPATCH(batch_norm_cpu_backward_stub);
-=======
-// NOLINTNEXTLINE(cppcoreguidelines-avoid-non-const-global-variables)
-DEFINE_DISPATCH(batch_norm_cpu_inference_contiguous_stub);
->>>>>>> 10b66854
 
 namespace {
   void check_dims_match_num_input_features(const char* arg_name, int64_t expected, int64_t actual){
@@ -83,40 +79,6 @@
     return std::make_tuple(output, save_mean, save_invstd);
   }
 
-<<<<<<< HEAD
-  // non-contiguous path, inference and training forward
-  int64_t n_input = input.size(1);
-
-  auto weight_a = conditional_accessor_1d<scalar_t>(weight);
-  auto bias_a = conditional_accessor_1d<scalar_t>(bias);
-  auto save_mean_a = conditional_accessor_1d<scalar_t>(save_mean);
-  auto save_invstd_a = conditional_accessor_1d<scalar_t>(save_invstd);
-  auto running_mean_a = conditional_accessor_1d<scalar_t>(running_mean);
-  auto running_var_a = conditional_accessor_1d<scalar_t>(running_var);
-
-  parallel_for(0, n_input, 1, [&](int64_t b_begin, int64_t b_end) {
-    for (int64_t f = b_begin; f < b_end; ++f) {
-      Tensor in = input.select(1, f);
-      Tensor out = output.select(1, f);
-
-      scalar_t mean, invstd;
-      if (train) {
-        mean = save_mean_a[f];
-        invstd = save_invstd_a[f];
-      } else {
-        mean = running_mean_a[f];
-        invstd = 1 / std::sqrt(running_var_a[f] + eps);
-      }
-
-      // compute output
-      scalar_t w = weight.defined() ? weight_a[f] : 1;
-      scalar_t b = bias.defined() ? bias_a[f] : 0;
-
-      auto iter = TensorIterator::unary_op(out, in);
-      cpu_serial_kernel(iter, [=](const scalar_t i) -> scalar_t {
-        return ((i - mean) * invstd) * w + b;
-      });
-=======
   const int64_t ndim = input.dim();
   // Helper to convert 1d tensors to an nd tensor that broadcasts with input
   // All elements go into the channel dimension
@@ -134,7 +96,6 @@
       return save_invstd;
     } else {
       return 1 / at::sqrt(running_var + eps);
->>>>>>> 10b66854
     }
   }());
   auto w = weight.defined() ? as_nd(weight) :
@@ -142,7 +103,6 @@
   auto b = bias.defined() ? as_nd(bias) :
       at::detail::scalar_tensor_static(0, input.scalar_type(), kCPU);
 
-  Tensor output = at::empty(input.sizes(), input.options());
   auto iter = TensorIteratorConfig()
     .add_output(output)
     .add_input(input)
@@ -286,8 +246,6 @@
   auto running_mean_a = conditional_accessor_1d<scalar_t>(running_mean);
   auto running_var_a = conditional_accessor_1d<scalar_t>(running_var);
 
-<<<<<<< HEAD
-=======
   const int64_t ndim = input.dim();
 
   // Reduce all dimensions except dim=1
@@ -300,7 +258,6 @@
   auto sum = at::sum(grad_out_, /*dims=*/reduce_dims);
   auto sum_a = sum.accessor<scalar_t, 1>();
 
->>>>>>> 10b66854
   parallel_for(0, n_input, 1, [&](int64_t b_begin, int64_t b_end) {
       for (int64_t f = b_begin; f < b_end; ++f) {
         Tensor in = input.select(1, f);
