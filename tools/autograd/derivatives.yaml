# Defines derivative formulas and Python signatures of methods on Variable
#
# Note about possibly confusing nomenclature: An 'output gradient' is the
# gradient of an output of a forward function. Output gradients are used as
# the inputs to backward functions. `grads` is a vector of output gradients,
# and `grad == grads[0]`, in all the derivative formulas in this file.
# An 'input gradient' is the gradient of an input to a forward function.
# Input gradients are the outputs of backward functions, corresponding to the
# input names included in the derivative formulas defined in this file.
# Also, every time we talk computing "gradient" we actually mean computing
# the vector jacobian product using the given 'output gradient' as the vector.
#
# Each entry consists of:
#   - A 'name', which specifies the ATen name of the function you
#     are defining derivatives for, and an argument specification.
#   - An optional 'dispatch' entry which can be used to specify
#     per-autograd dispatch key derivatives. If this entry is not
#     specified, then the gradient entries will be taken as the
#     default gradients (i.e. registered for every backward dispatch
#     key). (see _test_autograd_multiple_dispatch for an example
#     of how to register separate derivates for different dispatch keys).
#     The list of allowed dispatch keys (in addition to 'Default' which
#     represents the Autograd alias key) is torchgen/model.py:AUTOGRAD_KEYS.
#   - One or more gradients entries, mapping differentiable input
#     names to a formula specifying how to compute its gradient.
#     Note that a single gradient entry can specify the gradient
#     formula for multiple input names, by specifying a key
#     "input1, input2" (see atan2 for an example).
#   - An argument can be flagged as 'non_differentiable'.
#   - Optional entry with key 'output_differentiability' and value a list of the
#     same length as the number of outputs from the forward function. The list
#     should contain only booleans, specifying whether each of the output Tensor
#     is differentiable.
#     If it is not specified for a function that returns multiple elements but
#     uses `grad` instead of `grads[idx]`, then all but the first output will
#     be marked as non-differentiable.
#     If None of the output is differentiable, you can also add the function
#     name to `gen_variable_type.py`'s `DONT_REQUIRE_DERIVATIVE` list.
#
# There are two cases for Tensor and TensorList arguments here:
#   - If that argument is differentiable, in the sense that a gradient with respect
#     to that argument could exist. You should either:
#       - Specify the formula for that gradient
#       - Specify not_implemented("function_name") as a formula to say that this is not
#         implement yet (but might be in the future and the user can request that on an issue)
#   - If that argument is not differentiable, because it is not a floating point dtype or the
#     function is not differentiable with respect to that argument  for
#     example. You should either:
#       - Do not specify any formula for this argument
#       - Specify explicitly that this argument is "non_differentiable". Note that in this case,
#         we trust you that this argument will never have requires_grad=True and it will be silently
#         ignored if it does.
#
# If a function has out-of-place and in-place variants, then the derivative
# definition for the in-place variant is optional. It will default to the
# definition for the out-of-place variant. Note that _out variants are never
# differentiable.
#
# Gradient expressions are standard C++ expressions operating on ATen
# variables.  In a gradient expression, the following variables are in
# scope:
#
#   - 'grad', the gradient of the output (often spelled grad_output
#     in Python) which we are going to left-multiply.
#
#     When a function returns multiple *differentiable* outputs,
#     you can refer to the gradients of each outputs using 'grads',
#     e.g., 'grads[0]', 'grads[1]'.
#
#     When a function returns multiple *differentiable* outputs that
#     are named, you can refer to the gradients of each outputs using
#     'grad_{name}', e.g., 'grad_x', 'grad_y'.
#
#     When a function returns *one* differentiable output (the
#     first output) and some more nondifferentiable outputs,
#     you MUST refer to the gradient of the differentiable output with
#     'grad' (this case is special-cased in our code generation).
#
#     Note that the number of differentibale outputs can be modified by the
#     'output_differentiability' entry (see above).
#
#     Across a differentiable function's derivatives set, it is not
#     permitted to mix the use of "grad", "grads", and
#     "grad_{name}". You must be consistent for that differentiable
#     function.
#
#   - Any of the input arguments, tensor or non-tensor, including
#     argument names that only appear in Declarations.yaml, e.g. 'output'.
#
#   - 'result', representing the result of evaluating the forward
#     expression for ATen native function declarations. If the forward
#     expression outputs a tuple, use 'resultX' instead to access the
#     X-th entry
#
#   - 'grad_input_mask', a std::array<bool, n>, specifies which input
#     gradients are actually needed.  For example, in the entry
#     `input0, input1: foo(grad_input_mask)`, `grad_input_mask` is a size
#     two array, where `grad_input_mask[0]` is true if `input0` requires
#     grad, and `grad_input_mask[1]` is true if `input1` requires grad.
#
#     (NB: if your function computes gradient for a list of tensors,
#     the `grad_input_mask` will only have a single entry for the list
#     specifying if either zero or at least one tensor from the list requires
#     grad.  If we want to support more fine-grained signalling,
#     we'll need some alternate variable which is not a std::array)
#
#   - 'retain_variables', a bool which is true if a user has specified
#     that saved variables should be retained in case the backwards is
#     run again later.  This allows an optimization where we can
#     destroy saved buffers if we know variables are not going to be retained,
#     e.g., it is used by _cudnn_rnn
#
# If you need a complex expression, e.g., with local variables,
# write a _backward function in torch/csrc/autograd/FunctionsManual.cpp
# and invoke it from here.  By the way, go read
# https://github.com/zdevito/ATen/issues/163; this describes an
# important hazard that occurs when porting backwards from Python to C++
#
# Double backwards gradient expressions can be somewhat confusing;
# the most important thing to remember is: (1) you need to define a
# derivative formula for every input, including inputs named things
# like 'grad_output', and (2) the gradient to multiply with is always
# called 'grad' (even though it really is a grad-grad).
#
# You can also add forward derivative definition by defining a formula for
# a returned value (in general "result" if the name is not specified). This
# formula works the same way as the backward one and advanced implementations
# should also be placed in the FunctionsManual file.
# This formula should compute a single Jacobian vector product using the (primal)
# value of the argument "foo_p", its forward grad "foo_t" and the result of the
# function as "result".
# Note that the forward derivative can be automatically generated in two cases:
#     - if your function is linear (NOT affine or multi-linear), then you can
#       specify so by just using the string "auto_linear" for the formula.
#     - if your function is applied element wise (and has a single input), you
#       can specify so by just using the string "auto_element_wise" for the formula.
#
# Note that to avoid unpacking overhead, functions taking TensorList as inputs
# will always have their forward grad formula called. This function is responsible
# to check if any computation is needed and should return an undefined Tensor when
# there is nothing to do. You can check "cat_forward" for a full example.
#
# NB: There are a number of gradient definitions in here which are bogus
# (implemented using zeros_like).  These gradients are (hopefully) not
# used by our frontend.  You MUST check the frontend code; search for
# OpName.apply to see if it's still using a legacy Python style API.
#
# Note: Returning views.
# The following cases exist:
#     - If a function returns no view, it can have arbitrary outputs.
#     - If a function return at least one Tensor that is a differentiable view
#       of one of its input:
#         - If there is only one differentiable output, this Tensor is marked as a
#           differentiable view. (alias or transpose for example)
#         - If there are more than one differentiable output, by default all the views are
#           marked as differentiable views and created with allow_rebase_history=false.
#           Meaning that any inplace operation on it will raise an error. (unbind for example)
#
#  Notes about undefined output gradients:
#     All backward functions must support all combinations of undefined output
#     gradient Tensors, where `grad[i].defined() == false`. Depending on the
#     number of input and output grads your derivative formula uses, code
#     generation may automatically add some level of undefined grad support,
#     according to these three cases:
#
#       * 1 input grad and 1 output grad:
#           Complete undefined grad support is automatically added, so you
#           shouldn't have to think about it, unless there is a bug in the code
#           generation.
#
#       * 1 input grad and multiple output grads:
#           Undefined grad support is automatically added ONLY in the case where
#           all output grads are undefined. You will have to add explicit support
#           for cases where a subset of output grads is undefined.
#
#       * multiple input grads:
#           No automatic support, so you will need to add it.
#
#     If your derivative formula uses more than one output grad, it is usually
#     preferable to add undefined grad support in the backward function itself
#     (if you're using one), rather than in the derivative formula in this file.
#
#     Undefined Tensors are created with the default constructor `at::Tensor()`.
#     It is an efficient way to represent a Tensor filled with zeros because
#     the Tensor holds no sizing information and no Storage data is allocated.
#     But consequentially, Tensor operations cannot be performed on them.
#     Therefore, your backward function should treat an undefined output grad as
#     a zero, and it needs to be a special case.
#
#     If all output grads are undefined, then it should be correct for the
#     backward function to return undefined input grads. Since we use the chain
#     rule, output grads equal to zero should result in input grads equal to zero,
#     unless there is some rare special case.
#
#     If a subset of output grads is undefined, then it may be acceptable for
#     the backward function to return undefined input grads--it depends on the
#     specific function, so you'll have to determine that yourself. If returning
#     an undefined Tensor is correct for a given input grad, it is also logically
#     correct to return a defined grad full of zeros, but that would not be
#     preferable since it would be less efficient.
#
# NB: The parameter names here MUST be consistent with the parameter names
# in native_functions.yaml
- name: abs(Tensor self) -> Tensor
  self: grad * self.sgn()
  result: handle_r_to_c(result.scalar_type(), self_t.conj() * self_p.sgn())

- name: acos(Tensor self) -> Tensor
  self: grad * -((-self * self + 1).rsqrt()).conj()
  result: auto_element_wise

- name: add.Tensor(Tensor self, Tensor other, *, Scalar alpha=1) -> Tensor
  self: handle_r_to_c(self.scalar_type(), grad)
  other: handle_r_to_c(other.scalar_type(), maybe_multiply(grad, alpha.conj()))
  result: self_t + maybe_multiply(other_t, alpha)

- name: add.Scalar(Tensor self, Scalar other, Scalar alpha=1) -> Tensor
  self: handle_r_to_c(self.scalar_type(), grad)
  result: self_t.clone()

- name: addbmm(Tensor self, Tensor batch1, Tensor batch2, *, Scalar beta=1, Scalar alpha=1) -> Tensor
  self: maybe_multiply(grad, beta.conj())
  batch1: maybe_multiply(grad.unsqueeze(0).expand_symint({ batch1.sym_size(0), batch1.sym_size(1), batch2.sym_size(2) }).bmm(batch2.transpose(1, 2).conj()), alpha.conj())
  batch2: maybe_multiply(batch1.transpose(1, 2).conj().bmm(grad.unsqueeze(0).expand_symint({ batch1.sym_size(0), batch1.sym_size(1), batch2.sym_size(2) })), alpha.conj())
  result: maybe_multiply(self_t, beta) + maybe_multiply(batch1_t.bmm(batch2_p).sum(0), alpha) + maybe_multiply(batch1_p.bmm(batch2_t).sum(0), alpha)

- name: addcdiv(Tensor self, Tensor tensor1, Tensor tensor2, *, Scalar value=1) -> Tensor
  self: handle_r_to_c(self.scalar_type(), grad)
  tensor1: handle_r_to_c(tensor1.scalar_type(), grad * (value / tensor2).conj())
  tensor2: handle_r_to_c(tensor2.scalar_type(), -grad * (value * tensor1 / (tensor2 * tensor2)).conj())
  result: self_t + maybe_multiply(tensor1_t / tensor2_p, value) - maybe_multiply(tensor2_t * (tensor1_p / tensor2_p) / tensor2_p, value)

- name: addcmul(Tensor self, Tensor tensor1, Tensor tensor2, *, Scalar value=1) -> Tensor
  self: handle_r_to_c(self.scalar_type(), grad)
  tensor1: handle_r_to_c(tensor1.scalar_type(), grad * (tensor2 * value).conj())
  tensor2: handle_r_to_c(tensor2.scalar_type(), grad * (tensor1 * value).conj())
  result: self_t + maybe_multiply(tensor1_t * tensor2_p, value) + maybe_multiply(tensor2_t * tensor1_p, value)

- name: addmm(Tensor self, Tensor mat1, Tensor mat2, *, Scalar beta=1, Scalar alpha=1) -> Tensor
  self: maybe_multiply(grad, beta.conj())
  mat1: mm_mat1_backward(grad, mat2, mat1.sym_sizes(), mat1.sym_strides(), mat1.layout(), alpha)
  mat2: mm_mat2_backward(grad, mat1, mat2.sym_sizes(), mat2.sym_strides(), mat2.layout(), alpha)
  result: maybe_multiply(self_t, beta) + maybe_multiply(mat1_t.mm(mat2_p), alpha) + maybe_multiply(mat1_p.mm(mat2_t), alpha)

- name: _sparse_addmm(Tensor self, Tensor mat1, Tensor mat2, *, Scalar beta=1, Scalar alpha=1) -> Tensor
  self: maybe_multiply(grad, beta)
  mat1: mm_mat1_sparse_backward(grad, mat1, mat2, alpha)
  mat2: mm_mat2_backward(grad, mat1, mat2.sym_sizes(), mat2.sym_strides(), mat2.layout(), alpha)

- name: addmv(Tensor self, Tensor mat, Tensor vec, *, Scalar beta=1, Scalar alpha=1) -> Tensor
  self: maybe_multiply(grad, beta.conj())
  mat: maybe_multiply(grad.ger(vec.conj()), alpha.conj())
  vec: maybe_multiply(mat.t().conj().mv(grad), alpha.conj())
  result: maybe_multiply(self_t, beta) + maybe_multiply(mat_t.mv(vec_p), alpha) + maybe_multiply(mat_p.mv(vec_t), alpha)

- name: addr(Tensor self, Tensor vec1, Tensor vec2, *, Scalar beta=1, Scalar alpha=1) -> Tensor
  self: maybe_multiply(grad, beta.conj())
  vec1: maybe_multiply(grad.mv(vec2.conj()), alpha.conj())
  vec2: maybe_multiply(grad.t().mv(vec1.conj()), alpha.conj())
  result: maybe_multiply(self_t, beta) + maybe_multiply(vec1_t.outer(vec2_p), alpha) + maybe_multiply(vec1_p.outer(vec2_t), alpha)

- name: affine_grid_generator(Tensor theta, int[] size, bool align_corners) -> Tensor
  theta: affine_grid_generator_backward(grad, size, align_corners)

- name: alias(Tensor(a) self) -> Tensor(a)
  self: grad
  result: self_t

- name: angle(Tensor self) -> Tensor
  self: angle_backward(grad, self)
  result: handle_r_to_c(result.scalar_type(), angle_backward(self_t.conj(), self_p).conj())

# The four items below are necessary because TensorIterator doesn't work on
# Variables (codegen does not unwrap the input Tensor for all() and any() ).
- name: any(Tensor self) -> Tensor
  output_differentiability: [False]

- name: any.dim(Tensor self, int dim, bool keepdim=False) -> Tensor
  output_differentiability: [False]

- name: all(Tensor self) -> Tensor
  output_differentiability: [False]

- name: all.dim(Tensor self, int dim, bool keepdim=False) -> Tensor
  output_differentiability: [False]

- name: acosh(Tensor self) -> Tensor
# Save one rsqrt in the real case by using that for x real and positive sqrt(x*y) = sqrt(x)*sqrt(y) (not true in the complex case)
  self: "self.is_complex() ? grad * ((self + 1).rsqrt() * (self - 1).rsqrt()).conj() : grad * (self * self - 1).rsqrt()"
  result: auto_element_wise

- name: acosh_(Tensor(a!) self) -> Tensor(a!)
  self: not_implemented("inplace version of acosh")

- name: asinh(Tensor self) -> Tensor
  self: grad * (self.pow(2) + 1).rsqrt().conj()
  result: auto_element_wise

- name: asinh_(Tensor(a!) self) -> Tensor(a!)
  self: not_implemented("inplace version of asinh")

- name: atanh(Tensor self) -> Tensor
  self: grad * 1 / (1 - self.pow(2)).conj()
  result: auto_element_wise

- name: atanh_(Tensor(a!) self) -> Tensor(a!)
  self: not_implemented("inplace version of atanh")

- name: as_strided(Tensor(a) self, SymInt[] size, SymInt[] stride, SymInt? storage_offset=None) -> Tensor(a)
  self: as_strided_backward(grad, TensorGeometry(self), size, stride, storage_offset)
  result: auto_linear

- name: as_strided_(Tensor(a!) self, SymInt[] size, SymInt[] stride, SymInt? storage_offset=None) -> Tensor(a!)
  self: as_strided_backward(grad, TensorGeometry(self), size, stride, storage_offset)
  result: auto_linear

- name: asin(Tensor self) -> Tensor
  self: grad * (-self * self + 1).rsqrt().conj()
  result: auto_element_wise

- name: atan(Tensor self) -> Tensor
  self: grad / (self * self + 1).conj()
  result: auto_element_wise

- name: atan2(Tensor self, Tensor other) -> Tensor
  self, other: atan2_backward(grad, self, other, grad_input_mask)
  result: (-self_p * other_t + other_p * self_t) / (self_p.pow(2) + other_p.pow(2))

- name: baddbmm(Tensor self, Tensor batch1, Tensor batch2, *, Scalar beta=1, Scalar alpha=1) -> Tensor
  self: maybe_multiply(grad, beta.conj())
  batch1: maybe_multiply(grad.bmm(batch2.transpose(1, 2).conj()), alpha.conj())
  batch2: maybe_multiply(batch1.transpose(1, 2).conj().bmm(grad), alpha.conj())
  result: maybe_multiply(self_t, beta) + maybe_multiply(batch1_t.bmm(batch2_p), alpha) + maybe_multiply(batch1_p.bmm(batch2_t), alpha)

- name: bernoulli(Tensor self, *, Generator? generator=None) -> Tensor
  self: zeros_like(grad)
  result: auto_element_wise

- name: bernoulli_.Tensor(Tensor(a!) self, Tensor p, *, Generator? generator=None) -> Tensor(a!)
  self: zeros_like(grad)
  p: zeros_like(p)
  result: self_t.zero_()

- name: bernoulli_.float(Tensor(a!) self, float p=0.5, *, Generator? generator=None) -> Tensor(a!)
  self: zeros_like(grad)
  result: self_t.zero_()

- name: bmm(Tensor self, Tensor mat2) -> Tensor
  self: grad.bmm(mat2.transpose(1, 2).conj())
  mat2: self.transpose(1, 2).conj().bmm(grad)
  result: self_t.bmm(mat2_p) + self_p.bmm(mat2_t)

- name: matmul(Tensor self, Tensor other) -> Tensor
  self, other: matmul_backward(grad, self, other, grad_input_mask)

- name: cat(Tensor[] tensors, int dim=0) -> Tensor
  tensors: cat_tensors_backward(grad, to_args_sizes_symint(tensors), to_args_scalartypes(tensors), dim)
  result: cat_jvp(tensors, dim)

- name: cauchy_(Tensor(a!) self, float median=0, float sigma=1, *, Generator? generator=None) -> Tensor(a!)
  self: zeros_like(grad)
  result: self_t.zero_()

- name: ceil(Tensor self) -> Tensor
  self: zeros_like(grad)
  result: auto_element_wise

- name: cholesky(Tensor self, bool upper=False) -> Tensor
  self: cholesky_backward(grad, upper, result)

- name: linalg_cholesky_ex(Tensor self, *, bool upper=False, bool check_errors=False) -> (Tensor L, Tensor info)
  self: cholesky_backward(grad, upper, L)
  L: cholesky_jvp(self_t, L, upper)

- name: cholesky_solve(Tensor self, Tensor input2, bool upper=False) -> Tensor
  self, input2: cholesky_solve_backward(grad, self, input2, result, upper)
  result: cholesky_solve_jvp(result, input2_p, input2_t, self_t, upper)

- name: cholesky_inverse(Tensor self, bool upper=False) -> Tensor
  self: cholesky_inverse_backward(grad, self, upper, result)
  result: cholesky_inverse_jvp(self_p, self_t, result, upper)

# For clamp, gradient is not defined at the boundaries. But empirically it's helpful
# to be able to get gradient on min and max, so we return the subgradient 1 for these cases.
- name: clamp.Tensor(Tensor self, Tensor? min=None, Tensor? max=None) -> Tensor
  self: clamp_backward(grad, self, min, max)
  min, max: clamp_backward_min_max(grad, self, min, max, grad_input_mask)
  result: clamp_jvp(self_p, self_t, min_p, min_t, max_p, max_t)

- name: clamp(Tensor self, Scalar? min=None, Scalar? max=None) -> Tensor
  self: clamp_backward(grad, self, min, max)
  result: auto_element_wise

- name: clamp_min(Tensor self, Scalar min) -> Tensor
  self: where(self >= min, grad, at::scalar_tensor(0., grad.options()))
  result: auto_element_wise

- name: clamp_min.Tensor(Tensor self, Tensor min) -> Tensor
  self: where(self >= min, grad, at::scalar_tensor(0., grad.options()))
  min: where(self < min, grad, at::scalar_tensor(0., grad.options()))
  result: where(self_p >= min_p, self_t, min_t)

- name: clamp_max(Tensor self, Scalar max) -> Tensor
  self: where(self <= max, grad, at::scalar_tensor(0., grad.options()))
  result: auto_element_wise

- name: clamp_max.Tensor(Tensor self, Tensor max) -> Tensor
  self: where(self <= max, grad, at::scalar_tensor(0., grad.options()))
  max: where(self > max, grad, at::scalar_tensor(0., grad.options()))
  result: where(self_p <= max_p, self_t, max_t)

- name: clone(Tensor self, *, MemoryFormat? memory_format=None) -> Tensor
  self: grad
  result: auto_linear

- name: _to_copy(Tensor self, *, ScalarType? dtype=None, Layout? layout=None, Device? device=None, bool? pin_memory=None, bool non_blocking=False, MemoryFormat? memory_format=None) -> Tensor
  self: _to_copy_backward(grad, self.options())
  result: _to_copy(self_t, dtype, layout, device, pin_memory, non_blocking, memory_format)
  # The condition is: if dtype is not nullopt, then isDifferentiableType(*dtype)
  # (If dtype IS nullopt, we rely on the regular check that any input requires grad).
  output_differentiability: ["!dtype || isDifferentiableType(*dtype)"]

- name: _coalesce(Tensor self) -> Tensor
  self: grad

- name: complex(Tensor real, Tensor imag) -> Tensor
  real: at::real(grad)
  imag: at::imag(grad)
  result: at::complex(real_t, imag_t)

- name: polar(Tensor abs, Tensor angle) -> Tensor
  abs, angle: polar_backward(grad, result)
  result: at::complex(abs_t*angle_p.cos() - angle_t*abs_p*angle_p.sin(), abs_t*angle_p.sin() + angle_t*abs_p*angle_p.cos())

- name: _conj(Tensor(a) self) -> Tensor(a)
  self: grad.conj()
  result: self_t.conj()

- name: _neg_view(Tensor(a) self) -> Tensor(a)
  self: grad.neg()
  result: self_t._neg_view()

- name: _conj_physical(Tensor self) -> Tensor
  self: grad.conj_physical()
  result: self_t.conj_physical()

- name: conj_physical_(Tensor(a!) self) -> Tensor(a!)
  self: grad.conj_physical()
  result: self_t.conj_physical_()

- name: copysign.Tensor(Tensor self, Tensor other) -> Tensor
  self: copysign_tensor_self_backward(grad, self, result)
  other: zeros_like(other)
  result: copysign_tensor_self_backward(self_t, self_p, result)

- name: copysign.Scalar(Tensor self, Scalar other) -> Tensor
  self: copysign_tensor_self_backward(grad, self, result)
  result: auto_element_wise

- name: cos(Tensor self) -> Tensor
  self: grad * -self.sin().conj()
  result: auto_element_wise

- name: cosh(Tensor self) -> Tensor
  self: grad * self.sinh().conj()
  result: auto_element_wise

- name: count_nonzero.dim_IntList(Tensor self, int[] dim) -> Tensor
  output_differentiability: [False]

- name: count_nonzero(Tensor self, int? dim=None) -> Tensor
  output_differentiability: [False]

- name: linalg_cross(Tensor self, Tensor other, *, int dim=-1) -> Tensor
  self: at::linalg_cross(other.conj(), grad, dim)
  other: at::linalg_cross(grad, self.conj(), dim)
  result: "at::linalg_cross(self_t, other_p, dim) + at::linalg_cross(self_p, other_t, dim)"

- name: logcumsumexp(Tensor self, int dim) -> Tensor
  self: logcumsumexp_backward(grad, self, result, dim)

- name: cumprod(Tensor self, int dim, *, ScalarType? dtype=None) -> Tensor
  self: cumprod_backward(grad.to(self.scalar_type()), self, dim, result)
  result: "cumprod_jvp(self_t, self_p, result, dim).to(dtype.has_value() ? *dtype : self_p.scalar_type())"

- name: cumsum(Tensor self, int dim, *, ScalarType? dtype=None) -> Tensor
  self: cumsum_backward(grad.to(self.scalar_type()), dim)
  result: auto_linear

- name: cummax(Tensor self, int dim) -> (Tensor values, Tensor indices)
  self: cummaxmin_backward(grad, self, indices, dim)
  values: self_t.gather(dim, indices)

- name: cummin(Tensor self, int dim) -> (Tensor values, Tensor indices)
  self: cummaxmin_backward(grad, self, indices, dim)
  values: self_t.gather(dim, indices)

- name: conv_tbc(Tensor self, Tensor weight, Tensor bias, int pad=0) -> Tensor
  self, weight, bias: "grad.defined() ? conv_tbc_backward(grad, self, weight, bias, pad) : std::tuple<Tensor, Tensor, Tensor>()"

- name: _ctc_loss(Tensor log_probs, Tensor targets, int[] input_lengths, int[] target_lengths, int blank=0, bool zero_infinity=False) -> (Tensor, Tensor)
  log_probs: _ctc_loss_backward(grad, log_probs, targets, input_lengths, target_lengths, result0, result1, blank, zero_infinity)

- name: _ctc_loss.Tensor(Tensor log_probs, Tensor targets, Tensor input_lengths, Tensor target_lengths, int blank=0, bool zero_infinity=False) -> (Tensor, Tensor)
  log_probs: _ctc_loss_backward(grad, log_probs, targets, input_lengths, target_lengths, result0, result1, blank, zero_infinity)

- name: deg2rad(Tensor self) -> Tensor
  self: deg2rad_backward(grad)
  result: auto_element_wise

- name: _linalg_det(Tensor A) -> (Tensor result, Tensor LU, Tensor pivots)
  A: linalg_det_backward(grad, result, A, LU, pivots)
  result: linalg_det_jvp(A_t, result, LU, pivots, A_p.is_contiguous() && !A_p.is_complex())
  output_differentiability: [True, False, False]

- name: _linalg_slogdet(Tensor A) -> (Tensor sign, Tensor logabsdet, Tensor LU, Tensor pivots)
  A: slogdet_backward(grad_sign, grad_logabsdet, A, sign, LU, pivots)
  sign, logabsdet: slogdet_jvp(LU, pivots, A_t, sign, A_p.is_contiguous() && !A_p.is_complex())
  output_differentiability: [True, True, False, False]

- name: block_diag(Tensor[] tensors) -> Tensor
  tensors: block_diag_backward(grad, to_args_sizes(tensors), to_args_scalartypes(tensors))
  result: block_diag_jvp(tensors)

- name: diag_embed(Tensor self, int offset=0, int dim1=-2, int dim2=-1) -> Tensor
  self: grad.diagonal(offset, dim1, dim2)
  result: auto_linear

- name: diagonal(Tensor(a) self, int offset=0, int dim1=0, int dim2=1) -> Tensor(a)
  self: diagonal_backward_symint(grad, self.sym_sizes(), offset, dim1, dim2)
  result: auto_linear

- name: diagonal_backward(Tensor grad_output, SymInt[] input_sizes, int offset, int dim1, int dim2) -> Tensor
  grad_output: grad.diagonal(offset, dim1, dim2)
  result: auto_linear

- name: dist(Tensor self, Tensor other, Scalar p=2) -> Tensor
  self: norm_backward(grad, self - other, p, result)
  other: -norm_backward(grad, self - other, p, result)
  result: norm_jvp(self_p - other_p, self_t - other_t, p, result, {}, false)

# The backward formula is done in this order to improve numerical stability
# of the higher order derivatives, see https://github.com/pytorch/pytorch/issues/43414
# Note that we don't use "result" because saving it would be BC-breaking when it is used in an inplace operation later
- name: div.Tensor(Tensor self, Tensor other) -> Tensor
  self: div_tensor_self_backward(grad, other, self.scalar_type())
  other: div_tensor_other_backward(grad, self, other)
  result: (self_t - other_t * result) / other_p

- name: div.Scalar(Tensor self, Scalar other) -> Tensor
  self: div_tensor_self_backward(grad, at::lift_fresh(at::scalar_to_tensor(other)), self.scalar_type())
  result: self_t / other

- name: div.Tensor_mode(Tensor self, Tensor other, *, str? rounding_mode) -> Tensor
  self: div_tensor_self_backward(grad, other, self.scalar_type(), rounding_mode)
  other: div_tensor_other_backward(grad, self, other, rounding_mode)
  result: "rounding_mode.has_value() ? result.new_zeros_symint(result.sym_sizes()) : self_t / other_p - other_t * (self_p / other_p) / other_p"

- name: div.Scalar_mode(Tensor self, Scalar other, *, str? rounding_mode) -> Tensor
  self: div_tensor_self_backward(grad, at::lift_fresh(at::scalar_to_tensor(other)), self.scalar_type(), rounding_mode)
  result: "rounding_mode.has_value() ? result.new_zeros_symint(result.sym_sizes()) : self_t / other"

- name: dot(Tensor self, Tensor tensor) -> Tensor
  self: grad * tensor.conj()
  tensor: grad * self.conj()
  result: at::dot(self_t, tensor_p) + at::dot(self_p, tensor_t)

- name: vdot(Tensor self, Tensor other) -> Tensor
  self: grad.conj() * other
  other: grad * self
  result: at::vdot(self_t, other_p) + at::vdot(self_p, other_t)

- name: _fused_dropout(Tensor self, float p, Generator? generator=None) -> (Tensor, Tensor)
  self: _fused_dropout_backward(grad, result1, p)

- name: native_dropout(Tensor input, float p, bool? train) -> (Tensor, Tensor)
  input: "GradMode::is_enabled() ? infinitely_differentiable_native_dropout_backward(grad, result1, (!train.has_value() || !train.value() ? 1 : (p == 1 ? 0.0 : 1.0 / (1.0 - p)))) : native_dropout_backward(grad, result1, (!train.has_value() || !train.value() ? 1 : (p == 1 ? 0.0 : 1.0 / (1.0 - p))))"
  result0: "(!train.has_value() || train.value()) ? (p == 1 ? 0.0 : 1.0 / (1.0 - p)) * input_t * result1 : input_t"

- name: native_dropout_backward(Tensor grad_output, Tensor mask, float scale) -> Tensor
  grad_output: "native_dropout_double_backward(grad, grad_output, mask, scale)"
  mask: 'not_implemented("native_dropout_backward: mask")'

- name: eq_.Scalar(Tensor(a!) self, Scalar other) -> Tensor(a!)
  self: zeros_like(self)
  result: self_t.zero_()

- name: eq_.Tensor(Tensor(a!) self, Tensor other) -> Tensor(a!)
  self: zeros_like(self)
  other: zeros_like(other)
  result: self_t.zero_()

- name: erf(Tensor self) -> Tensor
  self: 2.0 / sqrt(M_PI) * exp(-(self.pow(2))) * grad
  result: auto_element_wise

- name: erfc(Tensor self) -> Tensor
  self: -2.0 / sqrt(M_PI) * exp(-(self.pow(2))) * grad
  result: auto_element_wise

- name: special_erfcx(Tensor self) -> Tensor
  self: (2.0 * self * result - 2.0 / sqrt(M_PI)) * grad
  result: auto_element_wise

- name: erfinv(Tensor self) -> Tensor
  self: 0.5 * sqrt(M_PI) * exp(self.erfinv().pow(2)) * grad
  result: auto_element_wise

- name: exp(Tensor self) -> Tensor
  self: grad * result.conj()
  result: auto_element_wise

- name: exp2(Tensor self) -> Tensor
  self: grad * result * M_LN2
  result: auto_element_wise

- name: expm1(Tensor self) -> Tensor
  self: grad * (result + 1)
  result: auto_element_wise

# TODO: this derivative is not SymInt safe, need sum_to support
- name: expand(Tensor(a) self, SymInt[] size, *, bool implicit=False) -> Tensor(a)
  self: at::sum_to(grad, self.sym_sizes())
  result: auto_linear

- name: exponential_(Tensor(a!) self, float lambd=1, *, Generator? generator=None) -> Tensor(a!)
  self: zeros_like(grad)
  result: self_t.zero_()

- name: fake_quantize_per_tensor_affine_cachemask(Tensor self, float scale, int zero_point, int quant_min, int quant_max) -> (Tensor output, Tensor mask)
  self: fake_quantize_per_tensor_affine_cachemask_backward(grad, mask)

- name: _fake_quantize_per_tensor_affine_cachemask_tensor_qparams(Tensor self, Tensor scale, Tensor zero_point, Tensor fake_quant_enabled, int quant_min, int quant_max) -> (Tensor output, Tensor mask)
  self: fake_quantize_per_tensor_affine_cachemask_backward(grad, mask)

- name: _fake_quantize_learnable_per_tensor_affine(Tensor self, Tensor scale, Tensor zero_point, int quant_min, int quant_max, float grad_factor=1.0) -> Tensor
  self, scale, zero_point: "grad.defined() ? _fake_quantize_learnable_per_tensor_affine_backward(grad, self, scale, zero_point, quant_min, quant_max, grad_factor) : std::tuple<Tensor, Tensor, Tensor>()"

- name: fake_quantize_per_channel_affine_cachemask(Tensor self, Tensor scale, Tensor zero_point, int axis, int quant_min, int quant_max) -> (Tensor output, Tensor mask)
  self: fake_quantize_per_channel_affine_cachemask_backward(grad, mask)

- name: _fake_quantize_learnable_per_channel_affine(Tensor self, Tensor scale, Tensor zero_point, int axis, int quant_min, int quant_max, float grad_factor=1.0) -> Tensor
  self, scale, zero_point: "grad.defined() ? _fake_quantize_learnable_per_channel_affine_backward(grad, self, scale, zero_point, axis, quant_min, quant_max, grad_factor) : std::tuple<Tensor, Tensor, Tensor>()"

- name: _fused_moving_avg_obs_fq_helper(Tensor self, Tensor observer_on, Tensor fake_quant_on, Tensor(a!) running_min, Tensor(b!) running_max, Tensor(c!) scale, Tensor(d!) zero_point, float averaging_const, int quant_min, int quant_max, int ch_axis, bool per_row_fake_quant=False, bool symmetric_quant=False) -> (Tensor output, Tensor mask)
  self: fake_quantize_per_tensor_affine_cachemask_backward(grad, mask)

- name: fill.Scalar(Tensor self, Scalar value) -> Tensor
  self: zeros_like(grad)
  result: at::fill(self_t, 0)

- name: fill.Tensor(Tensor self, Tensor value) -> Tensor
  self: zeros_like(grad)
  value: grad.sum()
  result: at::fill(self_t, value_t)

- name: fill_.Scalar(Tensor(a!) self, Scalar value) -> Tensor(a!)
  self: zeros_like(grad)
  result: self_t.fill_(0)

- name: fill_.Tensor(Tensor(a!) self, Tensor value) -> Tensor(a!)
  self: zeros_like(grad)
  value: grad.sum()
  result: self_t.fill_(value_t)

- name: floor(Tensor self) -> Tensor
  self: zeros_like(grad)
  result: auto_element_wise

- name: fmod.Scalar(Tensor self, Scalar other) -> Tensor
  self: grad
  result: auto_element_wise

- name: fmod.Tensor(Tensor self, Tensor other) -> Tensor
  self: grad
  other: -grad * self.div(other, /*rounding_mode=*/"trunc")
  result: self_t - other_t * self_p.div(other_p, /*rounding_mode=*/"trunc")

- name: frac(Tensor self) -> Tensor
  self: grad
  result: self_t

- name: frexp.Tensor(Tensor self) -> (Tensor mantissa, Tensor exponent)
  self: grad / exponent.exp2()
  mantissa: self_t / exponent.exp2()

- name: gather(Tensor self, int dim, Tensor index, *, bool sparse_grad=False) -> Tensor
  self: gather_backward(grad, self, dim, index, sparse_grad)
  index: non_differentiable
  result: auto_linear

- name: ge_.Scalar(Tensor(a!) self, Scalar other) -> Tensor(a!)
  self: zeros_like(self)
  result: self_t.zero_()

- name: ge_.Tensor(Tensor(a!) self, Tensor other) -> Tensor(a!)
  self: zeros_like(self)
  other: zeros_like(other)
  result: self_t.zero_()

- name: geometric_(Tensor(a!) self, float p, *, Generator? generator=None) -> Tensor(a!)
  self: zeros_like(grad)
  result: self_t.zero_()

- name: geqrf(Tensor self) -> (Tensor a, Tensor tau)
  self: not_implemented("geqrf")

- name: indices(Tensor(a) self) -> Tensor(a)
  output_differentiability: [False]

- name: _indices(Tensor(a) self) -> Tensor(a)
  output_differentiability: [False]

- name: grid_sampler_2d(Tensor input, Tensor grid, int interpolation_mode, int padding_mode, bool align_corners) -> Tensor
  input, grid: "grad.defined() ? grid_sampler_2d_backward(grad, input, grid, interpolation_mode, padding_mode, align_corners, grad_input_mask) : std::tuple<Tensor, Tensor>()"

- name: grid_sampler_3d(Tensor input, Tensor grid, int interpolation_mode, int padding_mode, bool align_corners) -> Tensor
  input, grid: "grad.defined() ? grid_sampler_3d_backward(grad, input, grid, interpolation_mode, padding_mode, align_corners, grad_input_mask) : std::tuple<Tensor, Tensor>()"

# See NOTE [ grid_sample CPU fallback ]
- name: _grid_sampler_2d_cpu_fallback(Tensor input, Tensor grid, int interpolation_mode, int padding_mode, bool align_corners) -> Tensor
  input, grid: "grad.defined() ? _grid_sampler_2d_cpu_fallback_backward(grad, input, grid, interpolation_mode, padding_mode, align_corners) : std::tuple<Tensor, Tensor>()"

- name: gt_.Scalar(Tensor(a!) self, Scalar other) -> Tensor(a!)
  self: zeros_like(self)
  result: self_t.zero_()

- name: gt_.Tensor(Tensor(a!) self, Tensor other) -> Tensor(a!)
  self: zeros_like(self)
  other: zeros_like(other)
  result: self_t.zero_()

- name: hardsigmoid(Tensor self) -> Tensor
  self: hardsigmoid_backward(grad, self)
  result: auto_element_wise

- name: histc(Tensor self, int bins=100, Scalar min=0, Scalar max=0) -> Tensor
  output_differentiability: [False]

- name: hardswish(Tensor self) -> Tensor
  self: hardswish_backward(grad, self)
  result: auto_element_wise

- name: hardswish_backward(Tensor grad_output, Tensor self) -> Tensor
  grad_output: hardswish_backward(grad, self)
  self: at::where(at::logical_and(-3.0 < self, self < 3.0), grad * grad_output / 3.0, at::zeros({}, self.options()))
  result: "hardswish_backward(grad_output_t, self_p)
         + at::where(at::logical_and(-3.0 < self_p, self_p < 3.0), self_t * grad_output_p / 3.0, at::zeros({}, self_p.options()))"

- name: hypot(Tensor self, Tensor other) -> Tensor
  self: grad * self / result
  other: grad * other / result
  result: self_t * self_p / result + other_t * other_p / result

- name: i0(Tensor self) -> Tensor
  self: grad * at::special_i1(self)
  result: auto_element_wise

- name: special_i0e(Tensor self) -> Tensor
  self: grad * (at::special_i1e(self) - self.sgn() * result)
  result: auto_element_wise

- name: special_i1(Tensor self) -> Tensor
  self: i1_backward(grad, self, result)
  result: auto_element_wise

- name: special_i1e(Tensor self) -> Tensor
  self: i1e_backward(grad, self, result)
  result: auto_element_wise

- name: igamma(Tensor self, Tensor other) -> Tensor
  self: 'not_implemented("igamma: input")'
  other: grad * exp((self - 1) * log(other) - other - lgamma(self))

- name: igammac(Tensor self, Tensor other) -> Tensor
  self: 'not_implemented("igammac: input")'
  other: -grad * exp((self - 1) * log(other) - other - lgamma(self))

- name: index.Tensor(Tensor self, Tensor?[] indices) -> Tensor
  self: index_backward(grad.new_zeros_symint(self.sym_sizes(), self.options()), indices, grad)
  result: auto_linear

- name: index_add(Tensor self, int dim, Tensor index, Tensor source, *, Scalar alpha=1) -> Tensor
  self: grad
  # The case source.dim() == 0  is necessary to support scalar tensors of the form
  # source.dim() == 0 and index.dim() == 1 and index.size() == (1,),
  # This is because source is not broadcastable to index, as source.dim() < index.dim()
  source: "maybe_multiply(source.dim() > 0 ? grad.index_select(dim, index).expand_as(source) : grad.index_select(dim, index.squeeze(0)), alpha)"
  index: non_differentiable
  result: at::index_add(self_t, dim, index, maybe_multiply(source_t, alpha))

- name: index_reduce(Tensor self, int dim, Tensor index, Tensor source, str reduce, *, bool include_self=True) -> Tensor
  self, source: index_reduce_backward(grad, self, dim, index, source, reduce, include_self, result)
  index: non_differentiable

- name: index_copy(Tensor self, int dim, Tensor index, Tensor source) -> Tensor
  self: grad.index_fill(dim, index, 0)
  # The case source.dim() == 0 is necessary to support scalar tensors of the form
  # source.dim() == 0 and index.dim() == 1 and index.size() == (1,),
  # This is because source is not broadcastable to index, as source.dim() < index.dim()
  source: "source.dim() > 0 ? grad.index_select(dim, index).expand_as(source) : grad.index_select(dim, index.squeeze(0))"
  index: non_differentiable
  result: self_t.index_copy(dim, index, source_t)

- name: index_fill.int_Scalar(Tensor self, int dim, Tensor index, Scalar value) -> Tensor
  self: grad.index_fill(dim, index, 0)
  index: non_differentiable
  result: self_t.index_fill(dim, index, 0)

- name: index_fill.int_Tensor(Tensor self, int dim, Tensor index, Tensor value) -> Tensor
  self: grad.index_fill(dim, index, 0)
  value: grad.index_select(dim, std::get<0>(at::_unique(index, /*sorted=*/false))).sum()
  index: non_differentiable
  result: self_t.index_fill(dim, index, value_t)

- name: index_put(Tensor self, Tensor?[] indices, Tensor values, bool accumulate=False) -> Tensor
  self: "accumulate ? grad : grad.index_put(indices, zeros_like(values), false)"
  values: grad.index(indices)
  result: self_t.index_put(indices, values_t, accumulate)

- name: _index_put_impl_(Tensor(a!) self, Tensor?[] indices, Tensor values, bool accumulate=False, bool unsafe=False) -> Tensor(a!)
  self: "accumulate ? grad : grad.index_put(indices, zeros_like(values), false)"
  values: grad.index(indices)
  result: at::_index_put_impl_(self_t, indices, values_t, accumulate, unsafe)

- name: index_select(Tensor self, int dim, Tensor index) -> Tensor
  self: index_select_backward_symint(grad, self.sym_sizes(), dim, index)
  index: non_differentiable
  result: auto_linear

- name: linalg_inv_ex(Tensor A, *, bool check_errors=False) -> (Tensor inverse, Tensor info)
  A: -at::matmul(inverse.mH(), at::matmul(grad, inverse.mH()))
  inverse: -at::matmul(at::matmul(inverse, A_t), inverse)
  output_differentiability: [True, False]

- name: linalg_pinv.atol_rtol_tensor(Tensor self, *, Tensor? atol=None, Tensor? rtol=None, bool hermitian=False) -> Tensor
  self: pinv_backward(grad, result, self)
  result: pinv_jvp(self_p, result, self_t)

- name: isnan(Tensor self) -> Tensor
  self: non_differentiable

- name: kthvalue(Tensor self, int k, int dim=-1, bool keepdim=False) -> (Tensor values, Tensor indices)
  self: value_selecting_reduction_backward_symint(grad, dim, indices, self.sym_sizes(), keepdim)
  values: gather_with_keepdimed_indices(self_t, dim, indices, keepdim)

- name: le_.Scalar(Tensor(a!) self, Scalar other) -> Tensor(a!)
  self: zeros_like(self)
  result: self_t.zero_()

- name: le_.Tensor(Tensor(a!) self, Tensor other) -> Tensor(a!)
  self: zeros_like(self)
  other: zeros_like(other)
  result: self_t.zero_()

- name: lerp.Scalar(Tensor self, Tensor end, Scalar weight) -> Tensor
  self: "weight.isComplex() ? grad * (1 - weight.conj().toComplexDouble()) : grad * (1 - weight.toDouble())"
  end: grad * weight.conj()
  result: at::lerp(self_t, end_t, weight)

- name: lerp.Tensor(Tensor self, Tensor end, Tensor weight) -> Tensor
  self: grad * (1 - weight).conj()
  end: grad * weight.conj()
  weight: grad * (end - self).conj()
  result: at::lerp(self_t, end_t, weight_p) + weight_t * (end_p - self_p)

- name: lgamma(Tensor self) -> Tensor
  self: grad * digamma(self)
  result: auto_element_wise

- name: digamma(Tensor self) -> Tensor
  self: grad * polygamma(1, self)
  result: auto_element_wise

- name: polygamma(int n, Tensor self) -> Tensor
  self: grad * polygamma(n + 1, self)
  result: auto_element_wise

- name: polygamma_(Tensor(a!) self, int n) -> Tensor(a!)
  self: grad * polygamma(n + 1, self)
  result: self_t.mul_(polygamma(n + 1, original_self_p))

- name: log(Tensor self) -> Tensor
  self: grad.div(self.conj())
  result: auto_element_wise

- name: log10(Tensor self) -> Tensor
  self: grad / (self.conj() * 2.3025850929940456)
  result: auto_element_wise

- name: log1p(Tensor self) -> Tensor
  self: log1p_backward(grad, self)
  result: auto_element_wise

- name: log2(Tensor self) -> Tensor
  self: grad / (self.conj() * 0.6931471805599453)
  result: auto_element_wise

- name: logaddexp(Tensor self, Tensor other) -> Tensor
  self: grad / (1 + exp(other - self))
  other: grad / (1 + exp(self - other))
  result: self_t / (1 + exp(other_p - self_p)) + other_t / (1 + exp(self_p - other_p))

- name: logaddexp2(Tensor self, Tensor other) -> Tensor
  self: grad / (1 + pow(2, other - self))
  other: grad / (1 + pow(2, self - other))
  result: self_t / (1 + pow(2, other_p - self_p)) + other_t / (1 + pow(2, self_p - other_p))

# Note [Gradient formula for xlogy at x = 0, y <= 0]
# x * log(y) is not defined at y <= 0, so we cannot even talk about differentiability
# Now, xlogy(0, y) = 0 by definition.
# This does not make it differentiable as it's not defined in a neighbourhood of a point
# (0, y) when y <= 0.
# Now, when a function is non-differentiable, sometimes we return "a relatively sensible value"
# In this case, as per the discussion in https://github.com/pytorch/pytorch/issues/80770, we choose
# this value to be zero, which is the directional derivative along the line {x = 0}.
- name: xlogy.Tensor(Tensor self, Tensor other) -> Tensor
  self: at::xlogy(grad, other).masked_fill((self == 0.) & (other <= 0.), 0.)
  other: grad * self / other
  result: at::xlogy(self_t, other_p).masked_fill((self_p == 0.) & (other_p <= 0.), 0.) + other_t * self_p / other_p

- name: xlogy.Scalar_Self(Scalar self, Tensor other) -> Tensor
  other: grad * self / other
  result: auto_element_wise

- name: xlogy.Scalar_Other(Tensor self, Scalar other) -> Tensor
  self: "other.toDouble() > 0.
          ? at::xlogy(grad,  other)
          : at::xlogy(grad,  other).masked_fill(self == 0., 0.)"
  result: auto_element_wise

# See Note [Gradient formula for xlogy at x = 0, y <= 0]
# Same here but with y <= -1
- name: special_xlog1py(Tensor self, Tensor other) -> Tensor
  self: at::special_xlog1py(grad,  other).masked_fill((self == 0.) & (other <= -1.), 0.)
  other: grad * self / (other + 1)
  result: at::special_xlog1py(self_t,  other_p).masked_fill((self_p == 0.) & (other_p <= -1.), 0.) + other_t * self_p / (other_p + 1)

- name: special_xlog1py.self_scalar(Scalar self, Tensor other) -> Tensor
  other: grad * self / (other + 1)
  result: auto_element_wise

- name: special_xlog1py.other_scalar(Tensor self, Scalar other) -> Tensor
  self: "other.toDouble() > -1.
          ? at::special_xlog1py(grad,  other)
          : at::special_xlog1py(grad,  other).masked_fill(self == 0., 0.)"
  result: auto_element_wise

- name: special_zeta(Tensor self, Tensor other) -> Tensor
  self: not_implemented("zeta")
  other:  grad * -self * special_zeta(self + 1., other)

- name: special_zeta.self_scalar(Scalar self, Tensor other) -> Tensor
  other:  grad * -self * special_zeta(self.toDouble() + 1., other)

- name: special_zeta.other_scalar(Tensor self, Scalar other) -> Tensor
  self: not_implemented("zeta")

- name: log_normal_(Tensor(a!) self, float mean=1, float std=2, *, Generator? generator=None) -> Tensor(a!)
  self: zeros_like(grad)
  result: self_t.zero_()

- name: logsumexp(Tensor self, int[1] dim, bool keepdim=False) -> Tensor
  self: logsumexp_backward(grad, self, result, dim, keepdim)
  result: logsumexp_jvp(self_p, self_t, dim, keepdim)

- name: linalg_lstsq(Tensor self, Tensor b, float? rcond=None, *, str? driver=None) -> (Tensor solution, Tensor residuals, Tensor rank, Tensor singular_values)
  self, b: linalg_lstsq_backward(grad, self, b, rcond, driver, grad_input_mask)
  solution: linalg_lstsq_jvp(self_p, b_p, self_t, b_t)
  output_differentiability: [True, False, False, False]

- name: lt_.Scalar(Tensor(a!) self, Scalar other) -> Tensor(a!)
  self: zeros_like(self)
  result: self_t.zero_()

- name: lt_.Tensor(Tensor(a!) self, Tensor other) -> Tensor(a!)
  self: zeros_like(self)
  other: zeros_like(other)
  result: self_t.zero_()

- name: linalg_lu_factor_ex(Tensor A, *, bool pivot=True, bool check_errors=False) -> (Tensor LU, Tensor pivots, Tensor info)
  A: lu_factor_ex_backward(grad, LU, pivots, pivot)
  LU: lu_factor_ex_jvp(A_t, LU, pivots, pivot)
  output_differentiability: [True, False, False]

- name: linalg_lu(Tensor A, *, bool pivot=True) -> (Tensor P, Tensor L, Tensor U)
  A: linalg_lu_backward(grad_L, grad_U, P, L, U, pivot)
  L: std::get<0>(linalg_lu_jvp(A_t, P, L, U, pivot))
  U: std::get<1>(linalg_lu_jvp(A_t, P, L, U, pivot))
  output_differentiability: [False, True, True]

- name: linalg_lu_solve(Tensor LU, Tensor pivots, Tensor B, *, bool left=True, bool adjoint=False) -> Tensor
  LU: linalg_lu_solve_LU(grad, LU, pivots, result, left, adjoint)
  B: "at::linalg_lu_solve(LU, pivots, grad, left, !adjoint)"
  result: linalg_lu_solve_jvp(result, LU_p, pivots, LU_t, B_t, left, adjoint)

- name: lu_unpack(Tensor LU_data, Tensor LU_pivots, bool unpack_data=True, bool unpack_pivots=True) -> (Tensor P, Tensor L, Tensor U)
  LU_data: lu_unpack_backward(grad_L, grad_U, LU_data.sym_size(-2), LU_data.sym_size(-1))
  LU_pivots: non_differentiable
  L: "LU_data_t.sym_size(-2) >= LU_data_t.sym_size(-1) ? LU_data_t.tril(-1) : LU_data_t.narrow_symint(-1, 0, LU_data_t.sym_size(-2)).tril(-1)"
  U: "LU_data_t.sym_size(-1) >= LU_data_t.sym_size(-2) ? LU_data_t.triu() : LU_data_t.narrow_symint(-2, 0, LU_data_t.sym_size(-1)).triu()"
  output_differentiability: [False, True, True]

- name: masked_fill.Scalar(Tensor self, Tensor mask, Scalar value) -> Tensor
  self: grad.masked_fill(mask, 0)
  mask: non_differentiable
  result: self_t.masked_fill(mask, 0)

- name: masked_fill.Tensor(Tensor self, Tensor mask, Tensor value) -> Tensor
  self: grad.masked_fill(mask, 0)
  value: masked_fill_backward(grad, mask)
  mask: non_differentiable
  result: self_t.masked_fill(mask, value_t)

- name: masked_scatter(Tensor self, Tensor mask, Tensor source) -> Tensor
  self: grad.masked_fill(mask, 0)
  source: masked_scatter_backward(grad, mask, source.sym_sizes())
  mask: non_differentiable
  result: self_t.masked_scatter(mask, source_t)

- name: masked_select(Tensor self, Tensor mask) -> Tensor
  self: masked_select_backward(grad, self, mask)
  mask: non_differentiable
  result: auto_linear

- name: linalg_matrix_exp(Tensor self) -> Tensor
  self: linalg_matrix_exp_differential(self, grad, /*adjoint*/ true)
  result: linalg_matrix_exp_differential(self_p, self_t, /*adjoint*/ false)

- name: max.dim(Tensor self, int dim, bool keepdim=False) -> (Tensor values, Tensor indices)
  self: value_selecting_reduction_backward_symint(grad, dim, indices, self.sym_sizes(), keepdim)
  values: gather_with_keepdimed_indices(self_t, dim, indices, keepdim)

- name: max(Tensor self) -> Tensor
  self: evenly_distribute_backward(grad, self, result)
  result: evenly_read_jvp(self_t, self_p, result)

- name: maximum(Tensor self, Tensor other) -> Tensor
  self: at::where(self == other, grad / 2, grad).masked_fill_(self < other, 0)
  other: at::where(self == other, grad / 2, grad).masked_fill_(self > other, 0)
  result: other_t + at::where(self_p == other_p, at::scalar_tensor(0.5, result.options()), (self_p > other_p).to(result.scalar_type())) * (self_t - other_t)

- name: fmax(Tensor self, Tensor other) -> Tensor
  self: grad.masked_fill((self >= other).logical_or_(other.isnan()).logical_not_(), 0)
  other: grad.masked_fill((self >= other).logical_or_(other.isnan()), 0)
  result: other_t + (self_p > other_p).logical_or_(other_p.isnan()) * (self_t - other_t)

- name: mean(Tensor self, *, ScalarType? dtype=None) -> Tensor
  self: grad.expand_symint(self.sym_sizes()) / self.sym_numel()
  result: auto_linear

- name: mean.dim(Tensor self, int[1]? dim, bool keepdim=False, *, ScalarType? dtype=None) -> Tensor
  self: mean_backward(grad, self.sym_sizes(), dim, self.sym_numel(), keepdim)
  result: auto_linear

- name: median(Tensor self) -> Tensor
  self: evenly_distribute_backward(grad, self, result)
  result: evenly_read_jvp(self_t, self_p, result)

- name: nanmedian(Tensor self) -> Tensor
  self: evenly_distribute_backward(grad, self, result)
  result: evenly_read_jvp(self_t, self_p, result)

# This is in theory incorrect in the following case:
#   sorted list: [..., a, b, b, ..., b, b, c, ...] with median = b and the value
#                            |                     at middle position of the
#                            |                     list between two `b`s. E.g.,
#                            |
#                            ^the middle position
# The gradient exists and is essentially 0 in this case.
#
# In case where the middle position is at the boundary of `b` range, e.g.,
#   sorted list: [..., a, b, b, ..., b, b, c, ...]
#                                       |
#                                       ^the middle position
# The backward implementation is correct in the sense that it returns the
# subgradient on one side.
- name: median.dim(Tensor self, int dim, bool keepdim=False) -> (Tensor values, Tensor indices)
  self: value_selecting_reduction_backward_symint(grad, dim, indices, self.sym_sizes(), keepdim)
  values: gather_with_keepdimed_indices(self_t, dim, indices, keepdim)

- name: nanmedian.dim(Tensor self, int dim, bool keepdim=False) -> (Tensor values, Tensor indices)
  self: value_selecting_reduction_backward_symint(grad, dim, indices, self.sym_sizes(), keepdim)
  values: gather_with_keepdimed_indices(self_t, dim, indices, keepdim)

- name: min.dim(Tensor self, int dim, bool keepdim=False) -> (Tensor values, Tensor indices)
  self: value_selecting_reduction_backward_symint(grad, dim, indices, self.sym_sizes(), keepdim)
  values: gather_with_keepdimed_indices(self_t, dim, indices, keepdim)

- name: min(Tensor self) -> Tensor
  self: evenly_distribute_backward(grad, self, result)
  result: evenly_read_jvp(self_t, self_p, result)

- name: minimum(Tensor self, Tensor other) -> Tensor
  self: at::where(self == other, grad / 2, grad).masked_fill_(self > other, 0)
  other: at::where(self == other, grad / 2, grad).masked_fill_(self < other, 0)
  result: other_t + at::where(self_p == other_p, at::scalar_tensor(0.5, result.options()), (self_p < other_p).to(result.scalar_type())) * (self_t - other_t)

- name: fmin(Tensor self, Tensor other) -> Tensor
  self: grad.masked_fill((self <= other).logical_or_(other.isnan()).logical_not_(), 0)
  other: grad.masked_fill((self <= other).logical_or_(other.isnan()), 0)
  result: other_t + (self_p <= other_p).logical_or_(other_p.isnan()) * (self_t - other_t)

- name: amax(Tensor self, int[1] dim=[], bool keepdim=False) -> Tensor
  self: scale_grad_by_count(restore_reduced_dims(grad, dim, keepdim), restore_reduced_dims(result, dim, keepdim) == self, dim)
  result: amaxamin_jvp(self_p, self_t, result, dim, keepdim)

- name: amin(Tensor self, int[1] dim=[], bool keepdim=False) -> Tensor
  self: scale_grad_by_count(restore_reduced_dims(grad, dim, keepdim), restore_reduced_dims(result, dim, keepdim) == self, dim)
  result: amaxamin_jvp(self_p, self_t, result, dim, keepdim)

- name: mm(Tensor self, Tensor mat2) -> Tensor
  self: mm_mat1_backward(grad, mat2, self.sym_sizes(), self.sym_strides(), self.layout(), 1)
  mat2: mm_mat2_backward(grad, self, mat2.sym_sizes(), mat2.sym_strides(), mat2.layout(), 1)
  result: at::mm(self_t, mat2_p) + at::mm(self_p, mat2_t)

- name: mode(Tensor self, int dim=-1, bool keepdim=False) -> (Tensor values, Tensor indices)
  self: value_selecting_reduction_backward_symint(grad, dim, indices, self.sym_sizes(), keepdim)
  values: gather_with_keepdimed_indices(self_t, dim, indices, keepdim)

- name: mul.Tensor(Tensor self, Tensor other) -> Tensor
  self: mul_tensor_backward(grad, other, self.scalar_type())
  other: mul_tensor_backward(grad, self, other.scalar_type())
  result: other_t * self_p + self_t * other_p

- name: mul.Scalar(Tensor self, Scalar other) -> Tensor
  self: mul_tensor_backward(grad, at::lift_fresh(at::scalar_to_tensor(other)), self.scalar_type())
  result: self_t * other

- name: mv(Tensor self, Tensor vec) -> Tensor
  self: grad.ger(vec.conj())
  vec: self.conj().t().mv(grad)
  result: mv(self_t, vec_p) + mv(self_p, vec_t)

- name: mvlgamma(Tensor self, int p) -> Tensor
  self: mvlgamma_backward(grad, self, p)
  result: auto_element_wise

- name: nan_to_num(Tensor self, float? nan=None, float? posinf=None, float? neginf=None) -> Tensor
  self: grad * at::isfinite(self)
  result: auto_element_wise

- name: native_batch_norm(Tensor input, Tensor? weight, Tensor? bias, Tensor? running_mean, Tensor? running_var, bool training, float momentum, float eps) -> (Tensor, Tensor, Tensor)
  input, weight, bias: "grad.defined() ? native_batch_norm_backward(grad, input, weight, running_mean, running_var, result1, result2, training, eps, grad_input_mask) : std::tuple<Tensor, Tensor, Tensor>()"
  result0: batch_norm_jvp(input_p, input_t, weight_p, weight_t, bias_p, bias_t, running_mean, running_var, result1, result2, training, eps)

- name: _native_batch_norm_legit(Tensor input, Tensor? weight, Tensor? bias, Tensor(a!) running_mean, Tensor(b!) running_var, bool training, float momentum, float eps) -> (Tensor, Tensor, Tensor)
  input, weight, bias: "grad.defined() ? native_batch_norm_backward(grad, input, weight, running_mean, running_var, result1, result2, training, eps, grad_input_mask) : std::tuple<Tensor, Tensor, Tensor>()"
  result0: batch_norm_jvp(input_p, input_t, weight_p, weight_t, bias_p, bias_t, running_mean, running_var, result1, result2, training, eps)

- name: _native_batch_norm_legit.no_stats(Tensor input, Tensor? weight, Tensor? bias, bool training, float momentum, float eps) -> (Tensor, Tensor, Tensor)
  input, weight, bias: "grad.defined() ? native_batch_norm_backward(grad, input, weight, Tensor(), Tensor(), result1, result2, training, eps, grad_input_mask) : std::tuple<Tensor, Tensor, Tensor>()"
  result0: batch_norm_jvp(input_p, input_t, weight_p, weight_t, bias_p, bias_t, Tensor(), Tensor(), result1, result2, training, eps)

- name: native_batch_norm_backward(Tensor grad_out, Tensor input, Tensor? weight, Tensor? running_mean, Tensor? running_var, Tensor? save_mean, Tensor? save_invstd, bool train, float eps, bool[3] output_mask) -> (Tensor, Tensor, Tensor)
  input, weight, grad_out: batchnorm_double_backward(input, weight, grads[0], grads[1], grads[2], grad_out, running_mean, running_var, train, eps, save_mean, save_invstd, grad_input_mask)
  save_mean: not_implemented("native_batch_norm_backward save_mean")
  save_invstd: not_implemented("native_batch_norm_backward save_invstd")

- name: native_layer_norm(Tensor input, SymInt[] normalized_shape, Tensor? weight, Tensor? bias, float eps) -> (Tensor, Tensor, Tensor)
  input, weight, bias: "grad.defined() ? native_layer_norm_backward_symint(grad, input, normalized_shape, result1, result2, weight, bias, grad_input_mask) : std::tuple<Tensor, Tensor, Tensor>()"
  result0: layer_norm_jvp(input_p, input_t, weight_p, weight_t, bias_p, bias_t, result1, result2, normalized_shape)

- name: native_layer_norm_backward(Tensor grad_out, Tensor input, SymInt[] normalized_shape, Tensor mean, Tensor rstd, Tensor? weight, Tensor? bias, bool[3] output_mask) -> (Tensor, Tensor, Tensor)
  input, weight, grad_out: layer_norm_double_backward(input, weight, grads[0], grads[1], grads[2], grad_out, mean, rstd, normalized_shape, grad_input_mask)
  bias: Tensor()
  mean: not_implemented("native_layer_norm_backward mean")
  rstd: not_implemented("native_layer_norm_backward rstd")

- name: native_group_norm(Tensor input, Tensor? weight, Tensor? bias, SymInt N, SymInt C, SymInt HxW, int group, float eps) -> (Tensor, Tensor, Tensor)
  input, weight, bias: "GradMode::is_enabled() || grads[1].defined() || grads[2].defined() ? infinitely_differentiable_native_group_norm_backward(grads[0], grads[1], grads[2], input, result1, result2, weight, N, C, HxW, group, eps, grad_input_mask) : (grads[0].defined() ? native_group_norm_backward_symint(grads[0].device().is_xpu() ? grads[0] : grads[0].contiguous(), input.device().is_xpu() ? input : input.contiguous(), result1, result2, weight, N, C, HxW, group, grad_input_mask) : std::tuple<Tensor, Tensor, Tensor>())"
  result0: group_norm_jvp(input_p, input_t, weight_p, weight_t, bias_p, bias_t, result1, result2, group)
  result1: group_norm_mean_jvp(input_t, result1, group)
  result2: group_norm_invstd_jvp(input_p, input_t, result1, result2, group)

- name: ne_.Scalar(Tensor(a!) self, Scalar other) -> Tensor(a!)
  self: zeros_like(self)
  result: self_t.zero_()

- name: ne_.Tensor(Tensor(a!) self, Tensor other) -> Tensor(a!)
  self: zeros_like(self)
  other: zeros_like(other)
  result: self_t.zero_()

- name: neg(Tensor self) -> Tensor
  self: grad.neg()
  result: auto_element_wise

- name: nextafter(Tensor self, Tensor other) -> Tensor
  self: not_implemented("nextafter")
  other: not_implemented("nextafter")

- name: norm.Scalar(Tensor self, Scalar p=2) -> Tensor
  self: norm_backward(grad, self, p, result)
  result: norm_jvp(self_p, self_t, p, result)

- name: norm.ScalarOpt_dim(Tensor self, Scalar? p, int[1] dim, bool keepdim=False) -> Tensor
  self: norm_backward(grad, self, p, result, dim, keepdim)
  result: norm_jvp(self_p, self_t, p, result, dim, keepdim)

- name: norm.ScalarOpt_dtype(Tensor self, Scalar? p, *, ScalarType dtype) -> Tensor
  self: norm_backward(grad, self.to(grad.scalar_type()), p, result)
  result: norm_jvp(self_p, self_t, p, result)

- name: norm.ScalarOpt_dim_dtype(Tensor self, Scalar? p, int[1] dim, bool keepdim, *, ScalarType dtype) -> Tensor
  self: norm_backward(grad, self.to(grad.scalar_type()), p, result, dim, keepdim)
  result: norm_jvp(self_p, self_t, p, result, dim, keepdim)

- name: linalg_vector_norm(Tensor self, Scalar ord=2, int[1]? dim=None, bool keepdim=False, *, ScalarType? dtype=None) -> Tensor
  self: linalg_vector_norm_backward(grad, self, ord, result, dim, keepdim)
  result: linalg_vector_norm_jvp(self_p, self_t, ord, result, dim, keepdim)

- name: _pdist_forward(Tensor self, float p=2) -> Tensor
  self: _pdist_backward(grad, self, p, result)

- name: _pdist_backward(Tensor grad, Tensor self, float p, Tensor pdist) -> Tensor
  grad: not_implemented("_pdist_backward")
  self: not_implemented("_pdist_backward")
  pdist: not_implemented("_pdist_backward")

- name: _euclidean_dist(Tensor x1, Tensor x2) -> Tensor
  x1, x2: _euclidean_dist_backward(grad, x1, x2, result)

- name: _cdist_forward(Tensor x1, Tensor x2, float p, int? compute_mode) -> Tensor
  x1: _cdist_backward(grad.contiguous(), x1, x2, p, result)
  x2: _cdist_backward(grad.mT().contiguous(), x2, x1, p, result.mT().contiguous())

- name: _cdist_backward(Tensor grad, Tensor x1, Tensor x2, float p, Tensor cdist) -> Tensor
  grad: not_implemented("_cdist_backward")
  x1: not_implemented("_cdist_backward")
  x2: not_implemented("_cdist_backward")
  cdist: not_implemented("_cdist_backward")

- name: normal_(Tensor(a!) self, float mean=0, float std=1, *, Generator? generator=None) -> Tensor(a!)
  self: zeros_like(grad)
  result: self_t.zero_()

- name: normal.Tensor_float(Tensor mean, float std=1, *, Generator? generator=None) -> Tensor
  mean: at::zeros_symint(mean.sym_sizes(), grad.options())
  result: auto_element_wise

- name: normal.float_Tensor(float mean, Tensor std, *, Generator? generator=None) -> Tensor
  std: at::zeros_symint(std.sym_sizes(), grad.options())
  result: auto_element_wise

- name: normal.Tensor_Tensor(Tensor mean, Tensor std, *, Generator? generator=None) -> Tensor
  mean: at::zeros_symint(mean.sym_sizes(), grad.options())
  std: at::zeros_symint(std.sym_sizes(), grad.options())
  result: zeros_like(mean_t)

- name: linalg_householder_product(Tensor input, Tensor tau) -> Tensor
  input, tau: householder_product_backward(grad, result, input, tau)
  result: householder_product_jvp(input_t, tau_t, result, input_p, tau_p)

- name: ormqr(Tensor self, Tensor input2, Tensor input3, bool left=True, bool transpose=False) -> Tensor
  self, input2, input3: ormqr_backward(grad, result, self, input2, input3, left, transpose, grad_input_mask)

- name: permute(Tensor(a) self, int[] dims) -> Tensor(a)
  self: permute_backwards(grad, dims)
  result: auto_linear

- name: poisson(Tensor self, Generator? generator=None) -> Tensor
  self: zeros_like(self)
  result: auto_element_wise

- name: pow.Tensor_Scalar(Tensor self, Scalar exponent) -> Tensor
  self: pow_backward(grad, self, exponent)
  result: auto_element_wise

- name: pow.Tensor_Tensor(Tensor self, Tensor exponent) -> Tensor
  self: pow_backward_self(grad, self, exponent)
  exponent: pow_backward_exponent(grad, self, exponent, result)
  result: (pow_backward_self(self_t.conj(), self_p, exponent_p) + pow_backward_exponent(exponent_t.conj(), self_p, exponent_p, result)).conj()

- name: pow.Scalar(Scalar self, Tensor exponent) -> Tensor
  exponent: pow_backward_exponent(grad, self, exponent, result)
  result: auto_element_wise

- name: prod(Tensor self, *, ScalarType? dtype=None) -> Tensor
  self: prod_backward(grad, self.to(grad.scalar_type()), result)
  result: (prod_backward(at::ones({}, result.options()).expand_as(result), self_p.to(result.scalar_type()), result) * self_t.conj()).sum().conj()

- name: prod.dim_int(Tensor self, int dim, bool keepdim=False, *, ScalarType? dtype=None) -> Tensor
  self: prod_backward(grad, self.to(grad.scalar_type()), result, dim, keepdim)
  result: (prod_backward(at::ones({}, result.options()).expand_as(result), self_p.to(result.scalar_type()), result, dim, keepdim) * self_t.conj()).sum(dim, keepdim).conj()

- name: put(Tensor self, Tensor index, Tensor source, bool accumulate=False) -> Tensor
  self: "accumulate ? grad : grad.put(index, zeros_like(source), false)"
  index: non_differentiable
  source: grad.take(index).reshape_as(source)
  result: self_t.put(index, source_t, accumulate)

- name: linalg_qr(Tensor A, str mode='reduced') -> (Tensor Q, Tensor R)
  A: linalg_qr_backward(grad_Q, grad_R, Q, R, mode)
  Q, R: linalg_qr_jvp(A_t, Q, R, mode)

- name: rad2deg(Tensor self) -> Tensor
  self: rad2deg_backward(grad)
  result: auto_element_wise

- name: random_.from(Tensor(a!) self, int from, int? to, *, Generator? generator=None) -> Tensor(a!)
  self: zeros_like(grad)
  result: self_t.zero_()

- name: random_.to(Tensor(a!) self, int to, *, Generator? generator=None) -> Tensor(a!)
  self: zeros_like(grad)
  result: self_t.zero_()

- name: random_(Tensor(a!) self, *, Generator? generator=None) -> Tensor(a!)
  self: zeros_like(grad)
  result: self_t.zero_()

- name: reciprocal(Tensor self) -> Tensor
  self: -grad * (result * result).conj()
  result: auto_element_wise

- name: remainder.Scalar(Tensor self, Scalar other) -> Tensor
  self: grad
  result: auto_element_wise

- name: remainder.Tensor(Tensor self, Tensor other) -> Tensor
  self: grad
  other: -grad * self.div(other, /*rounding_mode=*/"floor")
  result: self_t - other_t * self_p.div(other_p, /*rounding_mode=*/"floor")

- name: renorm(Tensor self, Scalar p, int dim, Scalar maxnorm) -> Tensor
  self: renorm_backward(grad, self, p, dim, maxnorm)

- name: repeat(Tensor self, SymInt[] repeats) -> Tensor
  self: repeat_backward(grad, repeats, self.sym_sizes())
  result: auto_linear

- name: special_entr(Tensor self) -> Tensor
  self: grad * (-(1 + self.log()))
  result: auto_element_wise

- name: special_ndtri(Tensor self) -> Tensor
  self: grad * std::sqrt(2 * M_PI) * (result.square() / 2).exp()
  result: auto_element_wise

- name: special_log_ndtr(Tensor self) -> Tensor
  self: grad / std::sqrt(2 * M_PI) * (result + self.pow(2) / 2).neg().exp()
  result: auto_element_wise

# [Note: Sometimes view derivatives]
# The following situation applies to other operations as well.
# TODO: This note is only referenced once by to_dense. Make this
# more generic if it's been referenced more than once.
#
# DO NOT define a backward for reshape!
# reshape is special in that it sometimes returns a view, and sometimes not.
# Defining a backward will make codegen spit out the forward call as
#     as_variable(baseType->reshape(self)),
# making it impossible (hard) to detect when it is actually a view.
# - name: reshape(Tensor self, IntArrayRef shape)

- name: _reshape_alias(Tensor(a) self, SymInt[] size, SymInt[] stride) -> Tensor(a)
  self: grad.reshape_symint(self.sym_sizes())
  result: auto_linear

- name: round(Tensor self) -> Tensor
  self: zeros_like(grad)
  result: auto_element_wise

- name: round.decimals(Tensor self, *, int decimals) -> Tensor
  self: zeros_like(grad)
  result: auto_element_wise

- name: rsqrt(Tensor self) -> Tensor
  self: -0.5 * grad * result.pow(3).conj()
  result: auto_element_wise

- name: scatter.src(Tensor self, int dim, Tensor index, Tensor src) -> Tensor
  self: grad.scatter(dim, index, 0)
  index: non_differentiable
  src: grad.gather(dim, index)
  result: self_t.scatter(dim, index, src_t)

- name: scatter.value(Tensor self, int dim, Tensor index, Scalar value) -> Tensor
  self: grad.scatter(dim, index, 0)
  index: non_differentiable
  result: self_t.scatter(dim, index, 0)

- name: scatter_add(Tensor self, int dim, Tensor index, Tensor src) -> Tensor
  self: grad
  index: non_differentiable
  src: grad.gather(dim, index)
  result: scatter_add(self_t, dim, index, src_t)

- name: select.int(Tensor(a) self, int dim, SymInt index) -> Tensor(a)
  dispatch:
    Default:
      self: select_backward_symint(grad, self.sym_sizes(), dim, index)
      result: auto_linear
    AutogradNestedTensor:
      self: _nested_select_backward_symint(grad, self, dim, index)

- name: select_backward(Tensor grad_output, SymInt[] input_sizes, int dim, SymInt index) -> Tensor
  grad_output: grad.select_symint(dim, index)
  result: auto_linear

- name: sigmoid(Tensor self) -> Tensor
  self: sigmoid_backward(grad, result)
  result: auto_element_wise

- name: logit(Tensor self, float? eps=None) -> Tensor
  self: "GradMode::is_enabled() ? infinitely_differentiable_logit_backward(grad, self, eps) : logit_backward(grad, self, eps)"
  result: auto_element_wise

- name: sign(Tensor self) -> Tensor
  self: zeros_like(grad)
  result: auto_element_wise

- name: sgn(Tensor self) -> Tensor
  self: sgn_backward(self, grad, result)
  # Cannot use auto_element_wise here because the Jacobian is *not* Hermitian (in fact, it is symmetric)
  # The function is not holomorphic, so there's no reason for its Jacobian to be Hermitian
  # auto_element_wise has a name that's a bit deceiving in the complex case
  result: sgn_backward(self_p, self_t, result)

- name: sin(Tensor self) -> Tensor
  self: grad * self.cos().conj()
  result: auto_element_wise

- name: sinc(Tensor self) -> Tensor
  self: sinc_backward(grad, self)
  result: auto_element_wise

- name: sinh(Tensor self) -> Tensor
  self: grad * self.cosh().conj()
  result: auto_element_wise

- name: slice.Tensor(Tensor(a) self, int dim=0, SymInt? start=None, SymInt? end=None, SymInt step=1) -> Tensor(a)
  self: slice_backward_wrapper(grad, self.sym_sizes(), dim, start, end, step)
  result: auto_linear

- name: slice_backward(Tensor grad_output, SymInt[] input_sizes, int dim, SymInt start, SymInt end, SymInt step) -> Tensor
  grad_output: grad.slice_symint(dim, start, end, step)
  result: auto_linear

- name: slice_scatter(Tensor self, Tensor src, int dim=0, SymInt? start=None, SymInt? end=None, SymInt step=1) -> Tensor
  self: slice_scatter_symint(grad, zeros_like(src), dim, start, end, step)
  src: grad.slice_symint(dim, start, end, step)
  result: auto_linear

- name: select_scatter(Tensor self, Tensor src, int dim, SymInt index) -> Tensor
  self: select_scatter_symint(grad, zeros_like(src), dim, index)
  src: grad.select_symint(dim, index)
  result: auto_linear

- name: diagonal_scatter(Tensor self, Tensor src, int offset=0, int dim1=0, int dim2=1) -> Tensor
  self: diagonal_scatter(grad, zeros_like(src), offset, dim1, dim2)
  src: grad.diagonal(offset, dim1, dim2)
  result: auto_linear

- name: as_strided_scatter(Tensor self, Tensor src, SymInt[] size, SymInt[] stride, SymInt? storage_offset=None) -> Tensor
  self: as_strided_scatter_backward(grad, TensorGeometry(self), TensorGeometry(src), size, stride, storage_offset)
  # See Note [as_strided_scatter backward support]
  src: grad.contiguous().as_strided_symint(size, stride, storage_offset)
  result: auto_linear

- name: _linalg_solve_ex(Tensor A, Tensor B, *, bool left=True, bool check_errors=False) -> (Tensor result, Tensor LU, Tensor pivots, Tensor info)
  A, B: linalg_solve_backward(grad, result, A, LU, pivots, left, grad_input_mask[1])
  result: "linalg_solve_jvp(A_t, B_t, result, LU, pivots, left, A_p.is_contiguous() && !A_p.is_complex())"
  output_differentiability: [True, False, False, False]  # LU is an auxiliary tensor not exposed to the user

- name: sort(Tensor self, int dim=-1, bool descending=False) -> (Tensor values, Tensor indices)
  self: value_selecting_reduction_backward_symint(grad, dim, indices, self.sym_sizes(), true)
  output_differentiability: [True, False]
  values: gather_with_keepdimed_indices(self_t, dim, indices, true)

- name: sort.stable(Tensor self, *, bool? stable, int dim=-1, bool descending=False) -> (Tensor values, Tensor indices)
  self: value_selecting_reduction_backward_symint(grad, dim, indices, self.sym_sizes(), true)
  output_differentiability: [True, False]
  values: gather_with_keepdimed_indices(self_t, dim, indices, true)

- name: split.Tensor(Tensor(a -> *) self, SymInt split_size, int dim=0) -> Tensor(a)[]
  self: split_backward(grads, split_size, dim, self.sym_sizes(), self.options())
  result: auto_linear

- name: unsafe_split.Tensor(Tensor self, SymInt split_size, int dim=0) -> Tensor[]
  self: split_backward(grads, split_size, dim, self.sym_sizes(), self.options())
  result: auto_linear

- name: split_with_sizes(Tensor(a -> *) self, SymInt[] split_sizes, int dim=0) -> Tensor(a)[]
  self: split_with_sizes_backward(grads, split_sizes, dim, self.sym_sizes(), self.options())
  result: auto_linear

- name: unsafe_split_with_sizes(Tensor self, SymInt[] split_sizes, int dim=0) -> Tensor[]
  self: split_with_sizes_backward(grads, split_sizes, dim, self.sym_sizes(), self.options())
  result: auto_linear

- name: sqrt(Tensor self) -> Tensor
  self: grad / (2 * result.conj())
  result: auto_element_wise

- name: squeeze(Tensor(a) self) -> Tensor(a)
  self: unsqueeze_to(grad, self.sym_sizes())
  result: auto_linear

- name: squeeze.dim(Tensor(a) self, int dim) -> Tensor(a)
  dispatch:
    Default:
      self: unsqueeze_to(grad, dim, self.sym_sizes())
      result: auto_linear
    AutogradNestedTensor:
      self: grad.unsqueeze(dim)

- name: squeeze_(Tensor(a!) self) -> Tensor(a!)
  self: unsqueeze_to(grad, self.sym_sizes())
  result: auto_linear

- name: squeeze_.dim(Tensor(a!) self, int dim) -> Tensor(a!)
  self: unsqueeze_to(grad, dim, self.sym_sizes())
  result: auto_linear

- name: std.correction(Tensor self, int[1]? dim=None, *, int? correction=None, bool keepdim=False) -> Tensor
  self: std_backward(result, grad, self, dim, correction, keepdim)
  # pointwise (variance) + sum + sqrt
  result: (at::real(var_backward(self_t.conj(), self_p, dim, correction, true).sum(dim.value_or(IntArrayRef({})), keepdim)) / (2. * result)).masked_fill_(result == 0, 0)

- name: std_mean.correction(Tensor self, int[1]? dim=None, *, int? correction=None, bool keepdim=False) -> (Tensor, Tensor)
  self: std_mean_backward(grads[0], grads[1], self, result0, dim, correction, keepdim)
  result0: (at::real(var_backward(self_t.conj(), self_p, dim, correction, true).sum(dim.value_or(IntArrayRef({})), keepdim)) / (2. * result0)).masked_fill_(result0 == 0, 0)
  # linear
  result1: mean(self_t, dim.value_or(IntArrayRef({})), keepdim)

- name: sub.Tensor(Tensor self, Tensor other, *, Scalar alpha=1) -> Tensor
  self: handle_r_to_c(self.scalar_type(), grad)
  other: handle_r_to_c(other.scalar_type(), maybe_multiply(-grad, alpha.conj()))
  result: self_t - maybe_multiply(other_t, alpha)

- name: sub.Scalar(Tensor self, Scalar other, Scalar alpha=1) -> Tensor
  self: handle_r_to_c(self.scalar_type(), grad)
  result: auto_element_wise

- name: rsub.Tensor(Tensor self, Tensor other, *, Scalar alpha=1) -> Tensor
  self: handle_r_to_c(self.scalar_type(), maybe_multiply(-grad, alpha.conj()))
  other: handle_r_to_c(other.scalar_type(), grad)
  result: -maybe_multiply(self_t, alpha) + other_t

- name: rsub.Scalar(Tensor self, Scalar other, Scalar alpha=1) -> Tensor
  self: handle_r_to_c(self.scalar_type(), maybe_multiply(-grad, alpha.conj()))
  result: auto_element_wise

- name: sum(Tensor self, *, ScalarType? dtype=None) -> Tensor
  self: grad.expand_symint(self.sym_sizes())
  result: auto_linear

- name: sum.dim_IntList(Tensor self, int[1]? dim, bool keepdim=False, *, ScalarType? dtype=None) -> Tensor
  dispatch:
    Default:
      self: sum_backward(grad, self.sym_sizes(), dim, keepdim)
      result: auto_linear
    AutogradNestedTensor:
      # TODO: replace this function once semantics for nested tensor expand have been settled on
      self: _nested_sum_backward(grad, self, dim, keepdim)

- name: nansum(Tensor self, int[1]? dim=None, bool keepdim=False, *, ScalarType? dtype=None) -> Tensor
  self: nansum_backward(grad.to(self.scalar_type()), self, dim, keepdim)
  result: at::where(self_p.isnan(), 0, self_t).sum(dim, keepdim, dtype)

# We never call _linalg_svd with compute_uv=False in an autograd context, so we don't even consider it here
- name: _linalg_svd(Tensor A, bool full_matrices=False, bool compute_uv=True, *, str? driver=None) -> (Tensor U, Tensor S, Tensor Vh)
  A: "svd_backward(full_matrices && grad_U.defined() ? grad_U.narrow_symint(-1, 0, S.sym_size(-1)) : grad_U,
                   grad_S,
                   full_matrices && grad_Vh.defined() ? grad_Vh.narrow_symint(-2, 0, S.sym_size(-1)) : grad_Vh,
                   full_matrices ? U.narrow_symint(-1, 0, S.sym_size(-1)) : U,
                   S,
                   full_matrices ? Vh.narrow_symint(-2, 0, S.sym_size(-1)) : Vh)"
  U, S, Vh: linalg_svd_jvp(A_t, U, S, Vh, full_matrices)

- name: symeig(Tensor self, bool eigenvectors=False, bool upper=True) -> (Tensor eigenvalues, Tensor eigenvectors)
  self: linalg_eig_backward(grads[0], grads[1], eigenvalues, eigenvectors_return, /*is_hermitian=*/true, /*symeig_eigenvector=*/eigenvectors)

- name: _linalg_eigh(Tensor A, str UPLO="L", bool compute_v=True) -> (Tensor eigenvalues, Tensor eigenvectors)
  A: linalg_eig_backward(grads[0], grads[1], eigenvalues, eigenvectors, /*is_hermitian=*/true)
  eigenvalues, eigenvectors: linalg_eig_jvp(A_t, eigenvalues, eigenvectors, /*is_hermitian=*/true)

- name: linalg_eig(Tensor self) -> (Tensor eigenvalues, Tensor eigenvectors)
  self: handle_r_to_c(self.scalar_type(), linalg_eig_backward(grads[0], grads[1], eigenvalues, eigenvectors, /*is_hermitian=*/false))
  eigenvalues, eigenvectors: linalg_eig_jvp(self_t, eigenvalues, eigenvectors, /*is_hermitian=*/false)

- name: t(Tensor(a) self) -> Tensor(a)
  self: grad.t()
  result: auto_linear

- name: t_(Tensor(a!) self) -> Tensor(a!)
  self: grad.t()
  result: auto_linear

- name: one_hot(Tensor self, int num_classes=-1) -> Tensor
  self: non_differentiable

- name: flip(Tensor self, int[] dims) -> Tensor
  self: grad.flip(dims)
  result: auto_linear

- name: roll(Tensor self, int[1] shifts, int[1] dims=[]) -> Tensor
  self: grad.roll(fmap(reverse_list(shifts), [](int64_t i){return -i;}), reverse_list(dims))
  result: auto_linear

- name: rot90(Tensor self, int k=1, int[] dims=[0,1]) -> Tensor
  self: grad.rot90(-k, dims)
  result: auto_linear

- name: take(Tensor self, Tensor index) -> Tensor
  self: take_backward(grad, self, index)
  index: non_differentiable
  result: auto_linear

- name: tan(Tensor self) -> Tensor
  self: grad * (1 + result.pow(2)).conj()
  result: auto_element_wise

- name: tanh(Tensor self) -> Tensor
  self: tanh_backward(grad, result)
  result: auto_element_wise

- name: topk(Tensor self, int k, int dim=-1, bool largest=True, bool sorted=True) -> (Tensor values, Tensor indices)
  self: value_selecting_reduction_backward_symint(grad, dim, indices, self.sym_sizes(), true)
  output_differentiability: [True, False]
  values: gather(self_t, dim, indices)

- name: trace(Tensor self) -> Tensor
  self: trace_backward_symint(grad, self.sym_sizes())
  result: auto_linear

- name: transpose.int(Tensor(a) self, int dim0, int dim1) -> Tensor(a)
  self: grad.transpose(dim0, dim1)
  result: auto_linear

- name: transpose_(Tensor(a!) self, int dim0, int dim1) -> Tensor(a!)
  self: grad.transpose(dim0, dim1)
  result: auto_linear

- name: triangular_solve(Tensor self, Tensor A, bool upper=True, bool transpose=False, bool unitriangular=False) -> (Tensor solution, Tensor cloned_coefficient)
  self, A: triangular_solve_backward(grad_solution, grad_cloned_coefficient, self, A, solution, upper, transpose, unitriangular, grad_input_mask)
  solution: triangular_solve_jvp(solution, A_p, A_t, self_t, upper, transpose, unitriangular)
  cloned_coefficient: A_t

- name: linalg_solve_triangular(Tensor self, Tensor B, *, bool upper, bool left=True, bool unitriangular=False) -> Tensor
  self, B: linalg_solve_triangular_backward(grad, self, result, upper, left, unitriangular, grad_input_mask)
  result: linalg_solve_triangular_forward_AD(self_t, B_t, self_p, result, upper, left, unitriangular)

- name: tril(Tensor self, int diagonal=0) -> Tensor
  self: grad.tril(diagonal)
  result: auto_linear

- name: triu(Tensor self, int diagonal=0) -> Tensor
  self: grad.triu(diagonal)
  result: auto_linear

- name: trunc(Tensor self) -> Tensor
  self: zeros_like(grad)
  result: auto_element_wise

# DO NOT define a backward for to_dense
# See [Note: Sometimes view derivatives]
# - name: to_dense(Tensor self, ScalarType? dtype=None) -> Tensor
#
- name: _to_dense(Tensor self, ScalarType? dtype=None) -> Tensor
  self: to_dense_backward(grad, self)

<<<<<<< HEAD
- name: to_sparse(Tensor self, *, Layout? layout=None, int[2]? blocksize=None, int n_dense_dim=0) -> Tensor
  self: grad.to_dense()
=======
- name: to_sparse(Tensor self, *, Layout? layout=None, int[2]? blocksize=None) -> Tensor
  self: to_sparse_backward(grad, self.layout(), self.sym_blocksize())
>>>>>>> f57960a0

- name: to_sparse.sparse_dim(Tensor self, int sparse_dim) -> Tensor
  self: to_sparse_backward(grad, self.layout(), self.sym_blocksize())

- name: to_sparse_csr(Tensor self) -> Tensor
  self: to_sparse_backward(grad, self.layout(), self.sym_blocksize())

- name: to_sparse_csc(Tensor self) -> Tensor
  self: to_sparse_backward(grad, self.layout(), self.sym_blocksize())

- name: to_sparse_bsr(Tensor self, int[2] blocksize) -> Tensor
  self: to_sparse_backward(grad, self.layout(), self.sym_blocksize())

- name: to_sparse_bsc(Tensor self, int[2] blocksize) -> Tensor
  self: to_sparse_backward(grad, self.layout(), self.sym_blocksize())

- name: to_mkldnn(Tensor self, ScalarType? dtype=None) -> Tensor
  self: to_mkldnn_backward(grad, self)

- name: unfold(Tensor(a) self, int dimension, int size, int step) -> Tensor(a)
  self: unfold_backward_symint(grad, self.sym_sizes(), dimension, size, step)
  result: auto_linear

- name: unfold_backward(Tensor grad_in, SymInt[] input_sizes, int dim, int size, int step) -> Tensor
  grad_in: grad.unfold(dim, size, step)
  result: auto_linear

- name: uniform_(Tensor(a!) self, float from=0, float to=1, *, Generator? generator=None) -> Tensor(a!)
  self: zeros_like(grad)
  result: self_t.zero_()

- name: _unique(Tensor self, bool sorted=True, bool return_inverse=False) -> (Tensor, Tensor)
  output_differentiability: [True, False]
  self: not_implemented("_unique")

- name: unique_dim(Tensor self, int dim, bool sorted=True, bool return_inverse=False, bool return_counts=False) -> (Tensor, Tensor, Tensor)
  output_differentiability: [True, False, False]
  self: not_implemented("unique_dim")

- name: unique_consecutive(Tensor self, bool return_inverse=False, bool return_counts=False, int? dim=None) -> (Tensor, Tensor, Tensor)
  output_differentiability: [True, False, False]
  self: not_implemented("unique_consecutive")

- name: unique_dim_consecutive(Tensor self, int dim, bool return_inverse=False, bool return_counts=False) -> (Tensor, Tensor, Tensor)
  output_differentiability: [True, False, False]
  self: not_implemented("unique_dim_consecutive")

- name: _unique2(Tensor self, bool sorted=True, bool return_inverse=False, bool return_counts=False) -> (Tensor, Tensor, Tensor)
  output_differentiability: [True, False, False]
  self: not_implemented("_unique2")

- name: _unsafe_view(Tensor self, SymInt[] size) -> Tensor
  self: grad.reshape_symint(self.sym_sizes())
  result: auto_linear

- name: lift(Tensor self) -> Tensor
  self: grad
  result: auto_linear

- name: lift_fresh(Tensor(a) self) -> Tensor(a)
  self: grad
  result: auto_linear

- name: unsqueeze(Tensor(a) self, int dim) -> Tensor(a)
  self: grad.squeeze(dim)
  result: auto_linear

- name: unsqueeze_(Tensor(a!) self, int dim) -> Tensor(a!)
  self: grad.squeeze(dim)
  result: auto_linear

- name: var.correction(Tensor self, int[1]? dim=None, *, int? correction=None, bool keepdim=False) -> Tensor
  self: var_backward(grad, self, dim, correction, keepdim)
  # pointwise + sum
  result: at::real(var_backward(self_t.conj(), self_p, dim, correction, true).sum(dim.value_or(IntArrayRef({})), keepdim))

- name: var_mean.correction(Tensor self, int[1]? dim=None, *, int? correction=None, bool keepdim=False) -> (Tensor, Tensor)
  self: var_mean_backward(grads[0], grads[1], self, dim, correction, keepdim)
  result0: at::real(var_backward(self_t.conj(), self_p, dim, correction, true).sum(dim.value_or(IntArrayRef({})), keepdim))
  # linear
  result1: mean(self_t, dim.value_or(IntArrayRef({})), keepdim)

- name: view(Tensor(a) self, SymInt[] size) -> Tensor(a)
  dispatch:
    Default:
      self: grad.reshape_symint(self.sym_sizes())
      result: auto_linear
    AutogradNestedTensor:
      self: grad.reshape_as(self)
      result: auto_linear

- name: view.dtype(Tensor(a) self, ScalarType dtype) -> Tensor(a)
  output_differentiability: [False]

- name: view_as_real(Tensor(a) self) -> Tensor(a)
  self: at::view_as_complex(grad.contiguous()) # gx0 + 1j * gx1
  result: at::view_as_real(self_t)

- name: view_as_complex(Tensor(a) self) -> Tensor(a)
  self: at::view_as_real(grad.contiguous().resolve_conj()) # [gx, gy]
  result: at::view_as_complex(self_t)

- name: where.self(Tensor condition, Tensor self, Tensor other) -> Tensor
  condition: non_differentiable
  self: where(condition, grad, 0)
  other: where(condition, 0, grad)
  result: where(condition, self_t, other_t)

# weight_norm_cuda_interface_backward does not have an explicitly defined derivative, so if we do happen
# to be running backward with create_graph=True, fall back to a backward function that uses
# differentiable ops.
- name: _weight_norm_interface(Tensor v, Tensor g, int dim=0) -> (Tensor, Tensor)
  v, g: "grad.defined() ? (GradMode::is_enabled() ? _weight_norm_differentiable_backward(grad.contiguous(), v, g, result1, dim) : _weight_norm_interface_backward(grad.contiguous(), v, g, result1, dim)) : std::tuple<Tensor, Tensor>()"

- name: zero_(Tensor(a!) self) -> Tensor(a!)
  self: zeros_like(grad)
  result: auto_linear

- name: sparse_mask(Tensor self, Tensor mask) -> Tensor
  self: grad.to_dense().sparse_mask(mask).to_dense()
  mask: non_differentiable

- name: _sparse_coo_tensor_with_dims_and_tensors(int sparse_dim, int dense_dim, SymInt[] size, Tensor indices, Tensor values, *, ScalarType? dtype=None, Layout? layout=None, Device? device=None, bool? pin_memory=False) -> Tensor
  values: sparse_constructor_values_backward(grad, indices)

- name: _sparse_sum.dim(Tensor self, int[1] dim) -> Tensor
  self: at::_sparse_sum_backward(grad, self, dim)

- name: _standard_gamma(Tensor self, Generator? generator=None) -> Tensor
  self: grad * _standard_gamma_grad(self, result)

- name: _standard_gamma_grad(Tensor self, Tensor output) -> Tensor
  self: not_implemented("_standard_gamma_grad")

- name: values(Tensor(a) self) -> Tensor(a)
  dispatch:
    Default:
      self: at::_sparse_coo_tensor_unsafe_symint(self.indices(), grad, self.sym_sizes())._coalesced_(true)
    AutogradNestedTensor:
      self: at::_nested_view_from_buffer(grad.contiguous(), self._nested_tensor_size(), self._nested_tensor_strides(), self._nested_tensor_offsets())

# Why is _values() not differentiable?
# See NOTE [ Sparse: autograd and API ]
- name: _values(Tensor(a) self) -> Tensor(a)
  output_differentiability: [False]

# NN
- name: _trilinear(Tensor i1, Tensor i2, Tensor i3, int[] expand1, int[] expand2, int[] expand3, int[] sumdim, int unroll_dim=1) -> Tensor
  i1, i2, i3: _trilinear_backward(grad, i1, i2, i3, expand1, expand2, expand3, sumdim, grad_input_mask)
  result: "_trilinear(i1_t, i2_p, i3_p, expand1, expand2, expand3, sumdim, unroll_dim) +
           _trilinear(i1_p, i2_t, i3_p, expand1, expand2, expand3, sumdim, unroll_dim) +
           _trilinear(i1_p, i2_p, i3_t, expand1, expand2, expand3, sumdim, unroll_dim)"

- name: constant_pad_nd(Tensor self, SymInt[] pad, Scalar value=0) -> Tensor
  self: constant_pad_nd_backward(grad, pad)
  result: constant_pad_nd_symint(self_t, pad, 0)

- name: binary_cross_entropy(Tensor self, Tensor target, Tensor? weight=None, int reduction=Mean) -> Tensor
  self: binary_cross_entropy_backward(grad, self, target, weight, reduction)
  target: binary_cross_entropy_target_backward(grad, self, target, weight, reduction)
  result: "apply_loss_reduction(
               binary_cross_entropy_backward(self_t, self_p, target_p, weight, at::Reduction::None)
             + binary_cross_entropy_target_backward(target_t, self_p, target_p, weight, at::Reduction::None),
           reduction)"

- name: binary_cross_entropy_backward(Tensor grad_output, Tensor self, Tensor target, Tensor? weight=None, int reduction=Mean) -> Tensor
  self: binary_cross_entropy_double_backward(grad_output, grad, self, target, weight, reduction)
  target: binary_cross_entropy_double_backward_target(grad, grad_output, self, target, weight, reduction)
  grad_output: binary_cross_entropy_double_backward_grad_output(grad, self, target, weight, reduction)
  result: " binary_cross_entropy_double_backward(grad_output_p, self_t, self_p, target_p, weight, reduction)
          + binary_cross_entropy_double_backward_target(target_t, grad_output_p, self_p, target_p, weight, reduction)
          + binary_cross_entropy_double_backward_grad_output(grad_output_t, self_p, target_p, weight, reduction)"

- name: binary_cross_entropy_with_logits(Tensor self, Tensor target, Tensor? weight=None, Tensor? pos_weight=None, int reduction=Mean) -> Tensor
  self: binary_cross_entropy_with_logits_backward(grad, self, target, weight, pos_weight, reduction)
  target: binary_cross_entropy_with_logits_target_backward(grad, self, target, weight, pos_weight, reduction)
  result: "apply_loss_reduction(
               binary_cross_entropy_with_logits_backward(self_t, self_p, target_p, weight, pos_weight, at::Reduction::None)
             + binary_cross_entropy_with_logits_target_backward(target_t, self_p, target_p, weight, pos_weight, at::Reduction::None),
           reduction)"

- name: embedding(Tensor weight, Tensor indices, SymInt padding_idx=-1, bool scale_grad_by_freq=False, bool sparse=False) -> Tensor
  indices: non_differentiable
  weight: embedding_backward_symint(grad, indices, weight.sym_size(0), padding_idx, scale_grad_by_freq, sparse)
  result: auto_linear

- name: embedding_dense_backward(Tensor grad_output, Tensor indices, SymInt num_weights, SymInt padding_idx, bool scale_grad_by_freq) -> Tensor
  grad_output: embedding_dense_double_backward_symint(grad, indices, padding_idx)
  indices: non_differentiable
  result: auto_linear

- name: _embedding_bag(Tensor weight, Tensor indices, Tensor offsets, bool scale_grad_by_freq=False, int mode=0, bool sparse=False, Tensor? per_sample_weights=None, bool include_last_offset=False, int padding_idx=-1) -> (Tensor, Tensor, Tensor, Tensor)
  indices: non_differentiable
  offsets: non_differentiable
  weight: _embedding_bag_backward_symint(grad, indices, offsets, result1, result2, result3, weight.sym_size(0), scale_grad_by_freq, mode, sparse, per_sample_weights, padding_idx)
  per_sample_weights: _embedding_bag_per_sample_weights_backward(grad, weight, indices, offsets, result1, mode, padding_idx)

- name: _embedding_bag_dense_backward(Tensor grad, Tensor indices, Tensor offset2bag, Tensor bag_size, Tensor maximum_indices, SymInt num_weights, bool scale_grad_by_freq, int mode, Tensor? per_sample_weights, int padding_idx=-1) -> Tensor
  indices: non_differentiable
  offset2bag: non_differentiable
  bag_size: non_differentiable
  maximum_indices: non_differentiable

- name: embedding_renorm_(Tensor(a!) self, Tensor indices, float max_norm, float norm_type) -> Tensor(a!)
  indices: non_differentiable
  self: not_implemented("embedding_renorm")

- name: mse_loss(Tensor self, Tensor target, int reduction=Mean) -> Tensor
  self: mse_loss_backward(grad, self, target, reduction)
  target: mse_loss_backward(grad, target, self, reduction)
  result: apply_loss_reduction(mse_loss_backward(self_t.conj(), self_p, target_p, at::Reduction::None).conj() + mse_loss_backward(target_t.conj(), target_p, self_p, at::Reduction::None).conj(), reduction)

- name: multi_margin_loss(Tensor self, Tensor target, Scalar p=1, Scalar margin=1, Tensor? weight=None, int reduction=Mean) -> Tensor
  self: multi_margin_loss_backward(grad, self, target, p, margin, weight, reduction)
  target: non_differentiable

- name: multilabel_margin_loss_forward(Tensor self, Tensor target, int reduction) -> (Tensor output, Tensor is_target)
  self: multilabel_margin_loss_backward(grad, self, target, reduction, is_target)
  target: non_differentiable

- name: nll_loss_forward(Tensor self, Tensor target, Tensor? weight, int reduction, SymInt ignore_index) -> (Tensor output, Tensor total_weight)
  self: nll_loss_backward_symint(grad, self, target, weight, reduction, ignore_index, total_weight)
  target: non_differentiable
  output: std::get<0>(nll_loss_forward_symint(self_t, target, weight, reduction, ignore_index))

- name: nll_loss2d_forward(Tensor self, Tensor target, Tensor? weight, int reduction, SymInt ignore_index) -> (Tensor output, Tensor total_weight)
  self: nll_loss2d_backward_symint(grad, self, target, weight, reduction, ignore_index, total_weight)
  target: non_differentiable
  output: std::get<0>(nll_loss2d_forward_symint(self_t, target, weight, reduction, ignore_index))

- name: smooth_l1_loss(Tensor self, Tensor target, int reduction=Mean, float beta=1.0) -> Tensor
  self: smooth_l1_loss_backward(grad, self, target, reduction, beta)
  target: smooth_l1_loss_backward(grad, target, self, reduction, beta)
  result: apply_loss_reduction(smooth_l1_loss_backward(self_t.conj(), self_p, target_p, at::Reduction::None, beta).conj() + smooth_l1_loss_backward(target_t.conj(), target_p, self_p, at::Reduction::None, beta).conj(), reduction)

- name: huber_loss(Tensor self, Tensor target, int reduction=Mean, float delta=1.0) -> Tensor
  self: huber_loss_backward(grad, self, target, reduction, delta)
  target: huber_loss_backward(grad, target, self, reduction, delta)
  result: apply_loss_reduction(huber_loss_backward(self_t.conj(), self_p, target_p, at::Reduction::None, delta).conj() + huber_loss_backward(target_t.conj(), target_p, self_p, at::Reduction::None, delta).conj(), reduction)

- name: soft_margin_loss(Tensor self, Tensor target, int reduction=Mean) -> Tensor
  self: soft_margin_loss_backward(grad, self, target, reduction)
  result: apply_loss_reduction(soft_margin_loss_backward(self_t.conj(), self_p, target, at::Reduction::None).conj(), reduction)

- name: relu(Tensor self) -> Tensor
  self: threshold_backward(grad, result, 0)
  result: auto_element_wise

- name: silu(Tensor self) -> Tensor
  self: "GradMode::is_enabled() ? infinitely_differentiable_silu_backward(grad, self) : silu_backward(grad, self)"
  result: auto_element_wise

- name: mish(Tensor self) -> Tensor
  self: "GradMode::is_enabled() ? infinitely_differentiable_mish_backward(grad, self) : mish_backward(grad, self)"
  result: auto_element_wise

- name: elu(Tensor self, Scalar alpha=1, Scalar scale=1, Scalar input_scale=1) -> Tensor
  self: elu_backward(grad, alpha, scale, input_scale, /* is_result */ false, self)
  result: auto_element_wise

- name: elu_(Tensor(a!) self, Scalar alpha=1, Scalar scale=1, Scalar input_scale=1) -> Tensor(a!)
  self: elu_backward(grad, alpha, scale, input_scale, /* is_result */ true, result)
  result: self_t.copy_(elu_backward(original_self_t, alpha, scale, input_scale, /* is_result */ true, result))

- name: celu(Tensor self, Scalar alpha=1.0) -> Tensor
  self: elu_backward(grad, alpha, 1, 1.0/alpha.toFloat(), /* is_result */ false, self)
  result: auto_element_wise

- name: celu_(Tensor(a!) self, Scalar alpha=1.0) -> Tensor(a!)
  self: elu_backward(grad, alpha, 1, 1.0/alpha.toFloat(), /* is_result */ true, result)
  result: self_t.copy_(elu_backward(original_self_t, alpha, 1, 1.0/alpha.toFloat(), /* is_result */ true, result))

- name: gelu(Tensor self, *, str approximate='none') -> Tensor
  self: gelu_backward(grad, self, approximate)
  result: auto_element_wise

- name: gelu_backward(Tensor grad_output, Tensor self, *, str approximate='none') -> Tensor
  grad_output: gelu_backward(grad, self, approximate)
  self: gelu_double_backward(grad, grad_output, self, approximate)
  result: gelu_backward(grad_output_t, self_p, approximate) + gelu_double_backward(self_t, grad_output_p, self_p, approximate)

- name: glu(Tensor self, int dim=-1) -> Tensor
  # TODO: glu_backward can benefit from forward result,
  # and forward ad/forward over reverse ad for that matter
  self: glu_backward(grad, self, dim)
  result: glu_jvp(result, self_p, self_t, dim)

- name: hardshrink(Tensor self, Scalar lambd=0.5) -> Tensor
  self: hardshrink_backward(grad, self, lambd)
  result: auto_element_wise

- name: hardshrink_backward(Tensor grad_out, Tensor self, Scalar lambd) -> Tensor
  grad_out: hardshrink_backward(grad, self, lambd)
  self: zeros_like(grad)
  result: at::where((self_p > lambd).logical_or(self_p < -lambd), grad_out_t, at::zeros({}, result.options()).expand_as(result))

- name: hardtanh(Tensor self, Scalar min_val=-1, Scalar max_val=1) -> Tensor
  self: hardtanh_backward(grad, self, min_val, max_val)
  result: auto_element_wise

- name: leaky_relu(Tensor self, Scalar negative_slope=0.01) -> Tensor
  self: leaky_relu_backward(grad, self, negative_slope, false)
  result: auto_element_wise

- name: leaky_relu_(Tensor(a!) self, Scalar negative_slope=0.01) -> Tensor(a!)
  self: leaky_relu_backward(grad, result, negative_slope, true)
  result: self_t.copy_(leaky_relu_backward(original_self_t.conj(), result, negative_slope, true).conj())

- name: log_sigmoid_forward(Tensor self) -> (Tensor output, Tensor buffer)
  self: log_sigmoid_backward(grad, self, buffer)
  output: log_sigmoid_backward(self_t.conj(), self_p, buffer).conj()

- name: _log_softmax(Tensor self, int dim, bool half_to_float) -> Tensor
  self: _log_softmax_backward_data(grad, result, dim, self.scalar_type())
  result: self_t - logsumexp_jvp(self_p, self_t, {dim}, true)

- name: _sparse_log_softmax(Tensor self, int dim, bool half_to_float) -> Tensor
  self: _sparse_log_softmax_backward_data(grad, result, dim, self)

- name: _masked_softmax(Tensor self, Tensor mask, int? dim=None, int? mask_type=None) -> Tensor
  self: _masked_softmax_backward(grad, result, mask, dim)
  mask: non_differentiable

- name: prelu(Tensor self, Tensor weight) -> Tensor
  self, weight: "grad.defined() ? prelu_backward(grad, self, weight) : std::tuple<Tensor, Tensor>()"
  result: prelu_jvp(self_p, self_t, weight_p, weight_t)

- name: prelu_backward(Tensor grad_output, Tensor self, Tensor weight) -> (Tensor, Tensor)
  grad_output, self, weight: prelu_double_backward(grads[0], grads[1], grad_output, self, weight)
  result0: prelu_backward_self_jvp(self_p, weight_p, weight_t, grad_output_p, grad_output_t)
  result1: prelu_backward_weight_jvp(weight_p, self_p, self_t, grad_output_p, grad_output_t)

- name: rrelu_with_noise(Tensor self, Tensor noise, Scalar lower=0.125, Scalar upper=0.3333333333333333, bool training=False, Generator? generator=None) -> Tensor
  self: rrelu_with_noise_backward(grad, self, noise, lower, upper, training, false)
  result: auto_element_wise


- name: rrelu_with_noise_(Tensor(a!) self, Tensor noise, Scalar lower=0.125, Scalar upper=0.3333333333333333, bool training=False, Generator? generator=None) -> Tensor(a!)
  self: rrelu_with_noise_backward(grad, result, noise, lower, upper, training, true)

- name: _softmax(Tensor self, int dim, bool half_to_float) -> Tensor
  self: _softmax_backward_data(grad, result, dim, self.scalar_type())
  result: result * (self_t - logsumexp_jvp(self_p, self_t, {dim}, true))

- name: _sparse_softmax(Tensor self, int dim, bool half_to_float) -> Tensor
  self: _sparse_softmax_backward_data(grad, result, dim, self)

- name: _sparse_sparse_matmul(Tensor self, Tensor other) -> Tensor
  self: sparse_sparse_matmul_backward(grad, self, other, 0)
  other: sparse_sparse_matmul_backward(grad, self, other, 1)

- name: softplus(Tensor self, Scalar beta=1, Scalar threshold=20) -> Tensor
  self: softplus_backward(grad, self, beta, threshold)
  result: auto_element_wise

- name: softshrink(Tensor self, Scalar lambd=0.5) -> Tensor
  self: softshrink_backward(grad, self, lambd)
  result: auto_element_wise

- name: threshold(Tensor self, Scalar threshold, Scalar value) -> Tensor
  self: threshold_backward(grad, self, threshold)
  result: auto_element_wise

- name: threshold_(Tensor(a!) self, Scalar threshold, Scalar value) -> Tensor(a!)
  self: threshold_backward(grad, self, threshold)
  result: self_t.copy_(threshold_backward(self_t.conj(), original_self_p, threshold).conj())

- name: reflection_pad1d(Tensor self, SymInt[2] padding) -> Tensor
  self: reflection_pad1d_backward_symint(grad, self, padding)
  result: auto_linear

- name: reflection_pad2d(Tensor self, SymInt[4] padding) -> Tensor
  self: reflection_pad2d_backward_symint(grad, self, padding)
  result: auto_linear

- name: reflection_pad3d(Tensor self, SymInt[6] padding) -> Tensor
  self: reflection_pad3d_backward_symint(grad, self, padding)
  result: auto_linear

- name: replication_pad1d(Tensor self, SymInt[2] padding) -> Tensor
  self: replication_pad1d_backward_symint(grad, self, padding)
  result: auto_linear

- name: replication_pad2d(Tensor self, SymInt[4] padding) -> Tensor
  self: replication_pad2d_backward_symint(grad, self, padding)
  result: auto_linear

- name: replication_pad3d(Tensor self, SymInt[6] padding) -> Tensor
  self: replication_pad3d_backward_symint(grad, self, padding)
  result: auto_linear

- name: upsample_linear1d(Tensor self, SymInt[1] output_size, bool align_corners, float? scales=None) -> Tensor
  self: upsample_linear1d_backward_symint(grad, output_size, self.sym_sizes(), align_corners, scales)
  result: auto_linear

- name: upsample_bilinear2d(Tensor self, SymInt[2] output_size, bool align_corners, float? scales_h=None, float? scales_w=None) -> Tensor
  self: upsample_bilinear2d_backward_symint(grad, output_size, self.sym_sizes(), align_corners, scales_h, scales_w)
  result: auto_linear

- name: _upsample_bilinear2d_aa(Tensor self, SymInt[2] output_size, bool align_corners, float? scales_h=None, float? scales_w=None) -> Tensor
  self: _upsample_bilinear2d_aa_backward_symint(grad, output_size, self.sym_sizes(), align_corners, scales_h, scales_w)
  result: auto_linear

- name: upsample_bicubic2d(Tensor self, SymInt[2] output_size, bool align_corners, float? scales_h=None, float? scales_w=None) -> Tensor
  self: upsample_bicubic2d_backward_symint(grad, output_size, self.sym_sizes(), align_corners, scales_h, scales_w)
  result: auto_linear

- name: _upsample_bicubic2d_aa(Tensor self, SymInt[2] output_size, bool align_corners, float? scales_h=None, float? scales_w=None) -> Tensor
  self: _upsample_bicubic2d_aa_backward_symint(grad, output_size, self.sym_sizes(), align_corners, scales_h, scales_w)

- name: upsample_trilinear3d(Tensor self, SymInt[3] output_size, bool align_corners, float? scales_d=None, float? scales_h=None, float? scales_w=None) -> Tensor
  self: upsample_trilinear3d_backward_symint(grad, output_size, self.sym_sizes(), align_corners, scales_d, scales_h, scales_w)
  result: auto_linear

- name: upsample_nearest1d(Tensor self, SymInt[1] output_size, float? scales=None) -> Tensor
  self: upsample_nearest1d_backward_symint(grad, output_size, self.sym_sizes(), scales)
  result: auto_linear

- name: _upsample_nearest_exact1d(Tensor self, SymInt[1] output_size, float? scales=None) -> Tensor
  self: _upsample_nearest_exact1d_backward_symint(grad, output_size, self.sym_sizes(), scales)
  result: auto_linear

- name: upsample_nearest2d(Tensor self, SymInt[2] output_size, float? scales_h=None, float? scales_w=None) -> Tensor
  self: upsample_nearest2d_backward_symint(grad, output_size, self.sym_sizes(), scales_h, scales_w)
  result: auto_linear

- name: _upsample_nearest_exact2d(Tensor self, SymInt[2] output_size, float? scales_h=None, float? scales_w=None) -> Tensor
  self: _upsample_nearest_exact2d_backward_symint(grad, output_size, self.sym_sizes(), scales_h, scales_w)
  result: auto_linear

- name: upsample_nearest3d(Tensor self, SymInt[3] output_size, float? scales_d=None, float? scales_h=None, float? scales_w=None) -> Tensor
  self: upsample_nearest3d_backward_symint(grad, output_size, self.sym_sizes(), scales_d, scales_h, scales_w)
  result: auto_linear

- name: _upsample_nearest_exact3d(Tensor self, SymInt[3] output_size, float? scales_d=None, float? scales_h=None, float? scales_w=None) -> Tensor
  self: _upsample_nearest_exact3d_backward_symint(grad, output_size, self.sym_sizes(), scales_d, scales_h, scales_w)
  result: auto_linear

- name: pixel_shuffle(Tensor self, int upscale_factor) -> Tensor
  self: pixel_unshuffle(grad, upscale_factor)
  result: auto_linear

- name: pixel_unshuffle(Tensor self, int downscale_factor) -> Tensor
  self: pixel_shuffle(grad, downscale_factor)
  result: auto_linear

- name: _adaptive_avg_pool2d(Tensor self, SymInt[2] output_size) -> Tensor
  self: _adaptive_avg_pool2d_backward(grad, self)
  result: auto_linear

- name: _adaptive_avg_pool3d(Tensor self, SymInt[3] output_size) -> Tensor
  self: _adaptive_avg_pool3d_backward(grad, self)
  result: auto_linear

- name: adaptive_max_pool2d(Tensor self, int[2] output_size) -> (Tensor, Tensor)
  self: adaptive_max_pool2d_backward(grad, self, result1)
  result0: gather(self_t.flatten(-2), -1, result1.flatten(-2)).view_as(result1)
  output_differentiability: [True, False]

- name: adaptive_max_pool3d(Tensor self, int[3] output_size) -> (Tensor, Tensor)
  self: adaptive_max_pool3d_backward(grad, self, result1)
  result0: gather(self_t.flatten(-3), -1, result1.flatten(-3)).view_as(result1)
  output_differentiability: [True, False]

- name: avg_pool2d(Tensor self, int[2] kernel_size, int[2] stride=[], int[2] padding=0, bool ceil_mode=False, bool count_include_pad=True, int? divisor_override=None) -> Tensor
  self: avg_pool2d_backward(grad, self, kernel_size, stride, padding, ceil_mode, count_include_pad, divisor_override)
  result: auto_linear

- name: avg_pool3d(Tensor self, int[3] kernel_size, int[3] stride=[], int[3] padding=0, bool ceil_mode=False, bool count_include_pad=True, int? divisor_override=None) -> Tensor
  self: avg_pool3d_backward(grad, self, kernel_size, stride, padding, ceil_mode, count_include_pad, divisor_override)
  result: auto_linear

- name: fractional_max_pool2d(Tensor self, int[2] kernel_size, int[2] output_size, Tensor random_samples) -> (Tensor, Tensor)
  self: fractional_max_pool2d_backward(grad, self, kernel_size, output_size, result1)
  result0: gather(self_t.flatten(-2), -1, result1.flatten(-2)).view_as(result1)
  output_differentiability: [True, False]

- name: fractional_max_pool3d(Tensor self, int[3] kernel_size, int[3] output_size, Tensor random_samples) -> (Tensor, Tensor)
  self: fractional_max_pool3d_backward(grad, self, kernel_size, output_size, result1)
  result0: gather(self_t.flatten(-3), -1, result1.flatten(-3)).view_as(result1)
  output_differentiability: [True, False]

- name: linear(Tensor input, Tensor weight, Tensor? bias=None) -> Tensor
  input, weight, bias: linear_backward(input, grad, weight, grad_input_mask)

#mps
- name: _mps_max_pool2d(Tensor self, int[2] kernel_size, int[2] stride=[], int[2] padding=0, int[2] dilation=1, bool ceil_mode=False) -> Tensor
  self: mps_max_pool2d_backward(grad, self, kernel_size, stride, padding, dilation, ceil_mode)

- name: _mps_convolution(Tensor self, Tensor weight, Tensor? bias, int[] padding, int[] stride, int[] dilation, int groups) -> Tensor
  self, weight, bias: "grad.defined() ? mps_convolution_backward(self, grad, weight, padding, stride, dilation, groups, grad_input_mask) : std::tuple<Tensor, Tensor, Tensor>()"

- name: mps_convolution_backward(Tensor self, Tensor grad_output, Tensor weight, int[] padding, int[] stride, int[] dilation, int groups, bool[3] output_mask) -> (Tensor, Tensor, Tensor)
  grad_output, self, weight: _convolution_double_backward(grads[0], grads[1], grads[2], grad_output, weight, self, stride, padding, dilation, false, std::vector<int64_t>(padding.size(), 0), groups, grad_input_mask)

- name: max_pool2d_with_indices(Tensor self, int[2] kernel_size, int[2] stride=[], int[2] padding=0, int[2] dilation=1, bool ceil_mode=False) -> (Tensor, Tensor)
  self: max_pool2d_with_indices_backward(grad, self, kernel_size, stride, padding, dilation, ceil_mode, result1)
  result0: gather(self_t.flatten(-2), -1, result1.flatten(-2)).view_as(result1)
  output_differentiability: [True, False]

- name: max_pool3d_with_indices(Tensor self, int[3] kernel_size, int[3] stride=[], int[3] padding=0, int[3] dilation=1, bool ceil_mode=False) -> (Tensor, Tensor)
  self: max_pool3d_with_indices_backward(grad, self, kernel_size, stride, padding, dilation, ceil_mode, result1)
  result0: gather(self_t.flatten(-3), -1, result1.flatten(-3)).view_as(result1)
  output_differentiability: [True, False]

- name: max_unpool2d(Tensor self, Tensor indices, int[2] output_size) -> Tensor
  self: max_pool_double_backward(grad, indices, 2)
  indices: non_differentiable
  result: auto_linear

- name: max_unpool3d(Tensor self, Tensor indices, int[3] output_size, int[3] stride, int[3] padding) -> Tensor
  self: max_pool_double_backward(grad, indices, 3)
  indices: non_differentiable
  result: auto_linear

- name: convolution(Tensor input, Tensor weight, Tensor? bias, int[] stride, SymInt[] padding, int[] dilation, bool transposed, SymInt[] output_padding, int groups) -> Tensor
  input, weight, bias: "grad.defined() ? convolution_backward_symint(grad, input, weight, bias->sym_sizes(), stride, padding, dilation, transposed, output_padding, groups, grad_input_mask) : std::tuple<Tensor, Tensor, Tensor>()"
  result: convolution_jvp(input_p, input_t, weight_p, weight_t, bias_p, bias_t, stride, padding, dilation, transposed, output_padding, groups)

# TorchScript serializes calls to _convolution so this entry is present until that is changed to use convolution.
# Note that the benchmark, deterministic, cudnn_enabled, and allow_tf32 flags are queried from the global context
# by convolution_backward instead of being passed along from the forward pass.
- name: _convolution(Tensor input, Tensor weight, Tensor? bias, int[] stride, SymInt[] padding, int[] dilation, bool transposed, SymInt[] output_padding, int groups, bool benchmark, bool deterministic, bool cudnn_enabled, bool allow_tf32) -> Tensor
  input, weight, bias: "grad.defined() ? convolution_backward_symint(grad, input, weight, bias->sym_sizes(), stride, padding, dilation, transposed, output_padding, groups, grad_input_mask) : std::tuple<Tensor, Tensor, Tensor>()"
  result: _convolution_jvp(input_p, input_t, weight_p, weight_t, bias_p, bias_t, stride, padding, dilation, transposed, output_padding, groups, benchmark, deterministic, cudnn_enabled, allow_tf32)

- name: convolution_backward(Tensor grad_output, Tensor input, Tensor weight, SymInt[]? bias_sizes, int[] stride, SymInt[] padding, int[] dilation, bool transposed, SymInt[] output_padding, int groups, bool[3] output_mask) -> (Tensor, Tensor, Tensor)
  grad_output, input, weight: _convolution_double_backward_symint(grads[0], grads[1], grads[2], grad_output, weight, input, stride, padding, dilation, transposed, output_padding, groups, grad_input_mask)
  result0: std::get<0>(convolution_backward_symint(grad_output_p, input_p, weight_t, bias_sizes, stride, padding, dilation, transposed, output_padding, groups, {true, false, false})) + std::get<0>(convolution_backward_symint(grad_output_t, input_p, weight_p, bias_sizes, stride, padding, dilation, transposed, output_padding, groups, {true, false, false}))
  result1: std::get<1>(convolution_backward_symint(grad_output_p, input_t, weight_p, bias_sizes, stride, padding, dilation, transposed, output_padding, groups, {false, true, false})) + std::get<1>(convolution_backward_symint(grad_output_t, input_p, weight_p, bias_sizes, stride, padding, dilation, transposed, output_padding, groups, {false, true, false}))
  result2: convolution_backward_jvp_grad_bias(grad_output_t, result2)

- name: convolution_overrideable(Tensor input, Tensor weight, Tensor? bias, int[] stride, int[] padding, int[] dilation, bool transposed, int[] output_padding, int groups) -> Tensor
  input, weight, bias: "grad.defined() ? convolution_backward_overrideable(grad, input, weight, stride, padding, dilation, transposed, output_padding, groups, grad_input_mask) : std::tuple<Tensor, Tensor, Tensor>()"

- name: convolution_backward_overrideable(Tensor grad_output, Tensor input, Tensor weight, int[] stride, int[] padding, int[] dilation, bool transposed, int[] output_padding, int groups, bool[3] output_mask) -> (Tensor grad_input, Tensor grad_weight, Tensor grad_bias)
  grad_output, input, weight: _convolution_double_backward(grads[0], grads[1], grads[2], grad_output, weight, input, stride, padding, dilation, transposed, output_padding, groups, grad_input_mask)

- name: slow_conv_transpose2d(Tensor self, Tensor weight, int[2] kernel_size, Tensor? bias=None, int[2] stride=1, SymInt[2] padding=0, SymInt[2] output_padding=0, int[2] dilation=1) -> Tensor
  self, weight, bias: "grad.defined() ? convolution_backward_symint(grad, self, weight, bias->sym_sizes(), stride, padding, dilation, true, output_padding, 1, grad_input_mask) : std::tuple<Tensor, Tensor, Tensor>()"

- name: slow_conv_transpose3d(Tensor self, Tensor weight, int[3] kernel_size, Tensor? bias=None, int[3] stride=1, SymInt[3] padding=0, SymInt[3] output_padding=0, int[3] dilation=1) -> Tensor
  self, weight, bias: "grad.defined() ? convolution_backward_symint(grad, self, weight, bias->sym_sizes(), stride, padding, dilation, true, output_padding, 1, grad_input_mask) : std::tuple<Tensor, Tensor, Tensor>()"

- name: _slow_conv2d_forward(Tensor self, Tensor weight, int[2] kernel_size, Tensor? bias, int[2] stride, int[2] padding) -> Tensor
  self, weight, bias: "grad.defined() ? _slow_conv2d_backward(grad, self, weight, kernel_size, stride, padding, grad_input_mask) : std::tuple<Tensor, Tensor, Tensor>()"

- name: _slow_conv2d_backward.output_mask(Tensor grad_output, Tensor self, Tensor weight, int[2] kernel_size, int[2] stride, int[2] padding, bool[3] output_mask) -> (Tensor grad_input, Tensor grad_weight, Tensor grad_bias)
  grad_output, self, weight: _convolution_double_backward(grads[0], grads[1], grads[2], grad_output, weight, self, stride, padding, {{1, 1}}, false, {{0, 0}}, 1, grad_input_mask)

- name: _conv_depthwise2d(Tensor self, Tensor weight, int[2] kernel_size, Tensor? bias, int[2] stride, SymInt[2] padding, int[2] dilation) -> Tensor
  self, weight, bias: "grad.defined() ? convolution_backward_symint(grad.contiguous(), self, weight, bias->sym_sizes(), stride, padding, dilation, /*transposed=*/ false, /*output_padding=*/ {{0, 0}}, /*groups=*/ 1, grad_input_mask) : std::tuple<Tensor, Tensor, Tensor>()"

- name: conv_depthwise3d(Tensor self, Tensor weight, int[3] kernel_size, Tensor? bias, int[3] stride, SymInt[3] padding, int[3] dilation) -> Tensor
  self, weight, bias: "grad.defined() ? convolution_backward_symint(grad.contiguous(), self, weight, bias->sym_sizes(), stride, padding, dilation, /*transposed=*/ false, /*output_padding=*/ {{0, 0, 0}}, /*groups=*/ 1, grad_input_mask) : std::tuple<Tensor, Tensor, Tensor>()"

- name: slow_conv3d_forward(Tensor self, Tensor weight, int[3] kernel_size, Tensor? bias, int[3] stride, SymInt[3] padding) -> Tensor
  self, weight, bias: "grad.defined() ? convolution_backward_symint(grad, self, weight, bias->sym_sizes(), stride, padding, /*dilation=*/ {{1, 1, 1}}, false, /*output_padding=*/ {{0, 0, 0}}, 1, grad_input_mask) : std::tuple<Tensor, Tensor, Tensor>()"

- name: slow_conv_dilated2d(Tensor self, Tensor weight, int[2] kernel_size, Tensor? bias=None, int[2] stride=1, SymInt[2] padding=0, int[2] dilation=1) -> Tensor
  self, weight, bias: "grad.defined() ? convolution_backward_symint(grad, self, weight, bias->sym_sizes(), stride, padding, dilation, false, std::vector<c10::SymInt>(padding.size(), 0), 1, grad_input_mask) : std::tuple<Tensor, Tensor, Tensor>()"

- name: slow_conv_dilated3d(Tensor self, Tensor weight, int[3] kernel_size, Tensor? bias=None, int[3] stride=1, SymInt[3] padding=0, int[3] dilation=1) -> Tensor
  self, weight, bias: "grad.defined() ? convolution_backward_symint(grad, self, weight, bias->sym_sizes(), stride, padding, dilation, false, std::vector<c10::SymInt>(padding.size(), 0), 1, grad_input_mask) : std::tuple<Tensor, Tensor, Tensor>()"

- name: col2im(Tensor self, SymInt[2] output_size, int[2] kernel_size, int[2] dilation, int[2] padding, int[2] stride) -> Tensor
  self: im2col(grad, kernel_size, dilation, padding, stride)
  result: auto_linear

- name: im2col(Tensor self, int[2] kernel_size, int[2] dilation, int[2] padding, int[2] stride) -> Tensor
  self: col2im_symint(grad, {self.sym_size(-2), self.sym_size(-1)}, kernel_size, dilation, padding, stride)
  result: auto_linear

- name: _adaptive_avg_pool2d_backward(Tensor grad_output, Tensor self) -> Tensor
  grad_output: _adaptive_avg_pool2d_symint(grad, {grad_output.sym_size(-2), grad_output.sym_size(-1)})
  self: zeros_like(self)
  result: _adaptive_avg_pool2d_backward(grad_output_t, self_p)

- name: _adaptive_avg_pool3d_backward(Tensor grad_output, Tensor self) -> Tensor
  grad_output: _adaptive_avg_pool3d_symint(grad, { grad_output.sym_size(-3), grad_output.sym_size(-2), grad_output.sym_size(-1) })
  self: zeros_like(self)
  result: _adaptive_avg_pool3d_backward(grad_output_t, self_p)

- name: adaptive_max_pool2d_backward(Tensor grad_output, Tensor self, Tensor indices) -> Tensor
  grad_output: max_pool_double_backward(grad, indices, 2)
  self: zeros_like(self)
  result: auto_linear

- name: adaptive_max_pool3d_backward(Tensor grad_output, Tensor self, Tensor indices) -> Tensor
  grad_output: max_pool_double_backward(grad, indices, 3)
  self: zeros_like(self)
  result: auto_linear

- name: avg_pool2d_backward(Tensor grad_output, Tensor self, int[2] kernel_size, int[2] stride, int[2] padding, bool ceil_mode, bool count_include_pad, int? divisor_override) -> Tensor
  grad_output: avg_pool2d(grad, kernel_size, stride, padding, ceil_mode, count_include_pad, divisor_override)
  self: zeros_like(self)
  result: avg_pool2d_backward(grad_output_t, self_p, kernel_size, stride, padding, ceil_mode, count_include_pad, divisor_override)

- name: avg_pool3d_backward(Tensor grad_output, Tensor self, int[3] kernel_size, int[3] stride, int[3] padding, bool ceil_mode, bool count_include_pad, int? divisor_override) -> Tensor
  grad_output: avg_pool3d(grad, kernel_size, stride, padding, ceil_mode, count_include_pad, divisor_override)
  self: zeros_like(self)
  result: avg_pool3d_backward(grad_output_t, self_p, kernel_size, stride, padding, ceil_mode, count_include_pad, divisor_override)

- name: elu_backward(Tensor grad_output, Scalar alpha, Scalar scale, Scalar input_scale, bool is_result, Tensor self_or_result) -> Tensor
  grad_output: elu_backward(grad, alpha, scale, input_scale, is_result, self_or_result)
  self_or_result: elu_double_backward(grad, grad_output, alpha, scale, input_scale, is_result, self_or_result)
  result: elu_backward(grad_output_t, alpha, scale, input_scale, is_result, self_or_result_p) + elu_double_backward(self_or_result_t, grad_output_p, alpha, scale, input_scale, is_result, self_or_result_p)

- name: fractional_max_pool2d_backward(Tensor grad_output, Tensor self, int[2] kernel_size, int[2] output_size, Tensor indices) -> Tensor
  grad_output: max_pool_double_backward(grad, indices, 2)
  self: zeros_like(self)
  result: auto_linear

- name: fractional_max_pool3d_backward(Tensor grad_output, Tensor self, int[3] kernel_size, int[3] output_size, Tensor indices) -> Tensor
  grad_output: max_pool_double_backward(grad, indices, 3)
  self: zeros_like(self)
  result: auto_linear

- name: glu_backward(Tensor grad_output, Tensor self, int dim) -> Tensor
  grad_output: glu_double_backward_grad_output(grad, self, dim)
  self: glu_double_backward(grad, grad_output, self, dim)
  result: glu_backward_jvp(result, grad_output_p, self_p, grad_output_t, self_t, dim)

- name: hardtanh_backward(Tensor grad_output, Tensor self, Scalar min_val, Scalar max_val) -> Tensor
  grad_output: hardtanh_backward(grad, self, min_val, max_val)
  self: zeros_like(grad)
  result: at::where((self_p > min_val).logical_and(self_p < max_val), grad_output_t, at::zeros({}, result.options()).expand_as(result))

- name: log_sigmoid_backward(Tensor grad_output, Tensor self, Tensor buffer) -> Tensor
  grad_output: log_sigmoid_backward(grad, self, buffer)
  self: log_sigmoid_double_backward(grad * grad_output, self)

- name: _log_softmax_backward_data(Tensor grad_output, Tensor output, int dim, ScalarType input_dtype) -> Tensor
  grad_output: grad.to(output.dtype()) - (grad.to(output.dtype()) * output.exp()).sum(dim, true)
  output: (-grad_output.sum(dim, true) * output.exp() * grad.to(output.dtype())).to(output.dtype())

- name: leaky_relu_backward(Tensor grad_output, Tensor self, Scalar negative_slope, bool self_is_result) -> Tensor
  # self_is_result is always false here since double backward call is an out-of-place call, self is input itself
  grad_output: leaky_relu_backward(grad, self, negative_slope, false)
  self: zeros_like(grad)
  # leaky_relu_backward(grad_output, self, negative_slope, false)
  # computes grad_output * at::where(self_p > 0, 1, negative_slope)
  # so the jvp formula is the following:
  # grad_output_t * at::where(self_p > 0, self_p.new_ones([]), negative_slope);
  #
  # leaky_relu_backward(grad_output, result, negative_slope, true)
  # computes grad_output * at::where(result > 0, 1, negative_slope)
  # under the assumption that `negative_slope` is positive (otherwise,
  # it is not possible to compute the gradient).
  #
  # so the jvp formula is the following:
  # grad_output_t * at::where(result_p > 0, result_p.new_ones([]), negative_slope);
  # with the assumption that negative_slope is positive.
  #
  # Combined together that results in the following optimized kernel which
  # also checks the assumption that negative_slope is positive when self_is_result
  # is True:
  result: leaky_relu_backward(grad_output_t, self_p, negative_slope, self_is_result)

- name: max_pool2d_with_indices_backward(Tensor grad_output, Tensor self, int[2] kernel_size, int[2] stride, int[2] padding, int[2] dilation, bool ceil_mode, Tensor indices) -> Tensor
  grad_output: max_pool_double_backward(grad, indices, 2)
  self: zeros_like(self)
  indices: non_differentiable
  result: auto_linear

- name: max_pool3d_with_indices_backward(Tensor grad_output, Tensor self, int[3] kernel_size, int[3] stride, int[3] padding, int[3] dilation, bool ceil_mode, Tensor indices) -> Tensor
  grad_output: max_pool_double_backward(grad, indices, 3)
  self: zeros_like(self)
  indices: non_differentiable
  result: auto_linear

- name: mse_loss_backward(Tensor grad_output, Tensor self, Tensor target, int reduction) -> Tensor
  grad_output: mse_loss_backward(grad, self, target, reduction)
  self: mse_loss_double_backward(grad * grad_output, self, reduction)
  target: -mse_loss_double_backward(grad * grad_output, target, reduction)
  result: "  mse_loss_double_backward(self_t * grad_output_p, self_p, reduction)
           - mse_loss_double_backward(target_t * grad_output_p, target_p, reduction)
           + mse_loss_backward(grad_output_t, self_p, target_p, reduction)
          "

- name: nll_loss_backward(Tensor grad_output, Tensor self, Tensor target, Tensor? weight, int reduction, SymInt ignore_index, Tensor total_weight) -> Tensor
  grad_output: nll_loss_symint(grad, target, weight, reduction, ignore_index)
  self: zeros_like(grad)
  target: non_differentiable

- name: nll_loss2d_backward(Tensor grad_output, Tensor self, Tensor target, Tensor? weight, int reduction, SymInt ignore_index, Tensor total_weight) -> Tensor
  grad_output: nll_loss2d_symint(grad, target, weight, reduction, ignore_index)
  self: zeros_like(grad)
  target: non_differentiable

- name: rrelu_with_noise_backward(Tensor grad_output, Tensor self, Tensor noise, Scalar lower, Scalar upper, bool training, bool self_is_result) -> Tensor
  # self_is_result is always false here since double backward call is an out-of-place call, self is input itself
  grad_output: rrelu_with_noise_backward(grad, self, noise, lower, upper, training, false)
  self: zeros_like(grad)
  result: rrelu_with_noise_backward(grad_output_t, self_p, noise, lower, upper, training, false)

- name: reflection_pad1d_backward(Tensor grad_output, Tensor self, SymInt[2] padding) -> Tensor
  grad_output: reflection_pad1d_symint(grad, padding)
  self: zeros_like(self)
  result: reflection_pad1d_backward_symint(grad_output_t, self_p, padding)

- name: reflection_pad2d_backward(Tensor grad_output, Tensor self, SymInt[4] padding) -> Tensor
  grad_output: reflection_pad2d_symint(grad, padding)
  self: zeros_like(self)
  result: reflection_pad2d_backward_symint(grad_output_t, self_p, padding)

- name: reflection_pad3d_backward(Tensor grad_output, Tensor self, SymInt[6] padding) -> Tensor
  grad_output: reflection_pad3d_symint(grad, padding)
  self: zeros_like(self)
  result: reflection_pad3d_backward_symint(grad_output_t, self_p, padding)

- name: replication_pad1d_backward(Tensor grad_output, Tensor self, SymInt[2] padding) -> Tensor
  grad_output: replication_pad1d_symint(grad, padding)
  self: zeros_like(self)
  result: replication_pad1d_backward_symint(grad_output_t, self_p, padding)

- name: replication_pad2d_backward(Tensor grad_output, Tensor self, SymInt[4] padding) -> Tensor
  grad_output: replication_pad2d_symint(grad, padding)
  self: zeros_like(self)
  result: replication_pad2d_backward_symint(grad_output_t, self_p, padding)

- name: replication_pad3d_backward(Tensor grad_output, Tensor self, SymInt[6] padding) -> Tensor
  grad_output: replication_pad3d_symint(grad, padding)
  self: zeros_like(self)
  result: replication_pad3d_backward_symint(grad_output_t, self_p, padding)

- name: sparse_sampled_addmm(Tensor self, Tensor mat1, Tensor mat2, *, Scalar beta=1, Scalar alpha=1) -> Tensor
  self: maybe_multiply(grad, beta.conj())
  mat1: maybe_multiply(grad.sparse_mask(self).mm(mat2.mH()), alpha.conj())
  mat2: maybe_multiply(mat1.mH().mm(grad.sparse_mask(self)), alpha.conj())

- name: smooth_l1_loss_backward(Tensor grad_output, Tensor self, Tensor target, int reduction, float beta) -> Tensor
  grad_output: smooth_l1_loss_backward(grad, self, target, reduction, beta)
  self: smooth_l1_loss_double_backward(grad * grad_output, self, target, reduction, beta)
  target: -smooth_l1_loss_double_backward(grad * grad_output, self, target, reduction, beta)
  result: "  smooth_l1_loss_double_backward(self_t * grad_output_p, self_p, target_p, reduction, beta)
           - smooth_l1_loss_double_backward(target_t * grad_output_p, self_p, target_p, reduction, beta)
           + smooth_l1_loss_backward(grad_output_t, self_p, target_p, reduction, beta)
          "

- name: huber_loss_backward(Tensor grad_output, Tensor self, Tensor target, int reduction, float delta) -> Tensor
  grad_output: huber_loss_double_backward_grad_output(grad, grad_output, self, target, reduction, delta)
  self: huber_loss_double_backward(grad * grad_output, self, target, reduction, delta)
  target: -huber_loss_double_backward(grad * grad_output, self, target, reduction, delta)

- name: softplus_backward(Tensor grad_output, Tensor self, Scalar beta, Scalar threshold) -> Tensor
  grad_output: softplus_backward(grad, self, beta, threshold)
  self: softplus_double_backward(grad * grad_output, self, beta, threshold)
  result: "softplus_backward(grad_output_t, self_p, beta, threshold)
         + softplus_double_backward(self_t * grad_output_p, self_p, beta, threshold)"

- name: _softmax_backward_data(Tensor grad_output, Tensor output, int dim, ScalarType input_dtype) -> Tensor
  grad_output: _softmax_backward_data(grad.to(output.dtype()), output, dim, input_dtype)
  output: softmax_double_backward(grad.to(output.dtype()), grad_output, dim, output).to(output.dtype())

- name: soft_margin_loss_backward(Tensor grad_output, Tensor self, Tensor target, int reduction) -> Tensor
  grad_output: soft_margin_loss_double_backward_grad_output(grad, grad_output, self, target, reduction)
  self: soft_margin_loss_double_backward(grad * grad_output, self, target, reduction)

- name: softshrink_backward(Tensor grad_output, Tensor self, Scalar lambd) -> Tensor
  grad_output: softshrink_backward(grad, self, lambd)
  self: zeros_like(grad)
  result: at::where((self_p > lambd).logical_or(self_p < -lambd), grad_output_t, at::zeros({}, result.options()).expand_as(result))

- name: threshold_backward(Tensor grad_output, Tensor self, Scalar threshold) -> Tensor
  grad_output: threshold_backward(grad, self, threshold)
  self: zeros_like(grad)
  result: zeros_like(self_t) + threshold_backward(grad_output_t, self_p, threshold)

- name: upsample_linear1d_backward(Tensor grad_output, SymInt[1] output_size, SymInt[3] input_size, bool align_corners, float? scales=None) -> Tensor
  grad_output: upsample_linear1d_symint(grad, output_size, align_corners, scales)
  result: auto_linear

- name: upsample_bilinear2d_backward(Tensor grad_output, SymInt[2] output_size, SymInt[4] input_size, bool align_corners, float? scales_h=None, float? scales_w=None) -> Tensor
  grad_output: upsample_bilinear2d_symint(grad, output_size, align_corners, scales_h, scales_w)
  result: auto_linear

- name: _upsample_bilinear2d_aa_backward(Tensor grad_output, SymInt[2] output_size, SymInt[4] input_size, bool align_corners, float? scales_h=None, float? scales_w=None) -> Tensor
  grad_output: _upsample_bilinear2d_aa_symint(grad, output_size, align_corners, scales_h, scales_w)
  result: auto_linear

- name: upsample_bicubic2d_backward(Tensor grad_output, SymInt[2] output_size, SymInt[4] input_size, bool align_corners, float? scales_h=None, float? scales_w=None) -> Tensor
  grad_output: upsample_bicubic2d_symint(grad, output_size, align_corners, scales_h, scales_w)
  result: auto_linear

- name: _upsample_bicubic2d_aa_backward(Tensor grad_output, SymInt[2] output_size, SymInt[4] input_size, bool align_corners, float? scales_h=None, float? scales_w=None) -> Tensor
  grad_output: _upsample_bicubic2d_aa_symint(grad, output_size, align_corners, scales_h, scales_w)

- name: upsample_trilinear3d_backward(Tensor grad_output, SymInt[3] output_size, SymInt[5] input_size, bool align_corners, float? scales_d=None, float? scales_h=None, float? scales_w=None) -> Tensor
  grad_output: upsample_trilinear3d_symint(grad, output_size, align_corners, scales_d, scales_h, scales_w)
  result: auto_linear

- name: upsample_nearest1d_backward(Tensor grad_output, SymInt[1] output_size, SymInt[3] input_size, float? scales=None) -> Tensor
  grad_output: upsample_nearest1d_symint(grad, output_size, scales)
  result: auto_linear

- name: _upsample_nearest_exact1d_backward(Tensor grad_output, SymInt[1] output_size, SymInt[3] input_size, float? scales=None) -> Tensor
  grad_output: _upsample_nearest_exact1d_symint(grad, output_size, scales)
  result: auto_linear

- name: upsample_nearest2d_backward(Tensor grad_output, SymInt[2] output_size, SymInt[4] input_size, float? scales_h=None, float? scales_w=None) -> Tensor
  grad_output: upsample_nearest2d_symint(grad, output_size, scales_h, scales_w)
  result: auto_linear

- name: _upsample_nearest_exact2d_backward(Tensor grad_output, SymInt[2] output_size, SymInt[4] input_size, float? scales_h=None, float? scales_w=None) -> Tensor
  grad_output: _upsample_nearest_exact2d_symint(grad, output_size, scales_h, scales_w)
  result: auto_linear

- name: upsample_nearest3d_backward(Tensor grad_output, SymInt[3] output_size, SymInt[5] input_size, float? scales_d=None, float? scales_h=None, float? scales_w=None) -> Tensor
  grad_output: upsample_nearest3d_symint(grad, output_size, scales_d, scales_h, scales_w)
  result: auto_linear

- name: _upsample_nearest_exact3d_backward(Tensor grad_output, SymInt[3] output_size, SymInt[5] input_size, float? scales_d=None, float? scales_h=None, float? scales_w=None) -> Tensor
  grad_output: _upsample_nearest_exact3d_symint(grad, output_size, scales_d, scales_h, scales_w)
  result: auto_linear

- name: sigmoid_backward(Tensor grad_output, Tensor output) -> Tensor
  grad_output: sigmoid_backward(grad, output.conj())
  output: grad.conj() * grad_output * (-2 * output.conj() + 1)
  result: sigmoid_backward(grad_output_t, output_p) + output_t.conj() * grad_output_p * (-2 * output_p.conj() + 1)

- name: tanh_backward(Tensor grad_output, Tensor output) -> Tensor
  grad_output: tanh_backward(grad, output.conj())
  output: grad.conj() * (-2 * output.conj() * grad_output)
  result: tanh_backward(grad_output_t, output_p) + output_t.conj() * (-2 * output_p.conj() * grad_output_p)

# cudnn
- name: _cudnn_ctc_loss(Tensor log_probs, Tensor targets, int[] input_lengths, int[] target_lengths, int blank, bool deterministic, bool zero_infinity) -> (Tensor, Tensor)
  log_probs: _cudnn_ctc_loss_backward(grad, result0, result1, zero_infinity)

- name: _cudnn_ctc_loss.Tensor(Tensor log_probs, Tensor targets, Tensor input_lengths, Tensor target_lengths, int blank, bool deterministic, bool zero_infinity) -> (Tensor, Tensor)
  log_probs: _cudnn_ctc_loss_backward(grad, result0, result1, zero_infinity)

- name: cudnn_convolution_transpose(Tensor self, Tensor weight, int[] padding, int[] output_padding, int[] stride, int[] dilation, int groups, bool benchmark, bool deterministic, bool allow_tf32) -> Tensor
  self, weight: "_cudnn_convolution_backward(self, grad, weight, padding, output_padding, stride, dilation, true, groups, {grad_input_mask[0], grad_input_mask[1]})"

- name: _mps_convolution_transpose(Tensor self, Tensor weight, int[] padding, int[] output_padding, int[] stride, int[] dilation, int groups) -> Tensor
  self, weight: "grad.defined() ? mps_convolution_transpose_backward(self, grad, weight, padding, output_padding, stride, dilation, groups, grad_input_mask) : std::tuple<Tensor, Tensor>()"

- name: cudnn_convolution(Tensor self, Tensor weight, int[] padding, int[] stride, int[] dilation, int groups, bool benchmark, bool deterministic, bool allow_tf32) -> Tensor
  self, weight: "_cudnn_convolution_backward(self, grad, weight, padding, std::vector<int64_t>(padding.size(), 0), stride, dilation, false, groups, {grad_input_mask[0], grad_input_mask[1]})"

- name: cudnn_grid_sampler(Tensor self, Tensor grid) -> Tensor output
  self, grid: "grad.defined() ? cudnn_grid_sampler_backward(self, grid, grad) : std::tuple<Tensor, Tensor>()"

- name: cudnn_affine_grid_generator(Tensor theta, int N, int C, int H, int W) -> Tensor grid
  theta: cudnn_affine_grid_generator_backward(grad, N, C, H, W)

# NB: Why is the backwards here so complicated?  CuDNN cannot be used to compute
# backward in evaluation mode, because the math for backward in evaluation mode
# is different (since the forward math is different), and CuDNN does not support
# it.  And in any case, you shouldn't be using this bn in evaluation mode,
# because it should be merged into the previous convolution (left for future
# work.)
# NB2: The quotes around the gradient are needed to appease YAML parsing rules.
- name: cudnn_batch_norm(Tensor input, Tensor weight, Tensor? bias, Tensor? running_mean, Tensor? running_var, bool training, float exponential_average_factor, float epsilon) -> (Tensor, Tensor, Tensor, Tensor)
  input, weight, bias: "grad.defined() ? (training ? cudnn_batch_norm_backward(input, grad.contiguous(input.suggest_memory_format()), weight, running_mean, running_var, result1, result2, epsilon, retain_variables ? result3.clone() : result3) : native_batch_norm_backward(grad, input, weight, running_mean, running_var, result1, result2, training, epsilon, grad_input_mask)) : std::tuple<Tensor, Tensor, Tensor>()"
  result0: batch_norm_jvp(input_p, input_t, weight_p, weight_t, bias_p, bias_t, running_mean, running_var, result1, result2, training, epsilon)

# HACK: save_mean and save_var are going to be passed in as
# requires_grad variables (even though we'll never backprop through
# them) so we need to prevent the unpacking from triggering an error.
- name: cudnn_batch_norm_backward(Tensor input, Tensor grad_output, Tensor weight, Tensor? running_mean, Tensor? running_var, Tensor? save_mean, Tensor? save_var, float epsilon, Tensor reserveSpace) -> (Tensor, Tensor, Tensor)
  save_mean: not_implemented("cudnn_batch_norm_backward save_mean")
  save_var: not_implemented("cudnn_batch_norm_backward save_var")
  reserveSpace: not_implemented("cudnn_batch_norm_backward reserveSpace")
  input, weight, grad_output: batchnorm_double_backward(input, weight, grads[0], grads[1], grads[2], grad_output, running_mean, running_var, true, epsilon, save_mean, save_var, grad_input_mask)

# nnpack

- name: _nnpack_spatial_convolution(Tensor input, Tensor weight, Tensor? bias, SymInt[2] padding, int[2] stride=1) -> Tensor
  # NNPACK does not support strided convolutions in the backwards path, which is the reason why we are using the closest available function that does here.
  input, weight, bias: "grad.defined() ? convolution_backward_symint(grad, input, weight, bias->sym_sizes(), stride, padding, std::vector<int64_t>(padding.size(), 1), false, std::vector<c10::SymInt>(padding.size(), 0), 1, grad_input_mask) : std::tuple<Tensor, Tensor, Tensor>()"

#LSTM MPS
- name: _lstm_mps(Tensor input, Tensor[] hx, Tensor[] params, bool has_biases, int num_layers, float dropout, bool train, bool bidirectional, bool batch_first) -> (Tensor, Tensor, Tensor, Tensor, Tensor)
  output_differentiability: [True, True, True, False, False]
  input, hx, params: "lstm_mps_backward(grads[0], grads[1], grads[2], result3, result4, input, hx, params, has_biases, num_layers, dropout, train, bidirectional, batch_first)"

- name: lstm_mps_backward(Tensor grad_y, Tensor? grad_hy, Tensor? grad_cy, Tensor z_state, Tensor cell_state_fwd, Tensor input, Tensor[] hx, Tensor[] params, bool has_biases, int num_layers, float dropout, bool train, bool bidirectional, bool batch_first) -> (Tensor, Tensor[], Tensor[])



# Only frst three of _cudnn_rnn outputs can have gradients.
# _cudnn_rnn outputs: (output, hy, cy, reserve, weight_buf)
- name: _cudnn_rnn(Tensor input, Tensor[] weight, int weight_stride0, Tensor? weight_buf, Tensor hx, Tensor? cx, int mode, SymInt hidden_size, SymInt proj_size, int num_layers, bool batch_first, float dropout, bool train, bool bidirectional, SymInt[] batch_sizes, Tensor? dropout_state) -> (Tensor, Tensor, Tensor, Tensor, Tensor)
  dropout_state: non_differentiable
  output_differentiability: [True, True, True, False, False]
  input, hx, cx, weight: "_cudnn_rnn_backward_symint(input, weight, weight_stride0, result4, hx, cx, result0, grads[0], grads[1], grads[2], mode, hidden_size, proj_size, num_layers, batch_first, dropout, train, bidirectional, batch_sizes, dropout_state, retain_variables ? result3.clone() : result3, grad_input_mask)"

- name: _cudnn_rnn_backward(Tensor input, Tensor[] weight, int weight_stride0, Tensor weight_buf, Tensor hx, Tensor? cx, Tensor output, Tensor? grad_output, Tensor? grad_hy, Tensor? grad_cy, int mode, SymInt hidden_size, SymInt proj_size, int num_layers, bool batch_first, float dropout, bool train, bool bidirectional, SymInt[] batch_sizes, Tensor? dropout_state, Tensor reserve, bool[4] output_mask) -> (Tensor, Tensor, Tensor, Tensor[])
  dropout_state: non_differentiable
  input: not_implemented("_cudnn_rnn_backward", kCudnnDoubleBackwardMsg)
  weight: not_implemented_list("_cudnn_rnn_backward", kCudnnDoubleBackwardMsg)
  hx: not_implemented("_cudnn_rnn_backward", kCudnnDoubleBackwardMsg)
  cx: not_implemented("_cudnn_rnn_backward", kCudnnDoubleBackwardMsg)
  output: not_implemented("_cudnn_rnn_backward", kCudnnDoubleBackwardMsg)
  grad_output: not_implemented("_cudnn_rnn_backward", kCudnnDoubleBackwardMsg)
  grad_hy: not_implemented("_cudnn_rnn_backward", kCudnnDoubleBackwardMsg)
  grad_cy: not_implemented("_cudnn_rnn_backward", kCudnnDoubleBackwardMsg)

# miopen

- name: miopen_convolution_transpose(Tensor self, Tensor weight, Tensor? bias, SymInt[] padding, SymInt[] output_padding, int[] stride, int[] dilation, int groups, bool benchmark, bool deterministic) -> Tensor
  self, weight, bias: "grad.defined() ? convolution_backward_symint(grad, self, weight, bias->sym_sizes(), stride, padding, dilation, true, output_padding, groups, grad_input_mask) : std::tuple<Tensor, Tensor, Tensor>()"

- name: miopen_convolution(Tensor self, Tensor weight, Tensor? bias, SymInt[] padding, int[] stride, int[] dilation, int groups, bool benchmark, bool deterministic) -> Tensor
  self, weight, bias: "grad.defined() ? convolution_backward_symint(grad, self, weight, bias->sym_sizes(), stride, padding, dilation, false, std::vector<c10::SymInt>(padding.size(), 0), groups, grad_input_mask) : std::tuple<Tensor, Tensor, Tensor>()"

- name: miopen_depthwise_convolution(Tensor self, Tensor weight, Tensor? bias, SymInt[] padding, int[] stride, int[] dilation, int groups, bool benchmark, bool deterministic) -> Tensor
  self, weight, bias: "grad.defined() ? convolution_backward_symint(grad, self, weight, bias->sym_sizes(), stride, padding, dilation, false, std::vector<c10::SymInt>(padding.size(), 0), groups, grad_input_mask) : std::tuple<Tensor, Tensor, Tensor>()"

- name: miopen_batch_norm(Tensor input, Tensor weight, Tensor? bias, Tensor? running_mean, Tensor? running_var, bool training, float exponential_average_factor, float epsilon) -> (Tensor, Tensor, Tensor)
  input, weight, bias: "grad.defined() ? (training ? miopen_batch_norm_backward(input, grad.contiguous(), weight, running_mean, running_var, result1, result2, epsilon) : native_batch_norm_backward(grad, input, weight, running_mean, running_var, result1, result2, training, epsilon, grad_input_mask)) : std::tuple<Tensor, Tensor, Tensor>()"

- name: miopen_batch_norm_backward(Tensor input, Tensor grad_output, Tensor weight, Tensor? running_mean, Tensor? running_var, Tensor? save_mean, Tensor? save_var, float epsilon) -> (Tensor, Tensor, Tensor)
  save_mean: not_implemented("miopen_batch_norm_backward save_mean")
  save_var: not_implemented("miopen_batch_norm_backward save_var")
  input, weight, grad_output: batchnorm_double_backward(input, weight, grads[0], grads[1], grads[2], grad_output, running_mean, running_var, true, epsilon, save_mean, save_var, grad_input_mask)

- name: miopen_rnn(Tensor input, Tensor[] weight, int weight_stride0, Tensor hx, Tensor? cx, int mode, int hidden_size, int num_layers, bool batch_first, float dropout, bool train, bool bidirectional, int[] batch_sizes, Tensor? dropout_state) -> (Tensor, Tensor, Tensor, Tensor, Tensor)
  dropout_state: non_differentiable
  output_differentiability: [True, True, True, False, False]
  input, hx, cx, weight: "miopen_rnn_backward(input, weight, weight_stride0, result4, hx, cx, result0, grads[0], grads[1], grads[2], mode, hidden_size, num_layers, batch_first, dropout, train, bidirectional, batch_sizes, dropout_state, retain_variables ? result3.clone() : result3, grad_input_mask)"

- name: miopen_rnn_backward(Tensor input, Tensor[] weight, int weight_stride0, Tensor weight_buf, Tensor hx, Tensor? cx, Tensor output, Tensor? grad_output, Tensor? grad_hy, Tensor? grad_cy, int mode, int hidden_size, int num_layers, bool batch_first, float dropout, bool train, bool bidirectional, int[] batch_sizes, Tensor? dropout_state, Tensor reserve, bool[4] output_mask) -> (Tensor, Tensor, Tensor, Tensor[])
  dropout_state: non_differentiable

# mkldnn
- name: mkldnn_convolution(Tensor self, Tensor weight, Tensor? bias, SymInt[] padding, int[] stride, int[] dilation, int groups) -> Tensor
  self, weight, bias: "grad.defined() ? convolution_backward_symint(grad, self, weight, bias->sym_sizes(), stride, padding, dilation, /*transposed=*/ false, /*output_padding=*/ std::vector<c10::SymInt>(padding.size(), 0), groups, grad_input_mask) : std::tuple<Tensor, Tensor, Tensor>()"

- name: mkldnn_linear(Tensor self, Tensor weight, Tensor? bias=None) -> Tensor
  self, weight, bias: mkldnn_linear_backward(self, grad, weight, grad_input_mask)

- name: mkldnn_max_pool2d(Tensor self, int[2] kernel_size, int[2] stride=[], int[2] padding=0, int[2] dilation=1, bool ceil_mode=False) -> Tensor
  self: mkldnn_max_pool2d_backward(grad, result, self, kernel_size, stride, padding, dilation, ceil_mode)

- name: mkldnn_max_pool3d(Tensor self, int[3] kernel_size, int[3] stride=[], int[3] padding=0, int[3] dilation=1, bool ceil_mode=False) -> Tensor
  self: mkldnn_max_pool3d_backward(grad, result, self, kernel_size, stride, padding, dilation, ceil_mode)

- name: mkldnn_adaptive_avg_pool2d(Tensor self, int[2] output_size) -> Tensor
  self: mkldnn_adaptive_avg_pool2d_backward(grad, self)

- name: _mkldnn_reshape(Tensor self, int[] shape) -> Tensor
  self: grad.reshape_symint(self.sym_sizes())

# NestedTensor
- name: _nested_tensor_from_tensor_list(Tensor[] list, ScalarType? dtype=None, Layout? layout=None, Device? device=None, bool? pin_memory=None) -> Tensor
  list: "grad.defined()? at::unbind(grad) : std::vector<Tensor>(list.size())"

- name: _nested_tensor_from_mask(Tensor t, Tensor mask, bool mask_check=True) -> Tensor
  t: grad.to_padded_tensor_symint(0, t.sym_sizes())
  mask: non_differentiable

- name: _nested_from_padded(Tensor padded, Tensor cpu_nested_shape_example, bool fuse_transform_0213=False) -> Tensor
  padded: _nested_from_padded_backward(grad, padded, fuse_transform_0213)
  cpu_nested_shape_example: non_differentiable

- name: to_padded_tensor(Tensor self, float padding, SymInt[]? output_size=None) -> Tensor
  self: at::_nested_from_padded(grad, self._nested_tensor_size())
  padding: non_differentiable

- name:  _nested_view_from_buffer(Tensor(a) self, Tensor nested_size, Tensor nested_strides, int[] offsets) -> Tensor(a)
  self: grad.values()
  nested_size: non_differentiable
  nested_strides: non_differentiable

# Transformers
- name: _scaled_dot_product_efficient_attention(Tensor query, Tensor key, Tensor value, bool compute_log_sumexp, bool is_causal=False) -> (Tensor, Tensor)
  output_differentiability: [True, False]
  query, key, value: _scaled_dot_product_efficient_attention_backward(grad, query, key, value, result0, result1, is_causal, at::_chunk_grad_outputs_efficient_attention(query, key, value, is_causal))

- name:  _efficient_attention_forward(Tensor query, Tensor key, Tensor value, Tensor? cu_seqlens_q, Tensor? cu_seqlens_k, int? max_seqlen_q, bool compute_log_sumexp=False, bool causal=False) -> (Tensor, Tensor)
  output_differentiability: [True, False]
  query, key, value: _efficient_attention_backward(grad, query, key, value, result0, result1, causal, at::_chunk_grad_outputs_efficient_attention(query, key, value, causal))

# fft
- name: _fft_r2c(Tensor self, int[] dim, int normalization, bool onesided) -> Tensor
  self: fft_r2c_backward(grad, dim, normalization, onesided, self.sym_size(dim.back()))
  result: auto_linear

- name: _fft_c2r(Tensor self, int[] dim, int normalization, int last_dim_size) -> Tensor
  self: fft_c2r_backward(grad, dim, normalization)
  result: auto_linear

- name: _fft_c2c(Tensor self, SymInt[] dim, int normalization, bool forward) -> Tensor
  self: _fft_c2c_symint(grad, dim, normalization, !forward)
  result: auto_linear

- name: unbind.int(Tensor(a -> *) self, int dim=0) -> Tensor(a)[]
  self: unbind_backward(grads, dim)
  result: auto_linear

- name: stack(Tensor[] tensors, int dim=0) -> Tensor
  tensors: stack_tensors_backward(grad, dim, to_args_scalartypes(tensors))
  result: stack_jvp(tensors, dim)

# fused RNN kernels

# Only frst two of _thnn_fused_lstm_cell outputs can have gradients.
# _thnn_fused_lstm_cell outputs: (hy, cy, workspace)
- name: _thnn_fused_lstm_cell(Tensor input_gates, Tensor hidden_gates, Tensor cx, Tensor? input_bias=None, Tensor? hidden_bias=None) -> (Tensor, Tensor, Tensor)
  output_differentiability: [True, True, False]
  input_gates, hidden_gates, cx, input_bias, hidden_bias: "GradMode::is_enabled() ? _thnn_differentiable_lstm_cell_backward(grads[0], grads[1], input_gates, hidden_gates, input_bias, hidden_bias, cx, result1) : _thnn_fused_lstm_cell_backward(grads[0], grads[1], cx, result1, result2, input_bias.defined())"

- name: _thnn_fused_gru_cell(Tensor input_gates, Tensor hidden_gates, Tensor hx, Tensor? input_bias=None, Tensor? hidden_bias=None) -> (Tensor, Tensor)
  input_gates, hidden_gates, hx, input_bias, hidden_bias: "grad.defined() ? (GradMode::is_enabled() ? _thnn_differentiable_gru_cell_backward(grad, input_gates, hidden_gates, hx, input_bias, hidden_bias) : _thnn_fused_gru_cell_backward(grad, result1, input_bias.defined())) : std::tuple<Tensor, Tensor, Tensor, Tensor, Tensor>()"

# PackedSequence helpers
- name: _pack_padded_sequence(Tensor input, Tensor lengths, bool batch_first) -> (Tensor, Tensor)
  input: _pack_padded_sequence_backward_symint(grad, input.sym_sizes(), result1, batch_first)

# TH wrappers
- name: eq.Scalar(Tensor self, Scalar other) -> Tensor
  output_differentiability: [False]

- name: eq.Tensor(Tensor self, Tensor other) -> Tensor
  output_differentiability: [False]

- name: ge.Scalar(Tensor self, Scalar other) -> Tensor
  output_differentiability: [False]

- name: ge.Tensor(Tensor self, Tensor other) -> Tensor
  output_differentiability: [False]

- name: gt.Scalar(Tensor self, Scalar other) -> Tensor
  output_differentiability: [False]

- name: gt.Tensor(Tensor self, Tensor other) -> Tensor
  output_differentiability: [False]

- name: le.Scalar(Tensor self, Scalar other) -> Tensor
  output_differentiability: [False]

- name: le.Tensor(Tensor self, Tensor other) -> Tensor
  output_differentiability: [False]

- name: lt.Scalar(Tensor self, Scalar other) -> Tensor
  output_differentiability: [False]

- name: lt.Tensor(Tensor self, Tensor other) -> Tensor
  output_differentiability: [False]

- name: ne.Scalar(Tensor self, Scalar other) -> Tensor
  output_differentiability: [False]

- name: ne.Tensor(Tensor self, Tensor other) -> Tensor
  output_differentiability: [False]

- name: multinomial(Tensor self, int num_samples, bool replacement=False, *, Generator? generator=None) -> Tensor
  output_differentiability: [False]

- name: nonzero(Tensor self) -> Tensor
  output_differentiability: [False]

- name: segment_reduce(Tensor data, str reduce, *, Tensor? lengths=None, Tensor? indices=None, Tensor? offsets=None, int axis=0, bool unsafe=False, Scalar? initial=None) -> Tensor
  data: _segment_reduce_backward(grad, result, data, reduce, lengths, offsets, axis, initial)

- name: _pin_memory(Tensor self, Device? device=None) -> Tensor
  self: grad

- name: _new_zeros_with_same_feature_meta(Tensor self, Tensor other, *, int self_num_batch_dims=0) -> Tensor
  self: non_differentiable
  other: non_differentiable
  output_differentiability: [False]

- name: _test_warn_in_autograd(Tensor self) -> Tensor
  self: warn_backwards(grad)

- name: _test_autograd_multiple_dispatch.fullcoverage(Tensor self) -> Tensor
  dispatch:
    Default:
      self: grad.expand_symint(self.sym_sizes()) + 1
      result: auto_linear
    AutogradNestedTensor:
      self: grad.mul(grad)
    AutogradCUDA:
      self: grad.expand_symint(self.sym_sizes()) * 2

- name: _test_autograd_multiple_dispatch.ntonly(Tensor self, bool b) -> Tensor
  dispatch:
    AutogradNestedTensor:
      self: grad.mul(grad).add(grad)

- name: _test_autograd_multiple_dispatch_view(Tensor(a) self) -> Tensor(a)
  dispatch:
    Default:
      self: grad.reshape_as(self)
    AutogradCUDA:
      self: grad.reshape_as(self) + 1

- name: _efficientzerotensor(int[] size, *, ScalarType? dtype=None, Layout? layout=None, Device? device=None, bool? pin_memory=None) -> Tensor
  output_differentiability: [False]

- name: scatter_reduce.two(Tensor self, int dim, Tensor index, Tensor src, str reduce, *, bool include_self=True) -> Tensor
  self, src: scatter_reduce_backward(grad, self, dim, index, src, reduce, include_self, result)
  index: non_differentiable
  result: scatter_reduce_jvp(self_p, self_t, dim, index, src_p, src_t, reduce, include_self, result)

- name: special_airy_ai(Tensor x) -> Tensor
  x: non_differentiable

- name: special_bessel_j0(Tensor self) -> Tensor
  self: non_differentiable

- name: special_bessel_j1(Tensor self) -> Tensor
  self: non_differentiable

- name: special_bessel_y0(Tensor self) -> Tensor
  self: non_differentiable

- name: special_bessel_y1(Tensor self) -> Tensor
  self: non_differentiable

- name: special_chebyshev_polynomial_t(Tensor x, Tensor n) -> Tensor
  x: non_differentiable
  n: non_differentiable

- name: special_chebyshev_polynomial_t.x_scalar(Scalar x, Tensor n) -> Tensor
  n: non_differentiable

- name: special_chebyshev_polynomial_t.n_scalar(Tensor x, Scalar n) -> Tensor
  x: non_differentiable

- name: special_chebyshev_polynomial_u(Tensor x, Tensor n) -> Tensor
  x: non_differentiable
  n: non_differentiable

- name: special_chebyshev_polynomial_u.x_scalar(Scalar x, Tensor n) -> Tensor
  n: non_differentiable

- name: special_chebyshev_polynomial_u.n_scalar(Tensor x, Scalar n) -> Tensor
  x: non_differentiable

- name: special_chebyshev_polynomial_v(Tensor x, Tensor n) -> Tensor
  x: non_differentiable
  n: non_differentiable

- name: special_chebyshev_polynomial_v.x_scalar(Scalar x, Tensor n) -> Tensor
  n: non_differentiable

- name: special_chebyshev_polynomial_v.n_scalar(Tensor x, Scalar n) -> Tensor
  x: non_differentiable

- name: special_chebyshev_polynomial_w(Tensor x, Tensor n) -> Tensor
  x: non_differentiable
  n: non_differentiable

- name: special_chebyshev_polynomial_w.x_scalar(Scalar x, Tensor n) -> Tensor
  n: non_differentiable

- name: special_chebyshev_polynomial_w.n_scalar(Tensor x, Scalar n) -> Tensor
  x: non_differentiable

- name: special_hermite_polynomial_h(Tensor x, Tensor n) -> Tensor
  x: non_differentiable
  n: non_differentiable

- name: special_hermite_polynomial_h.x_scalar(Scalar x, Tensor n) -> Tensor
  n: non_differentiable

- name: special_hermite_polynomial_h.n_scalar(Tensor x, Scalar n) -> Tensor
  x: non_differentiable

- name: special_hermite_polynomial_he(Tensor x, Tensor n) -> Tensor
  x: non_differentiable
  n: non_differentiable

- name: special_hermite_polynomial_he.x_scalar(Scalar x, Tensor n) -> Tensor
  n: non_differentiable

- name: special_hermite_polynomial_he.n_scalar(Tensor x, Scalar n) -> Tensor
  x: non_differentiable

- name: special_laguerre_polynomial_l(Tensor x, Tensor n) -> Tensor
  x: non_differentiable
  n: non_differentiable

- name: special_laguerre_polynomial_l.x_scalar(Scalar x, Tensor n) -> Tensor
  n: non_differentiable

- name: special_laguerre_polynomial_l.n_scalar(Tensor x, Scalar n) -> Tensor
  x: non_differentiable

- name: special_legendre_polynomial_p(Tensor x, Tensor n) -> Tensor
  x: non_differentiable
  n: non_differentiable

- name: special_legendre_polynomial_p.x_scalar(Scalar x, Tensor n) -> Tensor
  n: non_differentiable

- name: special_legendre_polynomial_p.n_scalar(Tensor x, Scalar n) -> Tensor
  x: non_differentiable

- name: special_modified_bessel_i0(Tensor self) -> Tensor
  self: non_differentiable

- name: special_modified_bessel_i1(Tensor self) -> Tensor
  self: non_differentiable

- name: special_modified_bessel_k0(Tensor self) -> Tensor
  self: non_differentiable

- name: special_modified_bessel_k1(Tensor self) -> Tensor
  self: non_differentiable

- name: special_scaled_modified_bessel_k0(Tensor x) -> Tensor
  x: non_differentiable

- name: special_scaled_modified_bessel_k1(Tensor x) -> Tensor
  x: non_differentiable

- name: special_shifted_chebyshev_polynomial_t(Tensor x, Tensor n) -> Tensor
  x: non_differentiable
  n: non_differentiable

- name: special_shifted_chebyshev_polynomial_t.x_scalar(Scalar x, Tensor n) -> Tensor
  n: non_differentiable

- name: special_shifted_chebyshev_polynomial_t.n_scalar(Tensor x, Scalar n) -> Tensor
  x: non_differentiable

- name: special_shifted_chebyshev_polynomial_u(Tensor x, Tensor n) -> Tensor
  x: non_differentiable
  n: non_differentiable

- name: special_shifted_chebyshev_polynomial_u.x_scalar(Scalar x, Tensor n) -> Tensor
  n: non_differentiable

- name: special_shifted_chebyshev_polynomial_u.n_scalar(Tensor x, Scalar n) -> Tensor
  x: non_differentiable

- name: special_shifted_chebyshev_polynomial_v(Tensor x, Tensor n) -> Tensor
  x: non_differentiable
  n: non_differentiable

- name: special_shifted_chebyshev_polynomial_v.x_scalar(Scalar x, Tensor n) -> Tensor
  n: non_differentiable

- name: special_shifted_chebyshev_polynomial_v.n_scalar(Tensor x, Scalar n) -> Tensor
  x: non_differentiable

- name: special_shifted_chebyshev_polynomial_w(Tensor x, Tensor n) -> Tensor
  x: non_differentiable
  n: non_differentiable

- name: special_shifted_chebyshev_polynomial_w.x_scalar(Scalar x, Tensor n) -> Tensor
  n: non_differentiable

- name: special_shifted_chebyshev_polynomial_w.n_scalar(Tensor x, Scalar n) -> Tensor
  x: non_differentiable

- name: special_spherical_bessel_j0(Tensor x) -> Tensor
  x: non_differentiable

- name: _reshape_copy(Tensor self, SymInt[] size) -> Tensor
  self: grad.reshape_symint(self.sym_sizes())
  result: auto_linear<|MERGE_RESOLUTION|>--- conflicted
+++ resolved
@@ -1662,28 +1662,23 @@
 - name: _to_dense(Tensor self, ScalarType? dtype=None) -> Tensor
   self: to_dense_backward(grad, self)
 
-<<<<<<< HEAD
 - name: to_sparse(Tensor self, *, Layout? layout=None, int[2]? blocksize=None, int n_dense_dim=0) -> Tensor
-  self: grad.to_dense()
-=======
-- name: to_sparse(Tensor self, *, Layout? layout=None, int[2]? blocksize=None) -> Tensor
-  self: to_sparse_backward(grad, self.layout(), self.sym_blocksize())
->>>>>>> f57960a0
+  self: to_sparse_backward(grad, self.layout(), self.sym_blocksize(), n_dense_dim)
 
 - name: to_sparse.sparse_dim(Tensor self, int sparse_dim) -> Tensor
-  self: to_sparse_backward(grad, self.layout(), self.sym_blocksize())
-
-- name: to_sparse_csr(Tensor self) -> Tensor
-  self: to_sparse_backward(grad, self.layout(), self.sym_blocksize())
-
-- name: to_sparse_csc(Tensor self) -> Tensor
-  self: to_sparse_backward(grad, self.layout(), self.sym_blocksize())
-
-- name: to_sparse_bsr(Tensor self, int[2] blocksize) -> Tensor
-  self: to_sparse_backward(grad, self.layout(), self.sym_blocksize())
-
-- name: to_sparse_bsc(Tensor self, int[2] blocksize) -> Tensor
-  self: to_sparse_backward(grad, self.layout(), self.sym_blocksize())
+  self: to_sparse_backward(grad, self.layout(), self.sym_blocksize(), 0)
+
+- name: to_sparse_csr(Tensor self, int n_dense_dim=0) -> Tensor
+  self: to_sparse_backward(grad, self.layout(), self.sym_blocksize(), n_dense_dim)
+
+- name: to_sparse_csc(Tensor self, int n_dense_dim=0) -> Tensor
+  self: to_sparse_backward(grad, self.layout(), self.sym_blocksize(), n_dense_dim)
+
+- name: to_sparse_bsr(Tensor self, int[2] blocksize, int n_dense_dim=0) -> Tensor
+  self: to_sparse_backward(grad, self.layout(), self.sym_blocksize(), n_dense_dim)
+
+- name: to_sparse_bsc(Tensor self, int[2] blocksize, int n_dense_dim=0) -> Tensor
+  self: to_sparse_backward(grad, self.layout(), self.sym_blocksize(), n_dense_dim)
 
 - name: to_mkldnn(Tensor self, ScalarType? dtype=None) -> Tensor
   self: to_mkldnn_backward(grad, self)
